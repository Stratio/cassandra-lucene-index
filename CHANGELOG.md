--- conflicted
+++ resolved
@@ -1,15 +1,6 @@
 # Changelog
 
-<<<<<<< HEAD
-## 2.2.3.0-SNAPSHOT (upcoming)
-
- * Upgrade to Apache Cassandra 2.2.3
-
-
-## 2.1.11.1-SNAPSHOT (upcoming)
-=======
 ## 2.2.3.0 (upcoming)
->>>>>>> 4a406a0a
 
  * Upgrade to Apache Cassandra 2.2.3
  
