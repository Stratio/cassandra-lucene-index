--- conflicted
+++ resolved
@@ -1,27 +1,18 @@
 # Changelog
 
-<<<<<<< HEAD
-## 3.8.4 (February 06, 2017)
-
-=======
-## 3.10.0 (Upcoming)
+## 3.8.5 (upcoming)
 
 * Fix collection columns indexing being part of clustering key (#286)
-* Upgrade to Apache Cassandra 3.10
 * Avoid unsupported usage of multicolumn mappers with collections
 * Add support for indexing map values
 * Add support for indexing map keys (#253)
-* Fix mutual exclusion on partition key during read before write (#261)
-
-
-## 3.9.6 (February 06, 2017)
-
->>>>>>> c2e07f1c
+
+## 3.8.4 (February 06, 2017)
+
 * Fix mutual exclusion on partition key during read before write (#261)
 * Ignore tombstones during read before write (#255)
 * Fix deletion of ranges of rows in a partition
 * Add virtual node based partitioner
-
 
 ## 3.8.3 (December 15, 2016)
 
