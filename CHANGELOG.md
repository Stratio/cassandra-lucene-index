--- conflicted
+++ resolved
@@ -1,19 +1,13 @@
 # Changelog
 
-<<<<<<< HEAD
 ## 3.5.1 (Upcoming)
-
-* Fix invalid WKT shapes by zero-buffering them
-
-## 3.5.0 (3 May 2016)
-
-* Upgrade to Apache Cassandra 3.5
-=======
-## 3.0.5.1 (Upcoming)
 
 * Fix invalid WKT shapes by zero-buffering them
 * Fix memory consumption issues with high fetch sizes
->>>>>>> 9cc8409a
+
+## 3.5.0 (3 May 2016)
+
+* Upgrade to Apache Cassandra 3.5
 
 ## 3.0.5.0 (22 April 2016)
 
