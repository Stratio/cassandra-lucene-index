--- conflicted
+++ resolved
@@ -2,11 +2,8 @@
 
 ## 3.0.10.3 (Upcoming)
 
-<<<<<<< HEAD
+* Fix deletion of ranges of rows in a partition
 * Add virtual nodes token ranges based index partitioner
-=======
-* Fix deletion of ranges of rows in a partition
->>>>>>> 83bfee1e
 
 ## 3.0.10.2 (January 10, 2017)
 
