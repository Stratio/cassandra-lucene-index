# Changelog

<<<<<<< HEAD
## 3.0.5.2 (27 May 2016)
=======
## 3.0.10.3 (Upcoming)

* Ignore tombstones during read before write (#255)
* Fix deletion of ranges of rows in a partition
* Add virtual node based partitioner

## 3.0.10.2 (January 10, 2017)

* Upgrade to Apache Lucene 5.5.3
* Add column-based index partitioner
* Add support for local searches over index partitions with more than 2147483519 total documents
* Fix CQL query handler activation at startup
* Fix best effort mapping of collections (#246)

## 3.0.10.1 (January 10, 2017)

* Optimize columns mapping (improves indexing performance)
* Add generic support for index partitioning
* Add token-based index partitioner

## 3.0.10.0 (January 09, 2017)

* Upgrade to Apache Cassandra 3.0.10

## 3.0.9.2 (November 24, 2016)

* Upgrade to Scala 2.12.0
* Avoid not required string interpolations in logging
* Avoid not required string interpolations in tracing

## 3.0.9.1 (November 10, 2016)

* Add support for geospatial shapes in bounding box search
* Add support for geospatial shapes in distance search
* Improve performance of needs before write calculation
* Fix conflict between Lucene and SASI Snowball stemmer version (#216)
* Upgrade all JSON serializers to FasterXML Jackson 2.8.6

## 3.0.9.0 (September 30, 2016)

* Upgrade to Apache Cassandra 3.0.9

## 3.0.8.3 (September 30, 2016)

* Optimize clustering key index format (breaks backward compatibility)

## 3.0.8.2 (August 29, 2016)

* Allow associativity in search-time geospatial transformations
* Simplify naming of builder static methods for creating geospatial transformations
* Fix paged index-sorted queries matching more than 65535 rows
* Fix partition directed queries using dummy column syntax in skinny tables

## 3.0.8.1 (August 02, 2016)

* Upgrade query builder JSON serializer to Jackson 2.8.0
* Add geospatial post filtering (ensures accuracy with any tree levels)
* Set default number of indexing threads to number of processors available to the JVM
* Fix mapping of timestamps and dates by their underlying numeric value (#177)

Merged from 2.2.7.1:
* Fix mapper referenced by alias in sortFields

## 3.0.8.0 (July 07, 2016)

* Upgrade to Apache Cassandra 3.0.8

## 3.0.7.2 (July 05, 2016)

* Modernize search syntax keeping backward compatibility
* Add Lucene-specific CQL tracing
* Fix parsing of data with CQL "date" type (#158)
* Fix handling of immense term insertion mapping error
* Fix indexing of tables with descending clustering key order (#165) 

## 3.0.7.1 (June 17, 2016)

Merged from 3.0.6:
* Fix clustering query collisions in Lucene's query cache

## 3.0.7.0 (June 17, 2016)

* Upgrade to Apache Cassandra 3.0.7

## 3.0.6.2 (June 06, 2016)
 
* Fix deletion of columns with frozen type (UDT, tuples and frozen collections)

## 3.0.6.1 (June 03, 2016)

* Add support for CQL paging over sorted searches
* Add support for sorted searches using IN operator

## 3.0.6.0 (May 27, 2016)

* Upgrade to Apache Cassandra 3.0.6
* Add support for indexing columns with TTL 

## 3.0.5.2 (May 22, 2016)
>>>>>>> 905c1eef

* Add transformation for getting the bounding box of a geographical shape
* Fix complex clustering keys building (#143)

<<<<<<< HEAD
## 3.0.5.1 (19 May 2016)
=======
## 3.0.5.1 (May 19, 2016)
>>>>>>> 905c1eef

* Upgrade to Apache Lucene 5.5.1
* Add support for old dummy column syntax (Spark compatibility and score retrieval)
* Add option to use doc values in match, contains and range searches
* Add heuristic to build token range queries according to their selectivity
* Add transformation for getting the convex hull of a geographical shape
* Add early termination in inner pagination (improves allow filtering performance)
* Remove indexed/sorted mapping options, all mappers store doc values when possible
* Fix invalid WKT shapes by zero-buffering them
* Fix memory consumption issues with high fetch sizes
* Fix clustering key filtering with better token prefix collation
* Fix deletion of unique component of a collection (#132)

## 3.0.5.0 (April 22, 2016)

* Upgrade to Apache Cassandra 3.0.5

## 3.0.4.1 (April 22, 2016)

* Add sorting merge policy (dramatically improves filter performance)
* Add support for altering unmapped columns
* Remove score docs cache, overtaken by sorting merge policy
* Remove token range cache in favour of Lucene query cache
* Fix NPE while mapping geo points with explicitly null latitude/longitude value
* Fix missed validation of sort fields

## 3.0.4.0 (March 10, 2016)

* Upgrade to Apache Cassandra 3.0.4
* Add indexing of time UUID columns with date, date_range and bitemporal mappers

## 3.0.3.1 (March 04, 2016)

* Fix performance issues with ClusteringIndexNamesFilter

Merged from 2.2.5:
* Add indexing of WKT geographical shapes (point, linestring, polygon and their multipart)
* Add search by WKT geographical shapes (point, linestring, polygon and their multipart)
* Add API for search-time transformation of WKT geographical shapes
* Add API for index-time transformation of WKT geographical shapes
* Add transformation for getting the buffer around a geographical shape
* Add transformation for getting the centroid of a geographical shape
* Add transformation for getting the difference between two geographical shapes
* Add transformation for getting the intersection between two geographical shapes
* Add transformation for getting the union between two geographical shapes
* Fix geo distance parsing of nautical miles

## 3.0.3.0 (February 19, 2016)

* Upgrade to Apache Cassandra 3.0.3
* Force disable paging for top-k searches
* Add search cache (improves paging performance)
* Add token range cache (improves search performance)
* Remove support for other partitioners than Murmur3
* Remove Sphinx documentation module

## 2.2.5.1 (February 19, 2016)

Merged from 2.2.4:
* Fixed explicit null values insertion (#94)

## 2.2.5.0 (February 09, 2016)

* Upgrade to Apache Cassandra 2.2.5

## 2.2.4.2 (February 09, 2016)

* Fixed missed bound statements paging handling (fixes top-k issues and improves MapReduce performance)

## 2.2.4.1 (January 12, 2016)

* Returns static columns (#70)
* Fixed UDT bug (#85)
* Sort by geographical distance
    
## 2.2.4.0 (December 11, 2015)

* Upgrade to Apache Cassandra 2.2.4
* Add optional CQL-level write validation (CASSANDRA-10092)

## 2.2.3.2 (December 09, 2015)

* Add support for CQL DISTINCT operator (#69)

## 2.2.3.1 (November 27, 2015)

* Add support for CQL tuples
* Add quoted field names to query builder
* Fix mapping on columns with multiple mappers
* Fix coordinator sorting to be based on mapper's base type

## 2.2.3.0 (November 20, 2015)

* Upgrade to Apache Cassandra 2.2.3
* Add support for CQL UDFs (#43)
* Add support for CQL UDTs
* Improve collections support
* Add support for new CQL types smallint, tinyint and date

## 2.1.13.0 (February 10, 2016)

* Upgrade to Apache Cassandra 2.1.13
 
## 2.1.12.0 (January 11, 2016)

* Upgrade to Apache Cassandra 2.1.12
 
## 2.1.11.1 (November 18, 2015)

* Fixed bitemporal bug (#46)
* Fixed default directory path
* Added query builder module (#50)
* Add acceptance tests

## 2.1.11.0 (October 27, 2015)

* Upgrade to Apache Cassandra 2.1.11

## 2.1.10.0 (October 27, 2015)

* Upgrade to Apache Cassandra 2.1.10
* Add ability to exclude data centers from indexing (#44)
* Add support for predictions in bitemporal index (#46)
* Add asynchronous indexing queue

## 2.1.9.0 (September 09, 2015)

* Upgrade to Apache Cassandra 2.1.9

## 2.1.8.5 (September 09, 2015)

* Remove problematic logback.xml

## 2.1.8.4 (August 27, 2015)

* Fix searches with both sorting and relevance
* Improve wide rows data range filtering to increase performance
* Use doc values in token range filters to increase performance
* Replace base 256 by BytesRef (breaks backward compatibility)
* Upgrade to Lucene 5.3.0
* Don't propagate internal index exceptions
* Allow the deletion of old unsupported indexes
* Detect wrong sorting in date ranges (#36) 

## 2.1.8.3 (August 20, 2015)

* Fix analyzer selection in maps (#18)
* Change logger fixed name from `stratio` to class-based `com.stratio`
* Add performance tips section to documentation

## 2.1.8.2 (August 13, 2015)

* Add force index refresh option to searches
* Add condition type `none` to return no rows
* Rename `match_all` condition to `all`
* Allow resource-intensive pure negation searches
* Remove unneeded asynchronous indexing queue
* Change default date pattern to `yyyy/MM/dd HH:mm:ss.SSS Z`
* Fix multi-mappers when all columns are null (#28)
* Rename `date_range` limits to `from` and `to`
* Add bitemporal search features
* Silently discard tokens over 32766 bytes in length (just log)
* Best effort mapping, per mapper errors are just logged
* Allow several mappers on the same column

## 2.1.8.1 (July 31, 2015)

* Add complete support for CQL paging, even for top-k queries.
* Fix numeric collections (#12)
* Fix match condition with not tokenized fields (#16)
* Fix map columns sorting (#17)
* Fix bounding box queries
* Avoid sorting in lists and sets
* Set default sorted value to false
* Upgrade to Lucene 5.2.1

## 2.1.8.0 (July 10, 2015)

* Upgrade to Apache Cassandra 2.1.8

## 2.1.7.1 (July 10, 2015)

* Add paging cache to remember Lucene cursors
* Fix JavaDoc generation with Java 8
* Homogenize JSON API

## 2.1.7.0 (June 26, 2015)

* Upgrade to Apache Cassandra 2.1.7

## 2.1.6.2 (June 25, 2015)

* Add date range features
* Add basic geospatial features

## 2.1.6.1 (June 17, 2015)

* Fix row updated skipping first column (#6)
* Avoid analysis at prefix, regexp, range and wildcard queries

## 2.1.6.0 (June 08, 2015)

* Become a plugin instead of a fork of Apache Cassandra
* Upgrade to Apache Cassandra 2.1.6
* Upgrade to Lucene 5.1.0
* Sorting through doc values
* Add "indexed" and "sorted" options to mappers

## 2.1.5.0 (April 30, 2015)

* Upgrade to Apache Cassandra 2.1.5 (#28)
* Removed clustering key mapper columns

## 2.1.4.1 (April 21, 2015)

* Improve top-k (CASSANDRA-8717)
* Fix build.xml

## 2.1.4.0 (April 07, 2015)

* Upgrade to Apache Cassandra 2.1.4 (#16)
* Fix reverse clustering order (#14)
* Support for snowball and possibly other analyzers (#11)
* Fix mapping in column-based clustering key mapper (#7)

## 2.1.3.1 (March 12, 2015)

* Fix mapping bug in column-based clustering key mapper
* Upgrade to Lucene 4.10.4
* Added case sensitive option to StringMapper

## 2.1.3.0 (February 18, 2015)

* Upgrade to Apache Cassandra 2.1.3

## 2.1.2.2 (February 02, 2015)

* Fix #7 (data inserted during update is not indexed)
* Remove boolean query max clauses limit
* Add contains condition
* Add basic support for geospatial search
* Add basic support for multiple fields per mapper
* Add collation for UUID mapper

## 2.1.2.1 (December 15, 2014)

* Improve logging time counting
* Set synchronous indexing as default

## 2.1.2.0 (December 05, 2014)

* Upgrade to Apache Cassandra 2.1.2<|MERGE_RESOLUTION|>--- conflicted
+++ resolved
@@ -1,117 +1,53 @@
 # Changelog
 
-<<<<<<< HEAD
-## 3.0.5.2 (27 May 2016)
-=======
-## 3.0.10.3 (Upcoming)
+## 3.0.5.3 (Upcoming)
 
 * Ignore tombstones during read before write (#255)
 * Fix deletion of ranges of rows in a partition
 * Add virtual node based partitioner
-
-## 3.0.10.2 (January 10, 2017)
-
 * Upgrade to Apache Lucene 5.5.3
 * Add column-based index partitioner
 * Add support for local searches over index partitions with more than 2147483519 total documents
 * Fix CQL query handler activation at startup
 * Fix best effort mapping of collections (#246)
-
-## 3.0.10.1 (January 10, 2017)
-
 * Optimize columns mapping (improves indexing performance)
 * Add generic support for index partitioning
 * Add token-based index partitioner
-
-## 3.0.10.0 (January 09, 2017)
-
-* Upgrade to Apache Cassandra 3.0.10
-
-## 3.0.9.2 (November 24, 2016)
-
 * Upgrade to Scala 2.12.0
 * Avoid not required string interpolations in logging
 * Avoid not required string interpolations in tracing
-
-## 3.0.9.1 (November 10, 2016)
-
 * Add support for geospatial shapes in bounding box search
 * Add support for geospatial shapes in distance search
 * Improve performance of needs before write calculation
 * Fix conflict between Lucene and SASI Snowball stemmer version (#216)
 * Upgrade all JSON serializers to FasterXML Jackson 2.8.6
-
-## 3.0.9.0 (September 30, 2016)
-
-* Upgrade to Apache Cassandra 3.0.9
-
-## 3.0.8.3 (September 30, 2016)
-
 * Optimize clustering key index format (breaks backward compatibility)
-
-## 3.0.8.2 (August 29, 2016)
-
 * Allow associativity in search-time geospatial transformations
 * Simplify naming of builder static methods for creating geospatial transformations
 * Fix paged index-sorted queries matching more than 65535 rows
 * Fix partition directed queries using dummy column syntax in skinny tables
-
-## 3.0.8.1 (August 02, 2016)
-
 * Upgrade query builder JSON serializer to Jackson 2.8.0
 * Add geospatial post filtering (ensures accuracy with any tree levels)
 * Set default number of indexing threads to number of processors available to the JVM
 * Fix mapping of timestamps and dates by their underlying numeric value (#177)
-
-Merged from 2.2.7.1:
 * Fix mapper referenced by alias in sortFields
-
-## 3.0.8.0 (July 07, 2016)
-
-* Upgrade to Apache Cassandra 3.0.8
-
-## 3.0.7.2 (July 05, 2016)
-
 * Modernize search syntax keeping backward compatibility
 * Add Lucene-specific CQL tracing
 * Fix parsing of data with CQL "date" type (#158)
 * Fix handling of immense term insertion mapping error
 * Fix indexing of tables with descending clustering key order (#165) 
-
-## 3.0.7.1 (June 17, 2016)
-
-Merged from 3.0.6:
 * Fix clustering query collisions in Lucene's query cache
-
-## 3.0.7.0 (June 17, 2016)
-
-* Upgrade to Apache Cassandra 3.0.7
-
-## 3.0.6.2 (June 06, 2016)
- 
 * Fix deletion of columns with frozen type (UDT, tuples and frozen collections)
-
-## 3.0.6.1 (June 03, 2016)
-
 * Add support for CQL paging over sorted searches
 * Add support for sorted searches using IN operator
-
-## 3.0.6.0 (May 27, 2016)
-
-* Upgrade to Apache Cassandra 3.0.6
-* Add support for indexing columns with TTL 
+* Add support for indexing columns with TTL
 
 ## 3.0.5.2 (May 22, 2016)
->>>>>>> 905c1eef
 
 * Add transformation for getting the bounding box of a geographical shape
 * Fix complex clustering keys building (#143)
 
-<<<<<<< HEAD
-## 3.0.5.1 (19 May 2016)
-=======
 ## 3.0.5.1 (May 19, 2016)
->>>>>>> 905c1eef
 
 * Upgrade to Apache Lucene 5.5.1
 * Add support for old dummy column syntax (Spark compatibility and score retrieval)
