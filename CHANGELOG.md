--- conflicted
+++ resolved
@@ -1,61 +1,28 @@
 # Changelog
 
-<<<<<<< HEAD
-## 3.5.2 (27 May 2016)
-=======
-## 3.9.6 (Upcoming)
+## 3.5.3 (Upcoming)
 
 * Ignore tombstones during read before write (#255)
 * Fix deletion of ranges of rows in a partition
 * Add virtual node based partitioner
-
-## 3.9.5 (December 15, 2016)
-
 * Upgrade to Apache Lucene 5.5.3
 * Add column-based index partitioner
 * Add support for local searches over index partitions with more than 2147483519 total documents
 * Fix CQL query handler activation at startup
 * Fix best effort mapping of collections (#246)
-
-## 3.9.4 (December 09, 2016)
-
 * Optimize columns mapping (improves indexing performance)
 * Add generic support for index partitioning
 * Add token-based index partitioner
-
-## 3.9.3 (November 24, 2016)
-
 * Upgrade to Scala 2.12.0
 * Avoid not required string interpolations in logging
 * Avoid not required string interpolations in tracing
-
-## 3.9.2 (November 11, 2016)
-
 * Add support for geospatial shapes in bounding box search
 * Add support for geospatial shapes in distance search
 * Improve performance of needs before write calculation
-* Show error message when unsupported PER PARTITION LIMIT option is used
 * Upgrade all JSON serializers to FasterXML Jackson 2.8.6
-
-## 3.9.1 (October 17, 2016)
-
 * Fix conflict between Lucene and SASI Snowball stemmer version (#216)
-
-## 3.9.0 (October 13, 2016)
-
-* Upgrade to Apache Cassandra 3.9
-
-## 3.8.0 (October 13, 2016)
-
-* Upgrade to Apache Cassandra 3.8
-
-## 3.7.3 (October 07, 2016)
-
 * Add support for indexing non-frozen UDTs
 * Optimize clustering key index format (breaks backward compatibility)
-
-## 3.7.2 (September 14, 2016)
-
 * Allow associativity in search-time geospatial transformations
 * Simplify naming of builder static methods for creating geospatial transformations
 * Fix paged index-sorted queries matching more than 65535 rows
@@ -65,22 +32,11 @@
 * Set default number of indexing threads to number of processors available to the JVM
 * Fix mapping of timestamps and dates by their underlying numeric value (#177)
 * Fix mapper referenced by alias in sortFields
-
-## 3.7.1 (July 05, 2016)
-
 * Modernize search syntax keeping backward compatibility
 * Add Lucene-specific CQL tracing
 * Fix parsing of data with CQL "date" type (#158)
 * Fix handling of immense term insertion mapping error
 * Fix indexing of tables with descending clustering key order (#165)
-
-## 3.7.0 (June 20, 2016)
-
-* Upgrade to Apache Cassandra 3.7
-
-## 3.6.0 (June 18, 2016)
-
-* Upgrade to Apache Cassandra 3.6
 * Fix clustering query collisions in Lucene's query cache
 * Fix deletion of columns with frozen type (UDT, tuples and frozen collections)
 * Add support for CQL paging over sorted searches
@@ -89,18 +45,11 @@
 
 ## 3.5.2 (May 27, 2016)
 
-* Add transformation for getting the bounding box of a geographical shape
-* Fix complex clustering keys building (#143)
-
-
-## 3.5.1 (May 19, 2016)
->>>>>>> 36180486
-
 Merged from 3.0.5.2:
 * Add transformation for getting the bounding box of a geographical shape
 * Fix complex clustering keys building (#143)
 
-## 3.5.1 (19 May 2016)
+## 3.5.1 (May 19, 2016)
 
 Merged from 3.0.5.1:
 * Upgrade to Apache Lucene 5.5.1
@@ -115,19 +64,11 @@
 * Fix clustering key filtering with better token prefix collation
 * Fix deletion of unique component of a collection (#132)
 
-<<<<<<< HEAD
-## 3.5.0 (3 May 2016)
+## 3.5.0 (May 03, 2016)
 
 * Upgrade to Apache Cassandra 3.5
 
-## 3.0.5.0 (22 April 2016)
-=======
-## 3.5.0 (May 03, 2016)
-
-* Upgrade to Apache Cassandra 3.5
-
 ## 3.0.5.0 (April 22, 2016)
->>>>>>> 36180486
 
 * Upgrade to Apache Cassandra 3.0.5
 
