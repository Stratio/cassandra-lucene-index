# Changelog

<<<<<<< HEAD
## 3.6.1 (February 06, 2017)

=======
## 3.7.7 (upcoming)

* Fix collection columns indexing being part of clustering key (#286)
* Avoid unsupported usage of multicolumn mappers with collections
* Add support for indexing map values
* Add support for indexing map keys (#253)

## 3.7.6 (February 06, 2017)

>>>>>>> 2cd7147b
* Fix mutual exclusion on partition key during read before write (#261)
* Ignore tombstones during read before write (#255)
* Fix deletion of ranges of rows in a partition
* Add virtual node based partitioner
<<<<<<< HEAD
=======

## 3.7.5 (December 15, 2016)

>>>>>>> 2cd7147b
* Upgrade to Apache Lucene 5.5.3
* Add column-based index partitioner
* Add support for local searches over index partitions with more than 2147483519 total documents
* Fix CQL query handler activation at startup
* Fix best effort mapping of collections (#246)
<<<<<<< HEAD
=======

## 3.7.4 (December 09, 2016)

>>>>>>> 2cd7147b
* Optimize columns mapping (improves indexing performance)
* Add generic support for index partitioning
* Add token-based index partitioner
* Upgrade to Scala 2.12.0
* Avoid not required string interpolations in logging
* Avoid not required string interpolations in tracing
<<<<<<< HEAD
* Upgrade all JSON serializers to FasterXML Jackson 2.8.6
* Show error message when unsupported PER PARTITION LIMIT option is used
* Add support for geospatial shapes in bounding box search
* Add support for geospatial shapes in distance search
* Improve performance of needs before write calculation
* Fix conflict between Lucene and SASI Snowball stemmer version (#216)
=======
* Add support for geospatial shapes in bounding box search
* Add support for geospatial shapes in distance search
* Improve performance of needs before write calculation
* Show error message when unsupported PER PARTITION LIMIT option is used
* Upgrade all JSON serializers to FasterXML Jackson 2.8.6
* Fix conflict between Lucene and SASI Snowball stemmer version (#216)

## 3.7.3 (October 07, 2016)

>>>>>>> 2cd7147b
* Add support for indexing non-frozen UDTs
* Optimize clustering key index format (breaks backward compatibility)
* Allow associativity in search-time geospatial transformations
* Simplify naming of builder static methods for creating geospatial transformations
* Fix paged index-sorted queries matching more than 65535 rows
* Fix partition directed queries using dummy column syntax in skinny tables
* Upgrade query builder JSON serializer to Jackson 2.8.0
* Add geospatial post filtering (ensures accuracy with any tree levels)
* Set default number of indexing threads to number of processors available to the JVM
* Fix mapping of timestamps and dates by their underlying numeric value (#177)
* Fix mapper referenced by alias in sortFields
* Modernize search syntax keeping backward compatibility
* Add Lucene-specific CQL tracing
* Fix parsing of data with CQL "date" type (#158)
* Fix handling of immense term insertion mapping error
* Fix indexing of tables with descending clustering key order (#165)

## 3.6.0 (June 18, 2016)

* Upgrade to Apache Cassandra 3.6
* Fix clustering query collisions in Lucene's query cache
* Fix deletion of columns with frozen type (UDT, tuples and frozen collections)
* Add support for CQL paging over sorted searches
* Add support for sorted searches using IN operator
* Add support for indexing columns with TTL 

## 3.5.2 (May 27, 2016)

* Add transformation for getting the bounding box of a geographical shape
* Fix complex clustering keys building (#143)

## 3.5.1 (May 19, 2016)

* Upgrade to Apache Lucene 5.5.1
* Add support for old dummy column syntax (Spark compatibility and score retrieval)
* Add option to use doc values in match, contains and range searches
* Add heuristic to build token range queries according to their selectivity
* Add transformation for getting the convex hull of a geographical shape
* Add early termination in inner pagination (improves allow filtering performance)
* Remove indexed/sorted mapping options, all mappers store doc values when possible
* Fix invalid WKT shapes by zero-buffering them
* Fix memory consumption issues with high fetch sizes
* Fix clustering key filtering with better token prefix collation
* Fix deletion of unique component of a collection (#132)

## 3.5.0 (May 03, 2016)

* Upgrade to Apache Cassandra 3.5

## 3.0.5.0 (April 22, 2016)

* Upgrade to Apache Cassandra 3.0.5

## 3.0.4.1 (April 22, 2016)

* Add sorting merge policy (dramatically improves filter performance)
* Add support for altering unmapped columns
* Remove score docs cache, overtaken by sorting merge policy
* Remove token range cache in favour of Lucene query cache
* Fix NPE while mapping geo points with explicitly null latitude/longitude value
* Fix missed validation of sort fields

## 3.0.4.0 (March 10, 2016)

* Upgrade to Apache Cassandra 3.0.4
* Add indexing of time UUID columns with date, date_range and bitemporal mappers

## 3.0.3.1 (March 04, 2016)

* Fix performance issues with ClusteringIndexNamesFilter
* Add indexing of WKT geographical shapes (point, linestring, polygon and their multipart)
* Add search by WKT geographical shapes (point, linestring, polygon and their multipart)
* Add API for search-time transformation of WKT geographical shapes
* Add API for index-time transformation of WKT geographical shapes
* Add transformation for getting the buffer around a geographical shape
* Add transformation for getting the centroid of a geographical shape
* Add transformation for getting the difference between two geographical shapes
* Add transformation for getting the intersection between two geographical shapes
* Add transformation for getting the union between two geographical shapes
* Fix geo distance parsing of nautical miles

## 3.0.3.0 (February 19, 2016)

* Upgrade to Apache Cassandra 3.0.3
* Force disable paging for top-k searches
* Add search cache (improves paging performance)
* Add token range cache (improves search performance)
* Remove support for other partitioners than Murmur3
* Remove Sphinx documentation module

## 2.2.5.1 (February 19, 2016)

* Fixed explicit null values insertion (#94)

## 2.2.5.0 (February 09, 2016)

* Upgrade to Apache Cassandra 2.2.5

## 2.2.4.2 (February 09, 2016)

* Fixed missed bound statements paging handling (fixes top-k issues and improves MapReduce performance)

## 2.2.4.1 (January 12, 2016)

* Returns static columns (#70)
* Fixed UDT bug (#85)
* Sort by geographical distance
    
## 2.2.4.0 (December 11, 2015)

* Upgrade to Apache Cassandra 2.2.4
* Add optional CQL-level write validation (CASSANDRA-10092)

## 2.2.3.2 (December 09, 2015)

* Add support for CQL DISTINCT operator (#69)

## 2.2.3.1 (November 27, 2015)

* Add support for CQL tuples
* Add quoted field names to query builder
* Fix mapping on columns with multiple mappers
* Fix coordinator sorting to be based on mapper's base type

## 2.2.3.0 (November 20, 2015)

* Upgrade to Apache Cassandra 2.2.3
* Add support for CQL UDFs (#43)
* Add support for CQL UDTs
* Improve collections support
* Add support for new CQL types smallint, tinyint and date

## 2.1.13.0 (February 10, 2016)

* Upgrade to Apache Cassandra 2.1.13
 
## 2.1.12.0 (January 11, 2016)

* Upgrade to Apache Cassandra 2.1.12
 
## 2.1.11.1 (November 18, 2015)

* Fixed bitemporal bug (#46)
* Fixed default directory path
* Added query builder module (#50)
* Add acceptance tests

## 2.1.11.0 (October 27, 2015)

* Upgrade to Apache Cassandra 2.1.11

## 2.1.10.0 (October 27, 2015)

* Upgrade to Apache Cassandra 2.1.10
* Add ability to exclude data centers from indexing (#44)
* Add support for predictions in bitemporal index (#46)
* Add asynchronous indexing queue

## 2.1.9.0 (September 09, 2015)

* Upgrade to Apache Cassandra 2.1.9

## 2.1.8.5 (September 09, 2015)

* Remove problematic logback.xml

## 2.1.8.4 (August 27, 2015)

* Fix searches with both sorting and relevance
* Improve wide rows data range filtering to increase performance
* Use doc values in token range filters to increase performance
* Replace base 256 by BytesRef (breaks backward compatibility)
* Upgrade to Lucene 5.3.0
* Don't propagate internal index exceptions
* Allow the deletion of old unsupported indexes
* Detect wrong sorting in date ranges (#36) 

## 2.1.8.3 (August 20, 2015)

* Fix analyzer selection in maps (#18)
* Change logger fixed name from `stratio` to class-based `com.stratio`
* Add performance tips section to documentation

## 2.1.8.2 (August 13, 2015)

* Add force index refresh option to searches
* Add condition type `none` to return no rows
* Rename `match_all` condition to `all`
* Allow resource-intensive pure negation searches
* Remove unneeded asynchronous indexing queue
* Change default date pattern to `yyyy/MM/dd HH:mm:ss.SSS Z`
* Fix multi-mappers when all columns are null (#28)
* Rename `date_range` limits to `from` and `to`
* Add bitemporal search features
* Silently discard tokens over 32766 bytes in length (just log)
* Best effort mapping, per mapper errors are just logged
* Allow several mappers on the same column

## 2.1.8.1 (July 31, 2015)

* Add complete support for CQL paging, even for top-k queries.
* Fix numeric collections (#12)
* Fix match condition with not tokenized fields (#16)
* Fix map columns sorting (#17)
* Fix bounding box queries
* Avoid sorting in lists and sets
* Set default sorted value to false
* Upgrade to Lucene 5.2.1

## 2.1.8.0 (July 10, 2015)

* Upgrade to Apache Cassandra 2.1.8

## 2.1.7.1 (July 10, 2015)

* Add paging cache to remember Lucene cursors
* Fix JavaDoc generation with Java 8
* Homogenize JSON API

## 2.1.7.0 (June 26, 2015)

* Upgrade to Apache Cassandra 2.1.7

## 2.1.6.2 (June 25, 2015)

* Add date range features
* Add basic geospatial features

## 2.1.6.1 (June 17, 2015)

* Fix row updated skipping first column (#6)
* Avoid analysis at prefix, regexp, range and wildcard queries

## 2.1.6.0 (June 08, 2015)

* Become a plugin instead of a fork of Apache Cassandra
* Upgrade to Apache Cassandra 2.1.6
* Upgrade to Lucene 5.1.0
* Sorting through doc values
* Add "indexed" and "sorted" options to mappers

## 2.1.5.0 (April 30, 2015)

* Upgrade to Apache Cassandra 2.1.5 (#28)
* Removed clustering key mapper columns

## 2.1.4.1 (April 21, 2015)

* Improve top-k (CASSANDRA-8717)
* Fix build.xml

## 2.1.4.0 (April 07, 2015)

* Upgrade to Apache Cassandra 2.1.4 (#16)
* Fix reverse clustering order (#14)
* Support for snowball and possibly other analyzers (#11)
* Fix mapping in column-based clustering key mapper (#7)

## 2.1.3.1 (March 12, 2015)

* Fix mapping bug in column-based clustering key mapper
* Upgrade to Lucene 4.10.4
* Added case sensitive option to StringMapper

## 2.1.3.0 (February 18, 2015)

* Upgrade to Apache Cassandra 2.1.3

## 2.1.2.2 (February 02, 2015)

* Fix #7 (data inserted during update is not indexed)
* Remove boolean query max clauses limit
* Add contains condition
* Add basic support for geospatial search
* Add basic support for multiple fields per mapper
* Add collation for UUID mapper

## 2.1.2.1 (December 15, 2014)

* Improve logging time counting
* Set synchronous indexing as default

## 2.1.2.0 (December 05, 2014)

* Upgrade to Apache Cassandra 2.1.2<|MERGE_RESOLUTION|>--- conflicted
+++ resolved
@@ -1,64 +1,35 @@
 # Changelog
 
-<<<<<<< HEAD
-## 3.6.1 (February 06, 2017)
-
-=======
-## 3.7.7 (upcoming)
+## 3.6.2 (upcoming)
 
 * Fix collection columns indexing being part of clustering key (#286)
 * Avoid unsupported usage of multicolumn mappers with collections
 * Add support for indexing map values
 * Add support for indexing map keys (#253)
 
-## 3.7.6 (February 06, 2017)
-
->>>>>>> 2cd7147b
+## 3.6.1 (February 06, 2017)
+
 * Fix mutual exclusion on partition key during read before write (#261)
 * Ignore tombstones during read before write (#255)
 * Fix deletion of ranges of rows in a partition
 * Add virtual node based partitioner
-<<<<<<< HEAD
-=======
-
-## 3.7.5 (December 15, 2016)
-
->>>>>>> 2cd7147b
 * Upgrade to Apache Lucene 5.5.3
 * Add column-based index partitioner
 * Add support for local searches over index partitions with more than 2147483519 total documents
 * Fix CQL query handler activation at startup
 * Fix best effort mapping of collections (#246)
-<<<<<<< HEAD
-=======
-
-## 3.7.4 (December 09, 2016)
-
->>>>>>> 2cd7147b
 * Optimize columns mapping (improves indexing performance)
 * Add generic support for index partitioning
 * Add token-based index partitioner
 * Upgrade to Scala 2.12.0
 * Avoid not required string interpolations in logging
 * Avoid not required string interpolations in tracing
-<<<<<<< HEAD
 * Upgrade all JSON serializers to FasterXML Jackson 2.8.6
 * Show error message when unsupported PER PARTITION LIMIT option is used
 * Add support for geospatial shapes in bounding box search
 * Add support for geospatial shapes in distance search
 * Improve performance of needs before write calculation
 * Fix conflict between Lucene and SASI Snowball stemmer version (#216)
-=======
-* Add support for geospatial shapes in bounding box search
-* Add support for geospatial shapes in distance search
-* Improve performance of needs before write calculation
-* Show error message when unsupported PER PARTITION LIMIT option is used
-* Upgrade all JSON serializers to FasterXML Jackson 2.8.6
-* Fix conflict between Lucene and SASI Snowball stemmer version (#216)
-
-## 3.7.3 (October 07, 2016)
-
->>>>>>> 2cd7147b
 * Add support for indexing non-frozen UDTs
 * Optimize clustering key index format (breaks backward compatibility)
 * Allow associativity in search-time geospatial transformations
