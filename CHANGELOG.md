# Changelog

<<<<<<< HEAD
## 3.7.6 (February 06, 2017)
=======
## 3.8.5 (upcoming)

* Fix collection columns indexing being part of clustering key (#286)
* Avoid unsupported usage of multicolumn mappers with collections
* Add support for indexing map values
* Add support for indexing map keys (#253)

## 3.8.4 (February 06, 2017)
>>>>>>> 55ccd789

* Fix mutual exclusion on partition key during read before write (#261)
* Ignore tombstones during read before write (#255)
* Fix deletion of ranges of rows in a partition
* Add virtual node based partitioner

<<<<<<< HEAD
## 3.7.5 (December 15, 2016)
=======
## 3.8.3 (December 15, 2016)
>>>>>>> 55ccd789

* Upgrade to Apache Lucene 5.5.3
* Add column-based index partitioner
* Add support for local searches over index partitions with more than 2147483519 total documents
* Fix CQL query handler activation at startup
* Fix best effort mapping of collections (#246)

<<<<<<< HEAD
## 3.7.4 (December 09, 2016)
=======
## 3.8.2 (December 09, 2016)
>>>>>>> 55ccd789

* Optimize columns mapping (improves indexing performance)
* Add generic support for index partitioning
* Add token-based index partitioner
* Upgrade to Scala 2.12.0
* Avoid not required string interpolations in logging
* Avoid not required string interpolations in tracing
* Add support for geospatial shapes in bounding box search
* Add support for geospatial shapes in distance search
* Improve performance of needs before write calculation
* Show error message when unsupported PER PARTITION LIMIT option is used
* Upgrade all JSON serializers to FasterXML Jackson 2.8.6
<<<<<<< HEAD
* Fix conflict between Lucene and SASI Snowball stemmer version (#216)

=======

## 3.8.1 (October 17, 2016)

* Fix conflict between Lucene and SASI Snowball stemmer version (#216)

## 3.8.0 (October 13, 2016)

* Upgrade to Apache Cassandra 3.8

>>>>>>> 55ccd789
## 3.7.3 (October 07, 2016)

* Add support for indexing non-frozen UDTs
* Optimize clustering key index format (breaks backward compatibility)

## 3.7.2 (September 14, 2016)

* Allow associativity in search-time geospatial transformations
* Simplify naming of builder static methods for creating geospatial transformations
* Fix paged index-sorted queries matching more than 65535 rows
* Fix partition directed queries using dummy column syntax in skinny tables
* Upgrade query builder JSON serializer to Jackson 2.8.0
* Add geospatial post filtering (ensures accuracy with any tree levels)
* Set default number of indexing threads to number of processors available to the JVM
* Fix mapping of timestamps and dates by their underlying numeric value (#177)
* Fix mapper referenced by alias in sortFields

## 3.7.1 (July 05, 2016)

* Modernize search syntax keeping backward compatibility
* Add Lucene-specific CQL tracing
* Fix parsing of data with CQL "date" type (#158)
* Fix handling of immense term insertion mapping error
* Fix indexing of tables with descending clustering key order (#165)

## 3.7.0 (June 20, 2016)

* Upgrade to Apache Cassandra 3.7

## 3.6.0 (June 18, 2016)

* Upgrade to Apache Cassandra 3.6
* Fix clustering query collisions in Lucene's query cache
* Fix deletion of columns with frozen type (UDT, tuples and frozen collections)
* Add support for CQL paging over sorted searches
* Add support for sorted searches using IN operator
* Add support for indexing columns with TTL 

## 3.5.2 (May 27, 2016)

* Add transformation for getting the bounding box of a geographical shape
* Fix complex clustering keys building (#143)

## 3.5.1 (May 19, 2016)

* Upgrade to Apache Lucene 5.5.1
* Add support for old dummy column syntax (Spark compatibility and score retrieval)
* Add option to use doc values in match, contains and range searches
* Add heuristic to build token range queries according to their selectivity
* Add transformation for getting the convex hull of a geographical shape
* Add early termination in inner pagination (improves allow filtering performance)
* Remove indexed/sorted mapping options, all mappers store doc values when possible
* Fix invalid WKT shapes by zero-buffering them
* Fix memory consumption issues with high fetch sizes
* Fix clustering key filtering with better token prefix collation
* Fix deletion of unique component of a collection (#132)

## 3.5.0 (May 03, 2016)

* Upgrade to Apache Cassandra 3.5

## 3.0.5.0 (April 22, 2016)

* Upgrade to Apache Cassandra 3.0.5

## 3.0.4.1 (April 22, 2016)

* Add sorting merge policy (dramatically improves filter performance)
* Add support for altering unmapped columns
* Remove score docs cache, overtaken by sorting merge policy
* Remove token range cache in favour of Lucene query cache
* Fix NPE while mapping geo points with explicitly null latitude/longitude value
* Fix missed validation of sort fields

## 3.0.4.0 (March 10, 2016)

* Upgrade to Apache Cassandra 3.0.4
* Add indexing of time UUID columns with date, date_range and bitemporal mappers

## 3.0.3.1 (March 04, 2016)

* Fix performance issues with ClusteringIndexNamesFilter
* Add indexing of WKT geographical shapes (point, linestring, polygon and their multipart)
* Add search by WKT geographical shapes (point, linestring, polygon and their multipart)
* Add API for search-time transformation of WKT geographical shapes
* Add API for index-time transformation of WKT geographical shapes
* Add transformation for getting the buffer around a geographical shape
* Add transformation for getting the centroid of a geographical shape
* Add transformation for getting the difference between two geographical shapes
* Add transformation for getting the intersection between two geographical shapes
* Add transformation for getting the union between two geographical shapes
* Fix geo distance parsing of nautical miles

## 3.0.3.0 (February 19, 2016)

* Upgrade to Apache Cassandra 3.0.3
* Force disable paging for top-k searches
* Add search cache (improves paging performance)
* Add token range cache (improves search performance)
* Remove support for other partitioners than Murmur3
* Remove Sphinx documentation module

## 2.2.5.1 (February 19, 2016)

* Fixed explicit null values insertion (#94)

## 2.2.5.0 (February 09, 2016)

* Upgrade to Apache Cassandra 2.2.5

## 2.2.4.2 (February 09, 2016)

* Fixed missed bound statements paging handling (fixes top-k issues and improves MapReduce performance)

## 2.2.4.1 (January 12, 2016)

* Returns static columns (#70)
* Fixed UDT bug (#85)
* Sort by geographical distance
    
## 2.2.4.0 (December 11, 2015)

* Upgrade to Apache Cassandra 2.2.4
* Add optional CQL-level write validation (CASSANDRA-10092)

## 2.2.3.2 (December 09, 2015)

* Add support for CQL DISTINCT operator (#69)

## 2.2.3.1 (November 27, 2015)

* Add support for CQL tuples
* Add quoted field names to query builder
* Fix mapping on columns with multiple mappers
* Fix coordinator sorting to be based on mapper's base type

## 2.2.3.0 (November 20, 2015)

* Upgrade to Apache Cassandra 2.2.3
* Add support for CQL UDFs (#43)
* Add support for CQL UDTs
* Improve collections support
* Add support for new CQL types smallint, tinyint and date

## 2.1.13.0 (February 10, 2016)

* Upgrade to Apache Cassandra 2.1.13
 
## 2.1.12.0 (January 11, 2016)

* Upgrade to Apache Cassandra 2.1.12
 
## 2.1.11.1 (November 18, 2015)

* Fixed bitemporal bug (#46)
* Fixed default directory path
* Added query builder module (#50)
* Add acceptance tests

## 2.1.11.0 (October 27, 2015)

* Upgrade to Apache Cassandra 2.1.11

## 2.1.10.0 (October 27, 2015)

* Upgrade to Apache Cassandra 2.1.10
* Add ability to exclude data centers from indexing (#44)
* Add support for predictions in bitemporal index (#46)
* Add asynchronous indexing queue

## 2.1.9.0 (September 09, 2015)

* Upgrade to Apache Cassandra 2.1.9

## 2.1.8.5 (September 09, 2015)

* Remove problematic logback.xml

## 2.1.8.4 (August 27, 2015)

* Fix searches with both sorting and relevance
* Improve wide rows data range filtering to increase performance
* Use doc values in token range filters to increase performance
* Replace base 256 by BytesRef (breaks backward compatibility)
* Upgrade to Lucene 5.3.0
* Don't propagate internal index exceptions
* Allow the deletion of old unsupported indexes
* Detect wrong sorting in date ranges (#36) 

## 2.1.8.3 (August 20, 2015)

* Fix analyzer selection in maps (#18)
* Change logger fixed name from `stratio` to class-based `com.stratio`
* Add performance tips section to documentation

## 2.1.8.2 (August 13, 2015)

* Add force index refresh option to searches
* Add condition type `none` to return no rows
* Rename `match_all` condition to `all`
* Allow resource-intensive pure negation searches
* Remove unneeded asynchronous indexing queue
* Change default date pattern to `yyyy/MM/dd HH:mm:ss.SSS Z`
* Fix multi-mappers when all columns are null (#28)
* Rename `date_range` limits to `from` and `to`
* Add bitemporal search features
* Silently discard tokens over 32766 bytes in length (just log)
* Best effort mapping, per mapper errors are just logged
* Allow several mappers on the same column

## 2.1.8.1 (July 31, 2015)

* Add complete support for CQL paging, even for top-k queries.
* Fix numeric collections (#12)
* Fix match condition with not tokenized fields (#16)
* Fix map columns sorting (#17)
* Fix bounding box queries
* Avoid sorting in lists and sets
* Set default sorted value to false
* Upgrade to Lucene 5.2.1

## 2.1.8.0 (July 10, 2015)

* Upgrade to Apache Cassandra 2.1.8

## 2.1.7.1 (July 10, 2015)

* Add paging cache to remember Lucene cursors
* Fix JavaDoc generation with Java 8
* Homogenize JSON API

## 2.1.7.0 (June 26, 2015)

* Upgrade to Apache Cassandra 2.1.7

## 2.1.6.2 (June 25, 2015)

* Add date range features
* Add basic geospatial features

## 2.1.6.1 (June 17, 2015)

* Fix row updated skipping first column (#6)
* Avoid analysis at prefix, regexp, range and wildcard queries

## 2.1.6.0 (June 08, 2015)

* Become a plugin instead of a fork of Apache Cassandra
* Upgrade to Apache Cassandra 2.1.6
* Upgrade to Lucene 5.1.0
* Sorting through doc values
* Add "indexed" and "sorted" options to mappers

## 2.1.5.0 (April 30, 2015)

* Upgrade to Apache Cassandra 2.1.5 (#28)
* Removed clustering key mapper columns

## 2.1.4.1 (April 21, 2015)

* Improve top-k (CASSANDRA-8717)
* Fix build.xml

## 2.1.4.0 (April 07, 2015)

* Upgrade to Apache Cassandra 2.1.4 (#16)
* Fix reverse clustering order (#14)
* Support for snowball and possibly other analyzers (#11)
* Fix mapping in column-based clustering key mapper (#7)

## 2.1.3.1 (March 12, 2015)

* Fix mapping bug in column-based clustering key mapper
* Upgrade to Lucene 4.10.4
* Added case sensitive option to StringMapper

## 2.1.3.0 (February 18, 2015)

* Upgrade to Apache Cassandra 2.1.3

## 2.1.2.2 (February 02, 2015)

* Fix #7 (data inserted during update is not indexed)
* Remove boolean query max clauses limit
* Add contains condition
* Add basic support for geospatial search
* Add basic support for multiple fields per mapper
* Add collation for UUID mapper

## 2.1.2.1 (December 15, 2014)

* Improve logging time counting
* Set synchronous indexing as default

## 2.1.2.0 (December 05, 2014)

* Upgrade to Apache Cassandra 2.1.2<|MERGE_RESOLUTION|>--- conflicted
+++ resolved
@@ -1,28 +1,20 @@
 # Changelog
 
-<<<<<<< HEAD
-## 3.7.6 (February 06, 2017)
-=======
-## 3.8.5 (upcoming)
+## 3.7.7 (upcoming)
 
 * Fix collection columns indexing being part of clustering key (#286)
 * Avoid unsupported usage of multicolumn mappers with collections
 * Add support for indexing map values
 * Add support for indexing map keys (#253)
 
-## 3.8.4 (February 06, 2017)
->>>>>>> 55ccd789
+## 3.7.6 (February 06, 2017)
 
 * Fix mutual exclusion on partition key during read before write (#261)
 * Ignore tombstones during read before write (#255)
 * Fix deletion of ranges of rows in a partition
 * Add virtual node based partitioner
 
-<<<<<<< HEAD
 ## 3.7.5 (December 15, 2016)
-=======
-## 3.8.3 (December 15, 2016)
->>>>>>> 55ccd789
 
 * Upgrade to Apache Lucene 5.5.3
 * Add column-based index partitioner
@@ -30,11 +22,7 @@
 * Fix CQL query handler activation at startup
 * Fix best effort mapping of collections (#246)
 
-<<<<<<< HEAD
 ## 3.7.4 (December 09, 2016)
-=======
-## 3.8.2 (December 09, 2016)
->>>>>>> 55ccd789
 
 * Optimize columns mapping (improves indexing performance)
 * Add generic support for index partitioning
@@ -47,20 +35,8 @@
 * Improve performance of needs before write calculation
 * Show error message when unsupported PER PARTITION LIMIT option is used
 * Upgrade all JSON serializers to FasterXML Jackson 2.8.6
-<<<<<<< HEAD
 * Fix conflict between Lucene and SASI Snowball stemmer version (#216)
 
-=======
-
-## 3.8.1 (October 17, 2016)
-
-* Fix conflict between Lucene and SASI Snowball stemmer version (#216)
-
-## 3.8.0 (October 13, 2016)
-
-* Upgrade to Apache Cassandra 3.8
-
->>>>>>> 55ccd789
 ## 3.7.3 (October 07, 2016)
 
 * Add support for indexing non-frozen UDTs
