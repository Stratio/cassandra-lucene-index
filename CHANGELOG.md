# Changelog
## 3.0.8.1 (Upcoming)

<<<<<<< HEAD
* Add geospatial post filtering (ensures accuracy with any tree levels)
Merged from 2.2.7.0:
=======
Merged from 2.2.7.1:
>>>>>>> 388e19eb
* Fix mapper referenced by alias in sortFields

## 3.0.8.0 (July 07, 2016)

* Upgrade to Apache Cassandra 3.0.8

## 3.0.7.2 (July 05, 2016)

* Modernize search syntax keeping backward compatibility
* Add Lucene-specific CQL tracing
* Fix parsing of data with CQL "date" type (#158)
* Fix handling of immense term insertion mapping error
* Fix indexing of tables with descending clustering key order (#165) 

## 3.0.7.1 (June 17, 2016)

Merged from 3.0.6:
* Fix clustering query collisions in Lucene's query cache

## 3.0.7.0 (June 17, 2016)

* Upgrade to Apache Cassandra 3.0.7

## 3.0.6.2 (June 06, 2016)
 
* Fix deletion of columns with frozen type (UDT, tuples and frozen collections)

## 3.0.6.1 (June 03, 2016)

* Add support for CQL paging over sorted searches
* Add support for sorted searches using IN operator

## 3.0.6.0 (May 27, 2016)

* Upgrade to Apache Cassandra 3.0.6
* Add support for indexing columns with TTL 

## 3.0.5.2 (May 22, 2016)

* Add transformation for getting the bounding box of a geographical shape
* Fix complex clustering keys building (#143)

## 3.0.5.1 (May 19, 2016)

* Upgrade to Apache Lucene 5.5.1
* Add support for old dummy column syntax (Spark compatibility and score retrieval)
* Add option to use doc values in match, contains and range searches
* Add heuristic to build token range queries according to their selectivity
* Add transformation for getting the convex hull of a geographical shape
* Add early termination in inner pagination (improves allow filtering performance)
* Remove indexed/sorted mapping options, all mappers store doc values when possible
* Fix invalid WKT shapes by zero-buffering them
* Fix memory consumption issues with high fetch sizes
* Fix clustering key filtering with better token prefix collation
* Fix deletion of unique component of a collection (#132)

## 3.0.5.0 (April 22, 2016)

* Upgrade to Apache Cassandra 3.0.5

## 3.0.4.1 (April 22, 2016)

* Add sorting merge policy (dramatically improves filter performance)
* Add support for altering unmapped columns
* Remove score docs cache, overtaken by sorting merge policy
* Remove token range cache in favour of Lucene query cache
* Fix NPE while mapping geo points with explicitly null latitude/longitude value
* Fix missed validation of sort fields

## 3.0.4.0 (March 10, 2016)

* Upgrade to Apache Cassandra 3.0.4
* Add indexing of time UUID columns with date, date_range and bitemporal mappers

## 3.0.3.1 (March 04, 2016)

* Fix performance issues with ClusteringIndexNamesFilter
Merged from 2.2.5:
* Add indexing of WKT geographical shapes (point, linestring, polygon and their multipart)
* Add search by WKT geographical shapes (point, linestring, polygon and their multipart)
* Add API for search-time transformation of WKT geographical shapes
* Add API for index-time transformation of WKT geographical shapes
* Add transformation for getting the buffer around a geographical shape
* Add transformation for getting the centroid of a geographical shape
* Add transformation for getting the difference between two geographical shapes
* Add transformation for getting the intersection between two geographical shapes
* Add transformation for getting the union between two geographical shapes
* Fix geo distance parsing of nautical miles

## 3.0.3.0 (February 19, 2016)

* Upgrade to Apache Cassandra 3.0.3
* Force disable paging for top-k searches
* Add search cache (improves paging performance)
* Add token range cache (improves search performance)
* Remove support for other partitioners than Murmur3
* Remove Sphinx documentation module

## 2.2.5.1 (February 19, 2016)

Merged from 2.2.4:
* Fixed explicit null values insertion (#94)

## 2.2.5.0 (February 09, 2016)

* Upgrade to Apache Cassandra 2.2.5

## 2.2.4.2 (February 09, 2016)

* Fixed missed bound statements paging handling (fixes top-k issues and improves MapReduce performance)

## 2.2.4.1 (January 12, 2016)

* Returns static columns (#70)
* Fixed UDT bug (#85)
* Sort by geographical distance
    
## 2.2.4.0 (December 11, 2015)

* Upgrade to Apache Cassandra 2.2.4
* Add optional CQL-level write validation (CASSANDRA-10092)

## 2.2.3.2 (December 09, 2015)

* Add support for CQL DISTINCT operator (#69)

## 2.2.3.1 (November 27, 2015)

* Add support for CQL tuples
* Add quoted field names to query builder
* Fix mapping on columns with multiple mappers
* Fix coordinator sorting to be based on mapper's base type

## 2.2.3.0 (November 20, 2015)

* Upgrade to Apache Cassandra 2.2.3
* Add support for CQL UDFs (#43)
* Add support for CQL UDTs
* Improve collections support
* Add support for new CQL types smallint, tinyint and date

## 2.1.13.0 (February 10, 2016)

* Upgrade to Apache Cassandra 2.1.13
 
## 2.1.12.0 (January 11, 2016)

* Upgrade to Apache Cassandra 2.1.12
 
## 2.1.11.1 (November 18, 2015)

* Fixed bitemporal bug (#46)
* Fixed default directory path
* Added query builder module (#50)
* Add acceptance tests

## 2.1.11.0 (October 27, 2015)

* Upgrade to Apache Cassandra 2.1.11

## 2.1.10.0 (October 27, 2015)

* Upgrade to Apache Cassandra 2.1.10
* Add ability to exclude data centers from indexing (#44)
* Add support for predictions in bitemporal index (#46)
* Add asynchronous indexing queue

## 2.1.9.0 (September 09, 2015)

* Upgrade to Apache Cassandra 2.1.9

## 2.1.8.5 (September 09, 2015)

* Remove problematic logback.xml

## 2.1.8.4 (August 27, 2015)

* Fix searches with both sorting and relevance
* Improve wide rows data range filtering to increase performance
* Use doc values in token range filters to increase performance
* Replace base 256 by BytesRef (breaks backward compatibility)
* Upgrade to Lucene 5.3.0
* Don't propagate internal index exceptions
* Allow the deletion of old unsupported indexes
* Detect wrong sorting in date ranges (#36) 

## 2.1.8.3 (August 20, 2015)

* Fix analyzer selection in maps (#18)
* Change logger fixed name from `stratio` to class-based `com.stratio`
* Add performance tips section to documentation

## 2.1.8.2 (August 13, 2015)

* Add force index refresh option to searches
* Add condition type `none` to return no rows
* Rename `match_all` condition to `all`
* Allow resource-intensive pure negation searches
* Remove unneeded asynchronous indexing queue
* Change default date pattern to `yyyy/MM/dd HH:mm:ss.SSS Z`
* Fix multi-mappers when all columns are null (#28)
* Rename `date_range` limits to `from` and `to`
* Add bitemporal search features
* Silently discard tokens over 32766 bytes in length (just log)
* Best effort mapping, per mapper errors are just logged
* Allow several mappers on the same column

## 2.1.8.1 (July 31, 2015)

* Add complete support for CQL paging, even for top-k queries.
* Fix numeric collections (#12)
* Fix match condition with not tokenized fields (#16)
* Fix map columns sorting (#17)
* Fix bounding box queries
* Avoid sorting in lists and sets
* Set default sorted value to false
* Upgrade to Lucene 5.2.1

## 2.1.8.0 (July 10, 2015)

* Upgrade to Apache Cassandra 2.1.8

## 2.1.7.1 (July 10, 2015)

* Add paging cache to remember Lucene cursors
* Fix JavaDoc generation with Java 8
* Homogenize JSON API

## 2.1.7.0 (June 26, 2015)

* Upgrade to Apache Cassandra 2.1.7

## 2.1.6.2 (June 25, 2015)

* Add date range features
* Add basic geospatial features

## 2.1.6.1 (June 17, 2015)

* Fix row updated skipping first column (#6)
* Avoid analysis at prefix, regexp, range and wildcard queries

## 2.1.6.0 (June 08, 2015)

* Become a plugin instead of a fork of Apache Cassandra
* Upgrade to Apache Cassandra 2.1.6
* Upgrade to Lucene 5.1.0
* Sorting through doc values
* Add "indexed" and "sorted" options to mappers

## 2.1.5.0 (April 30, 2015)

* Upgrade to Apache Cassandra 2.1.5 (#28)
* Removed clustering key mapper columns

## 2.1.4.1 (April 21, 2015)

* Improve top-k (CASSANDRA-8717)
* Fix build.xml

## 2.1.4.0 (April 07, 2015)

* Upgrade to Apache Cassandra 2.1.4 (#16)
* Fix reverse clustering order (#14)
* Support for snowball and possibly other analyzers (#11)
* Fix mapping in column-based clustering key mapper (#7)

## 2.1.3.1 (March 12, 2015)

* Fix mapping bug in column-based clustering key mapper
* Upgrade to Lucene 4.10.4
* Added case sensitive option to StringMapper

## 2.1.3.0 (February 18, 2015)

* Upgrade to Apache Cassandra 2.1.3

## 2.1.2.2 (February 02, 2015)

* Fix #7 (data inserted during update is not indexed)
* Remove boolean query max clauses limit
* Add contains condition
* Add basic support for geospatial search
* Add basic support for multiple fields per mapper
* Add collation for UUID mapper

## 2.1.2.1 (December 15, 2014)

* Improve logging time counting
* Set synchronous indexing as default

## 2.1.2.0 (December 05, 2014)

* Upgrade to Apache Cassandra 2.1.2<|MERGE_RESOLUTION|>--- conflicted
+++ resolved
@@ -1,12 +1,8 @@
 # Changelog
 ## 3.0.8.1 (Upcoming)
 
-<<<<<<< HEAD
 * Add geospatial post filtering (ensures accuracy with any tree levels)
-Merged from 2.2.7.0:
-=======
 Merged from 2.2.7.1:
->>>>>>> 388e19eb
 * Fix mapper referenced by alias in sortFields
 
 ## 3.0.8.0 (July 07, 2016)
