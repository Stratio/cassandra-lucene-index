--- conflicted
+++ resolved
@@ -1,13 +1,6 @@
 # Changelog
 
-<<<<<<< HEAD
-## 3.0.8.5 (Upcoming)
-
-* Fix mutual exclusion on partition key during read before write (#261)
-
-## 3.0.8.4 (January 31, 2017)
-=======
-## 3.0.10.4 (Upcoming)
+## 3.0.8.5 (upcoming)
 
 * Fix collection columns indexing being part of clustering key (#286)
 * Avoid unsupported usage of multicolumn mappers with collections
@@ -15,8 +8,7 @@
 * Add support for indexing map keys (#253)
 * Fix mutual exclusion on partition key during read before write (#261)
 
-## 3.0.10.3 (January 31, 2017)
->>>>>>> fc6afe6d
+## 3.0.8.4 (January 31, 2017)
 
 * Ignore tombstones during read before write (#255)
 * Fix deletion of ranges of rows in a partition
