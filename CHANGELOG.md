--- conflicted
+++ resolved
@@ -1,36 +1,18 @@
 # Changelog
 
-<<<<<<< HEAD
 ## 3.7.4 (Upcoming)
-
-* Show error message when unsupported PER PARTITION LIMIT option is used
-* Add support for geospatial shapes in bounding box search
-* Add support for geospatial shapes in distance search
-* Improve performance of needs before write calculation
-=======
-## 3.9.4 (Upcoming)
 
 * Optimize columns mapping (improves indexing performance)
 * Add generic support for index partitioning
 * Add token-based index partitioner
-
-## 3.9.3 (November 24, 2016)
-
 * Upgrade to Scala 2.12.0
 * Avoid not required string interpolations in logging
 * Avoid not required string interpolations in tracing
-
-## 3.9.2 (November 11, 2016)
-
 * Add support for geospatial shapes in bounding box search
 * Add support for geospatial shapes in distance search
 * Improve performance of needs before write calculation
 * Show error message when unsupported PER PARTITION LIMIT option is used
 * Upgrade all JSON serializers to FasterXML Jackson 2.8.6
-
-## 3.9.1 (October 17, 2016)
-
->>>>>>> d467ba80
 * Fix conflict between Lucene and SASI Snowball stemmer version (#216)
 
 ## 3.7.3 (October 07, 2016)
