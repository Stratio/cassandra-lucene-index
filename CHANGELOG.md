# Changelog

<<<<<<< HEAD
## 3.9.1 (Upcoming)

* Fix version conflicts between Lucene and SASI snowball stemmer versions (#216)

## 3.9.0 (October 11, 2016)

* Upgrade to Apache Cassandra 3.9

## 3.8.0 (October 11, 2016)
=======
## 3.9.0 (October 13, 2016)

* Upgrade to Apache Cassandra 3.9

## 3.8.0 (October 13, 2016)
>>>>>>> e5c8a93c

* Upgrade to Apache Cassandra 3.8

## 3.7.3 (October 07, 2016)

* Add support for indexing non-frozen UDTs

Merged from 3.0.8.3:
* Optimize clustering key index format (breaks backward compatibility)

## 3.7.2 (September 14, 2016)

Merged from 3.0.8.2:
* Allow associativity in search-time geospatial transformations
* Simplify naming of builder static methods for creating geospatial transformations
* Fix paged index-sorted queries matching more than 65535 rows
* Fix partition directed queries using dummy column syntax in skinny tables

Merged from 3.0.8.1:
* Upgrade query builder JSON serializer to Jackson 2.8.0
* Add geospatial post filtering (ensures accuracy with any tree levels)
* Set default number of indexing threads to number of processors available to the JVM
* Fix mapping of timestamps and dates by their underlying numeric value (#177)

Merged from 2.2.7.1:
* Fix mapper referenced by alias in sortFields

## 3.7.1 (July 05, 2016)

Merged from 3.0.7:
* Modernize search syntax keeping backward compatibility
* Add Lucene-specific CQL tracing
* Fix parsing of data with CQL "date" type (#158)
* Fix handling of immense term insertion mapping error
* Fix indexing of tables with descending clustering key order (#165)

## 3.7.0 (June 20, 2016)

* Upgrade to Apache Cassandra 3.7

## 3.6.0 (June 18, 2016)

* Upgrade to Apache Cassandra 3.6

Merged from 3.0.6:
* Fix clustering query collisions in Lucene's query cache
* Fix deletion of columns with frozen type (UDT, tuples and frozen collections)
* Add support for CQL paging over sorted searches
* Add support for sorted searches using IN operator
* Add support for indexing columns with TTL 

## 3.5.2 (May 27, 2016)

Merged from 3.0.5:
* Add transformation for getting the bounding box of a geographical shape
* Fix complex clustering keys building (#143)


## 3.5.1 (May 19, 2016)

Merged from 3.0.5:
* Upgrade to Apache Lucene 5.5.1
* Add support for old dummy column syntax (Spark compatibility and score retrieval)
* Add option to use doc values in match, contains and range searches
* Add heuristic to build token range queries according to their selectivity
* Add transformation for getting the convex hull of a geographical shape
* Add early termination in inner pagination (improves allow filtering performance)
* Remove indexed/sorted mapping options, all mappers store doc values when possible
* Fix invalid WKT shapes by zero-buffering them
* Fix memory consumption issues with high fetch sizes
* Fix clustering key filtering with better token prefix collation
* Fix deletion of unique component of a collection (#132)

## 3.5.0 (May 03, 2016)

* Upgrade to Apache Cassandra 3.5

## 3.0.5.0 (April 22, 2016)

* Upgrade to Apache Cassandra 3.0.5

## 3.0.4.1 (April 22, 2016)

* Add sorting merge policy (dramatically improves filter performance)
* Add support for altering unmapped columns
* Remove score docs cache, overtaken by sorting merge policy
* Remove token range cache in favour of Lucene query cache
* Fix NPE while mapping geo points with explicitly null latitude/longitude value
* Fix missed validation of sort fields

## 3.0.4.0 (March 10, 2016)

* Upgrade to Apache Cassandra 3.0.4
* Add indexing of time UUID columns with date, date_range and bitemporal mappers

## 3.0.3.1 (March 04, 2016)

* Fix performance issues with ClusteringIndexNamesFilter

Merged from 2.2.5:
* Add indexing of WKT geographical shapes (point, linestring, polygon and their multipart)
* Add search by WKT geographical shapes (point, linestring, polygon and their multipart)
* Add API for search-time transformation of WKT geographical shapes
* Add API for index-time transformation of WKT geographical shapes
* Add transformation for getting the buffer around a geographical shape
* Add transformation for getting the centroid of a geographical shape
* Add transformation for getting the difference between two geographical shapes
* Add transformation for getting the intersection between two geographical shapes
* Add transformation for getting the union between two geographical shapes
* Fix geo distance parsing of nautical miles

## 3.0.3.0 (February 19, 2016)

* Upgrade to Apache Cassandra 3.0.3
* Force disable paging for top-k searches
* Add search cache (improves paging performance)
* Add token range cache (improves search performance)
* Remove support for other partitioners than Murmur3
* Remove Sphinx documentation module

## 2.2.5.1 (February 19, 2016)

Merged from 2.2.4:
* Fixed explicit null values insertion (#94)

## 2.2.5.0 (February 09, 2016)

* Upgrade to Apache Cassandra 2.2.5

## 2.2.4.2 (February 09, 2016)

* Fixed missed bound statements paging handling (fixes top-k issues and improves MapReduce performance)

## 2.2.4.1 (January 12, 2016)

* Returns static columns (#70)
* Fixed UDT bug (#85)
* Sort by geographical distance
    
## 2.2.4.0 (December 11, 2015)

* Upgrade to Apache Cassandra 2.2.4
* Add optional CQL-level write validation (CASSANDRA-10092)

## 2.2.3.2 (December 09, 2015)

* Add support for CQL DISTINCT operator (#69)

## 2.2.3.1 (November 27, 2015)

* Add support for CQL tuples
* Add quoted field names to query builder
* Fix mapping on columns with multiple mappers
* Fix coordinator sorting to be based on mapper's base type

## 2.2.3.0 (November 20, 2015)

* Upgrade to Apache Cassandra 2.2.3
* Add support for CQL UDFs (#43)
* Add support for CQL UDTs
* Improve collections support
* Add support for new CQL types smallint, tinyint and date

## 2.1.13.0 (February 10, 2016)

* Upgrade to Apache Cassandra 2.1.13
 
## 2.1.12.0 (January 11, 2016)

* Upgrade to Apache Cassandra 2.1.12
 
## 2.1.11.1 (November 18, 2015)

* Fixed bitemporal bug (#46)
* Fixed default directory path
* Added query builder module (#50)
* Add acceptance tests

## 2.1.11.0 (October 27, 2015)

* Upgrade to Apache Cassandra 2.1.11

## 2.1.10.0 (October 27, 2015)

* Upgrade to Apache Cassandra 2.1.10
* Add ability to exclude data centers from indexing (#44)
* Add support for predictions in bitemporal index (#46)
* Add asynchronous indexing queue

## 2.1.9.0 (September 09, 2015)

* Upgrade to Apache Cassandra 2.1.9

## 2.1.8.5 (September 09, 2015)

* Remove problematic logback.xml

## 2.1.8.4 (August 27, 2015)

* Fix searches with both sorting and relevance
* Improve wide rows data range filtering to increase performance
* Use doc values in token range filters to increase performance
* Replace base 256 by BytesRef (breaks backward compatibility)
* Upgrade to Lucene 5.3.0
* Don't propagate internal index exceptions
* Allow the deletion of old unsupported indexes
* Detect wrong sorting in date ranges (#36) 

## 2.1.8.3 (August 20, 2015)

* Fix analyzer selection in maps (#18)
* Change logger fixed name from `stratio` to class-based `com.stratio`
* Add performance tips section to documentation

## 2.1.8.2 (August 13, 2015)

* Add force index refresh option to searches
* Add condition type `none` to return no rows
* Rename `match_all` condition to `all`
* Allow resource-intensive pure negation searches
* Remove unneeded asynchronous indexing queue
* Change default date pattern to `yyyy/MM/dd HH:mm:ss.SSS Z`
* Fix multi-mappers when all columns are null (#28)
* Rename `date_range` limits to `from` and `to`
* Add bitemporal search features
* Silently discard tokens over 32766 bytes in length (just log)
* Best effort mapping, per mapper errors are just logged
* Allow several mappers on the same column

## 2.1.8.1 (July 31, 2015)

* Add complete support for CQL paging, even for top-k queries.
* Fix numeric collections (#12)
* Fix match condition with not tokenized fields (#16)
* Fix map columns sorting (#17)
* Fix bounding box queries
* Avoid sorting in lists and sets
* Set default sorted value to false
* Upgrade to Lucene 5.2.1

## 2.1.8.0 (July 10, 2015)

* Upgrade to Apache Cassandra 2.1.8

## 2.1.7.1 (July 10, 2015)

* Add paging cache to remember Lucene cursors
* Fix JavaDoc generation with Java 8
* Homogenize JSON API

## 2.1.7.0 (June 26, 2015)

* Upgrade to Apache Cassandra 2.1.7

## 2.1.6.2 (June 25, 2015)

* Add date range features
* Add basic geospatial features

## 2.1.6.1 (June 17, 2015)

* Fix row updated skipping first column (#6)
* Avoid analysis at prefix, regexp, range and wildcard queries

## 2.1.6.0 (June 08, 2015)

* Become a plugin instead of a fork of Apache Cassandra
* Upgrade to Apache Cassandra 2.1.6
* Upgrade to Lucene 5.1.0
* Sorting through doc values
* Add "indexed" and "sorted" options to mappers

## 2.1.5.0 (April 30, 2015)

* Upgrade to Apache Cassandra 2.1.5 (#28)
* Removed clustering key mapper columns

## 2.1.4.1 (April 21, 2015)

* Improve top-k (CASSANDRA-8717)
* Fix build.xml

## 2.1.4.0 (April 07, 2015)

* Upgrade to Apache Cassandra 2.1.4 (#16)
* Fix reverse clustering order (#14)
* Support for snowball and possibly other analyzers (#11)
* Fix mapping in column-based clustering key mapper (#7)

## 2.1.3.1 (March 12, 2015)

* Fix mapping bug in column-based clustering key mapper
* Upgrade to Lucene 4.10.4
* Added case sensitive option to StringMapper

## 2.1.3.0 (February 18, 2015)

* Upgrade to Apache Cassandra 2.1.3

## 2.1.2.2 (February 02, 2015)

* Fix #7 (data inserted during update is not indexed)
* Remove boolean query max clauses limit
* Add contains condition
* Add basic support for geospatial search
* Add basic support for multiple fields per mapper
* Add collation for UUID mapper

## 2.1.2.1 (December 15, 2014)

* Improve logging time counting
* Set synchronous indexing as default

## 2.1.2.0 (December 05, 2014)

* Upgrade to Apache Cassandra 2.1.2<|MERGE_RESOLUTION|>--- conflicted
+++ resolved
@@ -1,22 +1,14 @@
 # Changelog
 
-<<<<<<< HEAD
 ## 3.9.1 (Upcoming)
 
-* Fix version conflicts between Lucene and SASI snowball stemmer versions (#216)
-
-## 3.9.0 (October 11, 2016)
+* Fix conflict between Lucene and SASI Snowball stemmer version (#216)
+
+## 3.9.0 (October 13, 2016)
 
 * Upgrade to Apache Cassandra 3.9
 
-## 3.8.0 (October 11, 2016)
-=======
-## 3.9.0 (October 13, 2016)
-
-* Upgrade to Apache Cassandra 3.9
-
 ## 3.8.0 (October 13, 2016)
->>>>>>> e5c8a93c
 
 * Upgrade to Apache Cassandra 3.8
 
