# Changelog

<<<<<<< HEAD
## 2.2.3.0-SNAPSHOT (upcoming)

 * Upgrade to Apache Cassandra 2.2.3

## 2.1.11.1-SNAPSHOT (upcoming)
 
  * Fixed bitemporal bug (issue#46)
  
=======
## 2.1.11.1-SNAPSHOT (upcoming)

 * Fixed bitemporal bug (issue#46)
 
>>>>>>> abf45f9c
## 2.1.11.0 (27 October 2015)

 * Upgrade to Apache Cassandra 2.1.11

## 2.1.10.0 (27 October 2015)

 * Upgrade to Apache Cassandra 2.1.10
 * Add ability to exclude data centers from indexing (issue#44)
 * Add support for predictions in bitemporal index (issue#46)
 * Add asynchronous indexing queue

## 2.1.9.0 (9 September 2015)

 * Upgrade to Apache Cassandra 2.1.9
 
## 2.1.8.5 (9 September 2015)

 * Remove problematic logback.xml

## 2.1.8.4 (27 August 2015)

 * Fix searches with both sorting and relevance
 * Improve wide rows data range filtering to increase performance
 * Use doc values in token range filters to increase performance
 * Replace base 256 by BytesRef (breaks backward compatibility)
 * Upgrade to Lucene 5.3.0
 * Don't propagate internal index exceptions
 * Allow the deletion of old unsupported indexes
 * Detect wrong sorting in date ranges (issue#36) 

## 2.1.8.3 (20 August 2015)

 * Fix analyzer selection in maps (issue#18)
 * Change logger fixed name from `stratio` to class-based `com.stratio`
 * Add performance tips section to documentation

## 2.1.8.2 (13 August 2015)

 * Add force index refresh option to searches
 * Add condition type `none` to return no rows
 * Rename `match_all` condition to `all`
 * Allow resource-intensive pure negation searches
 * Remove unneeded asynchronous indexing queue
 * Change default date pattern to `yyyy/MM/dd HH:mm:ss.SSS Z`
 * Fix multi-mappers when all columns are null (issue#28)
 * Rename `date_range` limits to `from` and `to`
 * Add bitemporal search features
 * Silently discard tokens over 32766 bytes in length (just log)
 * Best effort mapping, per mapper errors are just logged
 * Allow several mappers on the same column

## 2.1.8.1 (31 July 2015)

 * Add complete support for CQL paging, even for top-k queries.
 * Fix numeric collections (issue#12)
 * Fix match condition with not tokenized fields (issue#16)
 * Fix map columns sorting (issue#17)
 * Fix bounding box queries
 * Avoid sorting in lists and sets
 * Set default sorted value to false
 * Upgrade to Lucene 5.2.1

## 2.1.8.0 (10 July 2015)

 * Upgrade to Apache Cassandra 2.1.8

## 2.1.7.1 (10 July 2015)

 * Add paging cache to remember Lucene cursors
 * Fix JavaDoc generation with Java 8
 * Homogenize JSON API

## 2.1.7.0 (26 June 2015)

 * Upgrade to Apache Cassandra 2.1.7

## 2.1.6.2 (25 June 2015)

 * Add date range features
 * Add basic geospatial features

## 2.1.6.1 (17 June 2015)

 * Fix row updated skipping first column (issue#6)
 * Avoid analysis at prefix, regexp, range and wildcard queries

## 2.1.6.0 (8 June 2015)

 * Become a plugin instead of a fork of Apache Cassandra
 * Upgrade to Apache Cassandra 2.1.6
 * Upgrade to Lucene 5.1.0
 * Sorting through doc values
 * Add "indexed" and "sorted" options to mappers

## 2.1.5.0 (30 April 2015)

 * Upgrade to Apache Cassandra 2.1.5 (issue#28)
 * Removed clustering key mapper columns

## 2.1.4.1 (21 April 2015)

 * Improve top-k (CASSANDRA-8717)
 * Fix build.xml

## 2.1.4.0 (7 April 2015)

 * Upgrade to Apache Cassandra 2.1.4 (issue#16)
 * Fix reverse clustering order (issue#14)
 * Support for snowball and possibly other analyzers (issue#11)
 * Fix mapping in column-based clustering key mapper (issue#7)

## 2.1.3.1 (12 March 2015)

 * Fix mapping bug in column-based clustering key mapper
 * Upgrade to Lucene 4.10.4
 * Added case sensitive option to StringMapper

## 2.1.3.0 (18 February 2015)

 * Upgrade to Apache Cassandra 2.1.3

## 2.1.2.2 (2 February 2015)

 * Fix issue#7 (data inserted during update is not indexed)
 * Remove boolean query max clauses limit
 * Add contains condition
 * Add basic support for geospatial search
 * Add basic support for multiple fields per mapper
 * Add collation for UUID mapper

## 2.1.2.1 (15 December 2014)

 * Improve logging time counting
 * Set synchronous indexing as default

## 2.1.2.0 (5 December 2014)

 * Upgrade to Apache Cassandra 2.1.2<|MERGE_RESOLUTION|>--- conflicted
+++ resolved
@@ -1,6 +1,5 @@
 # Changelog
 
-<<<<<<< HEAD
 ## 2.2.3.0-SNAPSHOT (upcoming)
 
  * Upgrade to Apache Cassandra 2.2.3
@@ -8,13 +7,7 @@
 ## 2.1.11.1-SNAPSHOT (upcoming)
  
   * Fixed bitemporal bug (issue#46)
-  
-=======
-## 2.1.11.1-SNAPSHOT (upcoming)
 
- * Fixed bitemporal bug (issue#46)
- 
->>>>>>> abf45f9c
 ## 2.1.11.0 (27 October 2015)
 
  * Upgrade to Apache Cassandra 2.1.11
