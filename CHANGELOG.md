--- conflicted
+++ resolved
@@ -2,12 +2,9 @@
 
 ## 3.0.10.4 (Upcoming)
 
-<<<<<<< HEAD
 * Avoid unsupported usage of multicolumn mappers with collections
-=======
 * Add support for indexing map values
 * Add support for indexing map keys (#253)
->>>>>>> 52db38ee
 * Fix mutual exclusion on partition key during read before write (#261)
 
 ## 3.0.10.3 (January 31, 2017)
