--- conflicted
+++ resolved
@@ -1,16 +1,13 @@
 # Changelog
 
-<<<<<<< HEAD
-## 3.8.3 (December 15, 2016)
-=======
-## 3.9.6 (Upcoming)
+## 3.8.4 (Upcoming)
 
 * Ignore tombstones during read before write (#255)
 * Fix deletion of ranges of rows in a partition
 * Add virtual node based partitioner
 
-## 3.9.5 (December 15, 2016)
->>>>>>> 36180486
+
+## 3.8.3 (December 15, 2016)
 
 * Upgrade to Apache Lucene 5.5.3
 * Add column-based index partitioner
@@ -18,11 +15,7 @@
 * Fix CQL query handler activation at startup
 * Fix best effort mapping of collections (#246)
 
-<<<<<<< HEAD
 ## 3.8.2 (December 09, 2016)
-=======
-## 3.9.4 (December 09, 2016)
->>>>>>> 36180486
 
 * Optimize columns mapping (improves indexing performance)
 * Add generic support for index partitioning
@@ -126,10 +119,6 @@
 ## 3.0.3.1 (March 04, 2016)
 
 * Fix performance issues with ClusteringIndexNamesFilter
-<<<<<<< HEAD
-=======
-
->>>>>>> branch-3.9
 * Add indexing of WKT geographical shapes (point, linestring, polygon and their multipart)
 * Add search by WKT geographical shapes (point, linestring, polygon and their multipart)
 * Add API for search-time transformation of WKT geographical shapes
