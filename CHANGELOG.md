--- conflicted
+++ resolved
@@ -1,10 +1,6 @@
 # Changelog
 
-<<<<<<< HEAD
-## 3.7.3 (October 07, 2016)
-=======
-## 3.9.1 (Upcoming)
->>>>>>> d723ff8c
+## 3.7.4 (Upcoming)
 
 * Show error message when unsupported PER PARTITION LIMIT option is used
 * Add support for geospatial shapes in bounding box search
@@ -12,22 +8,11 @@
 * Improve performance of needs before write calculation
 * Fix conflict between Lucene and SASI Snowball stemmer version (#216)
 
-## 3.9.0 (October 13, 2016)
-
-<<<<<<< HEAD
-=======
-* Upgrade to Apache Cassandra 3.9
-
-## 3.8.0 (October 13, 2016)
-
-* Upgrade to Apache Cassandra 3.8
-
 ## 3.7.3 (October 07, 2016)
 
 * Add support for indexing non-frozen UDTs
 * Optimize clustering key index format (breaks backward compatibility)
 
->>>>>>> d723ff8c
 ## 3.7.2 (September 14, 2016)
 
 * Allow associativity in search-time geospatial transformations
