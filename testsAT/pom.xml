--- conflicted
+++ resolved
@@ -25,11 +25,7 @@
 
     <groupId>com.stratio.cassandra</groupId>
     <artifactId>cassandra-lucene-index-tests</artifactId>
-<<<<<<< HEAD
     <version>3.0.5.3-RC1-SNAPSHOT</version>
-=======
-    <version>3.0.10.3-RC1-SNAPSHOT</version>
->>>>>>> 905c1eef
 
     <packaging>jar</packaging>
     <name>Cassandra Lucene Index acceptance tests</name>
