<?xml version="1.0" encoding="UTF-8"?>
<!--
  ~ Copyright 2015, Stratio.
  ~
  ~ Licensed to STRATIO (C) under one or more contributor license agreements.
  ~ See the NOTICE file distributed with this work for additional information
  ~ regarding copyright ownership.  The STRATIO (C) licenses this file
  ~ to you under the Apache License, Version 2.0 (the
  ~ "License"); you may not use this file except in compliance
  ~ with the License.  You may obtain a copy of the License at
  ~
  ~   http://www.apache.org/licenses/LICENSE-2.0
  ~
  ~ Unless required by applicable law or agreed to in writing,
  ~ software distributed under the License is distributed on an
  ~ "AS IS" BASIS, WITHOUT WARRANTIES OR CONDITIONS OF ANY
  ~ KIND, either express or implied.  See the License for the
  ~ specific language governing permissions and limitations
  ~ under the License.
  -->
<project xmlns="http://maven.apache.org/POM/4.0.0"
         xmlns:xsi="http://www.w3.org/2001/XMLSchema-instance"
         xsi:schemaLocation="http://maven.apache.org/POM/4.0.0 http://maven.apache.org/xsd/maven-4.0.0.xsd">
    <modelVersion>4.0.0</modelVersion>

    <groupId>com.stratio.cassandra</groupId>
    <artifactId>cassandra-lucene-index-tests</artifactId>
<<<<<<< HEAD
    <version>3.0.9.4-RC1-SNAPSHOT</version>
=======
    <version>3.0.10.4-RC1-SNAPSHOT</version>

>>>>>>> fc6afe6d
    <packaging>jar</packaging>
    <name>Cassandra Lucene Index acceptance tests</name>
    <description>Cassandra Lucene Index acceptance tests</description>

    <properties>
        <maven.compiler.source>1.8</maven.compiler.source>
        <maven.compiler.target>1.8</maven.compiler.target>
        <cassandra.driver.version>3.0.2</cassandra.driver.version>
        <project.build.sourceEncoding>UTF-8</project.build.sourceEncoding>
    </properties>

    <dependencies>
        <dependency>
            <groupId>com.stratio.cassandra</groupId>
            <artifactId>cassandra-lucene-index-builder</artifactId>
            <version>${project.version}</version>
            <scope>test</scope>
        </dependency>
        <dependency>
            <groupId>com.datastax.cassandra</groupId>
            <artifactId>cassandra-driver-core</artifactId>
            <version>${cassandra.driver.version}</version>
            <scope>test</scope>
        </dependency>
        <dependency>
            <groupId>ch.qos.logback</groupId>
            <artifactId>logback-core</artifactId>
            <version>1.1.3</version>
            <scope>test</scope>
        </dependency>
        <dependency>
            <groupId>ch.qos.logback</groupId>
            <artifactId>logback-classic</artifactId>
            <version>1.1.3</version>
            <scope>test</scope>
        </dependency>
        <dependency>
            <groupId>junit</groupId>
            <artifactId>junit</artifactId>
            <version>4.12</version>
            <scope>test</scope>
        </dependency>
        <dependency>
            <groupId>org.jolokia</groupId>
            <artifactId>jolokia-client-java</artifactId>
            <version>1.3.4</version>
            <scope>test</scope>
        </dependency>
        <dependency>
            <groupId>commons-logging</groupId>
            <artifactId>commons-logging</artifactId>
            <version>1.1.1</version>
        </dependency>
    </dependencies>

    <build>
        <pluginManagement>
            <plugins>
                <plugin>
                    <groupId>org.apache.maven.plugins</groupId>
                    <artifactId>maven-deploy-plugin</artifactId>
                    <version>2.8.2</version>
                    <configuration>
                        <skip>true</skip>
                    </configuration>
                </plugin>
            </plugins>
        </pluginManagement>
        <plugins>
            <plugin>
                <groupId>org.apache.maven.plugins</groupId>
                <artifactId>maven-compiler-plugin</artifactId>
                <version>2.3.2</version>
                <configuration>
                    <source>${maven.compiler.source}</source>
                    <target>${maven.compiler.target}</target>
                    <encoding>${project.build.sourceEncoding}</encoding>
                </configuration>
            </plugin>
            <plugin>
                <groupId>org.apache.maven.plugins</groupId>
                <artifactId>maven-surefire-plugin</artifactId>
                <configuration>
                    <skipTests>true</skipTests>
                </configuration>
            </plugin>
            <plugin>
                <groupId>org.apache.maven.plugins</groupId>
                <artifactId>maven-failsafe-plugin</artifactId>
                <version>2.18.1</version>
                <configuration>
                    <skipTests>${skipITs}</skipTests>
                    <argLine>${jacoco-IT-argline}</argLine>
                </configuration>
                <executions>
                    <execution>
                        <goals>
                            <goal>integration-test</goal>
                            <goal>verify</goal>
                        </goals>
                    </execution>
                </executions>
            </plugin>
        </plugins>
    </build>
</project><|MERGE_RESOLUTION|>--- conflicted
+++ resolved
@@ -25,12 +25,7 @@
 
     <groupId>com.stratio.cassandra</groupId>
     <artifactId>cassandra-lucene-index-tests</artifactId>
-<<<<<<< HEAD
     <version>3.0.9.4-RC1-SNAPSHOT</version>
-=======
-    <version>3.0.10.4-RC1-SNAPSHOT</version>
-
->>>>>>> fc6afe6d
     <packaging>jar</packaging>
     <name>Cassandra Lucene Index acceptance tests</name>
     <description>Cassandra Lucene Index acceptance tests</description>
