<?xml version="1.0" encoding="UTF-8"?>
<!--
  ~ Copyright 2015, Stratio.
  ~
  ~ Licensed to STRATIO (C) under one or more contributor license agreements.
  ~ See the NOTICE file distributed with this work for additional information
  ~ regarding copyright ownership.  The STRATIO (C) licenses this file
  ~ to you under the Apache License, Version 2.0 (the
  ~ "License"); you may not use this file except in compliance
  ~ with the License.  You may obtain a copy of the License at
  ~
  ~   http://www.apache.org/licenses/LICENSE-2.0
  ~
  ~ Unless required by applicable law or agreed to in writing,
  ~ software distributed under the License is distributed on an
  ~ "AS IS" BASIS, WITHOUT WARRANTIES OR CONDITIONS OF ANY
  ~ KIND, either express or implied.  See the License for the
  ~ specific language governing permissions and limitations
  ~ under the License.
  -->
<project xmlns="http://maven.apache.org/POM/4.0.0"
         xmlns:xsi="http://www.w3.org/2001/XMLSchema-instance"
         xsi:schemaLocation="http://maven.apache.org/POM/4.0.0 http://maven.apache.org/xsd/maven-4.0.0.xsd">
    <modelVersion>4.0.0</modelVersion>

<<<<<<< HEAD
    <parent>
        <groupId>com.stratio.cassandra</groupId>
        <artifactId>cassandra-lucene-index-parent</artifactId>
        <version>2.2.5.0-SNAPSHOT</version>
    </parent>

    <packaging>jar</packaging>
=======
    <groupId>com.stratio.cassandra</groupId>
>>>>>>> dcbefe0a
    <artifactId>cassandra-lucene-index-tests</artifactId>
    <version>2.2.4.3-RC1-SNAPSHOT</version>
    
    <packaging>jar</packaging>
    <name>Cassandra Lucene Index acceptance tests</name>
    <description>Cassandra Lucene Index acceptance tests</description>

    <properties>
        <maven.compiler.source>1.7</maven.compiler.source>
        <maven.compiler.target>1.7</maven.compiler.target>
        <cassandra.version>2.2.4</cassandra.version>
    </properties>
    
    <dependencies>
        <dependency>
            <groupId>com.stratio.cassandra</groupId>
            <artifactId>cassandra-lucene-index-builder</artifactId>
            <version>${project.version}</version>
            <scope>test</scope>
        </dependency>
        <dependency>
            <groupId>com.stratio.cassandra</groupId>
            <artifactId>cassandra-lucene-index-plugin</artifactId>
            <version>${project.version}</version>
            <scope>test</scope>
        </dependency>
        <dependency>
            <groupId>org.apache.cassandra</groupId>
            <artifactId>cassandra-all</artifactId>
            <version>${cassandra.version}</version>
            <scope>test</scope>
        </dependency>
        <dependency>
            <groupId>com.datastax.cassandra</groupId>
            <artifactId>cassandra-driver-core</artifactId>
            <version>2.1.8</version>
            <scope>test</scope>
        </dependency>
        <dependency>
            <groupId>com.google.guava</groupId>
            <artifactId>guava</artifactId>
            <version>16.0</version>
            <scope>test</scope>
        </dependency>
        <dependency>
            <groupId>org.apache.commons</groupId>
            <artifactId>commons-lang3</artifactId>
            <version>3.1</version>
            <scope>test</scope>
        </dependency>
        <dependency>
            <groupId>junit</groupId>
            <artifactId>junit</artifactId>
            <version>4.8.1</version>
            <scope>test</scope>
        </dependency>
    </dependencies>

    <build>
      <plugins>
        <plugin>
          <groupId>org.apache.maven.plugins</groupId>
          <artifactId>maven-compiler-plugin</artifactId>
          <version>2.3.2</version>
          <configuration>
            <source>${maven.compiler.source}</source>
            <target>${maven.compiler.target}</target>
            <encoding>${project.build.sourceEncoding}</encoding>
          </configuration>
        </plugin>
        <plugin>
          <groupId>org.apache.maven.plugins</groupId>
          <artifactId>maven-surefire-plugin</artifactId>
          <configuration>
            <skipTests>true</skipTests>
          </configuration>
        </plugin>
        <plugin>
          <groupId>org.apache.maven.plugins</groupId>
          <artifactId>maven-failsafe-plugin</artifactId>
          <version>2.18.1</version>
          <configuration>
            <skipTests>${skipITs}</skipTests>
            <argLine>${jacoco-IT-argline}</argLine>
          </configuration>
          <executions>
            <execution>
              <goals>
                <goal>integration-test</goal>
                <goal>verify</goal>
              </goals>
              <configuration>
                <parallel>suites</parallel>
                <threadCountSuites>4</threadCountSuites>
                <includes>
                  <include>**/AllSuite.java</include>
                </includes>
              </configuration>
            </execution>
          </executions>
        </plugin>
      </plugins>
    </build>
</project><|MERGE_RESOLUTION|>--- conflicted
+++ resolved
@@ -23,19 +23,10 @@
          xsi:schemaLocation="http://maven.apache.org/POM/4.0.0 http://maven.apache.org/xsd/maven-4.0.0.xsd">
     <modelVersion>4.0.0</modelVersion>
 
-<<<<<<< HEAD
-    <parent>
-        <groupId>com.stratio.cassandra</groupId>
-        <artifactId>cassandra-lucene-index-parent</artifactId>
-        <version>2.2.5.0-SNAPSHOT</version>
-    </parent>
 
-    <packaging>jar</packaging>
-=======
     <groupId>com.stratio.cassandra</groupId>
->>>>>>> dcbefe0a
     <artifactId>cassandra-lucene-index-tests</artifactId>
-    <version>2.2.4.3-RC1-SNAPSHOT</version>
+    <version>2.2.5.0-SNAPSHOT</version>
     
     <packaging>jar</packaging>
     <name>Cassandra Lucene Index acceptance tests</name>
