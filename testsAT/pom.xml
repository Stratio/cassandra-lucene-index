--- conflicted
+++ resolved
@@ -25,11 +25,7 @@
 
     <groupId>com.stratio.cassandra</groupId>
     <artifactId>cassandra-lucene-index-tests</artifactId>
-<<<<<<< HEAD
     <version>3.5.3-RC1-SNAPSHOT</version>
-=======
-    <version>3.9.6-RC1-SNAPSHOT</version>
->>>>>>> 36180486
 
     <packaging>jar</packaging>
     <name>Cassandra Lucene Index acceptance tests</name>
@@ -70,9 +66,6 @@
         <dependency>
             <groupId>junit</groupId>
             <artifactId>junit</artifactId>
-<<<<<<< HEAD
-            <version>4.8.1</version>
-=======
             <version>4.12</version>
             <scope>test</scope>
         </dependency>
@@ -80,7 +73,6 @@
             <groupId>org.jolokia</groupId>
             <artifactId>jolokia-client-java</artifactId>
             <version>1.3.4</version>
->>>>>>> 36180486
             <scope>test</scope>
         </dependency>
         <dependency>
