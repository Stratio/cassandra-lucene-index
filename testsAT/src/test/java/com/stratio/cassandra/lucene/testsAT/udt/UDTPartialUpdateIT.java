--- conflicted
+++ resolved
@@ -119,10 +119,6 @@
              .filter(match("address.address", "HoneyWell st")).refresh(true).checkUnorderedColumns("id", 4L)
              .filter(match("address.number", 105)).checkUnorderedColumns("id", 4L)
              .filter(match("address.postal_code", 10020)).check(0)
-<<<<<<< HEAD
-             .dropTable().dropKeyspace();
-=======
              .dropKeyspace();
->>>>>>> 55ccd789
     }
 }