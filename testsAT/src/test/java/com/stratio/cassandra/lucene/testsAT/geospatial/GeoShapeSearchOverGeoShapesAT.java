/*
 * Copyright (C) 2014 Stratio (http://stratio.com)
 *
 * Licensed under the Apache License, Version 2.0 (the "License");
 * you may not use this file except in compliance with the License.
 * You may obtain a copy of the License at
 *
 *         http://www.apache.org/licenses/LICENSE-2.0
 *
 * Unless required by applicable law or agreed to in writing, software
 * distributed under the License is distributed on an "AS IS" BASIS,
 * WITHOUT WARRANTIES OR CONDITIONS OF ANY KIND, either express or implied.
 * See the License for the specific language governing permissions and
 * limitations under the License.
 */
package com.stratio.cassandra.lucene.testsAT.geospatial;

import com.stratio.cassandra.lucene.builder.common.GeoShape;
import com.stratio.cassandra.lucene.testsAT.BaseAT;
import com.stratio.cassandra.lucene.testsAT.util.CassandraUtils;
import com.stratio.cassandra.lucene.testsAT.util.CassandraUtilsSelect;
import org.junit.AfterClass;
import org.junit.BeforeClass;
import org.junit.Test;
import org.junit.runner.RunWith;
import org.junit.runners.JUnit4;

import java.util.LinkedHashMap;
import java.util.Map;

import static com.stratio.cassandra.lucene.builder.Builder.*;

/**
 * @author Eduardo Alonso {@literal <eduardoalonso@stratio.com>}
 */
@RunWith(JUnit4.class)
public class GeoShapeSearchOverGeoShapesAT extends BaseAT {

    public static final Map<String, String> data1, data2, data3, data4, data5, data6, data7, data8, data9, data10,
            data11, data12;
    protected static CassandraUtils utils;

    static {
        data1 = new LinkedHashMap<>();
        data1.put("place", "'SHAPE_1'");
        data1.put("shape",
                  "'POLYGON((-3.798180 40.444563,-3.789082 40.442473,-3.796077 40.437835," +
                  "-3.793201 40.441427,-3.798180 40.444563))'");

        data2 = new LinkedHashMap<>();
        data2.put("place", "'SHAPE_2'");
        data2.put("shape",
                  "'POLYGON((-3.8012266 40.4384634, -3.7821293000000002 40.44178680000001," +
                  "-3.7937164 40.4453468, -3.7937164 40.453054, -3.8012266 40.4384634))'");

        data3 = new LinkedHashMap<>();
        data3.put("place", "'SHAPE_3'");
        data3.put("shape", "'POLYGON((-3.8033294999999994 40.4349602,-3.7986946 40.44511810000001," +
                           "-3.785691299999999 40.445020199999995,-3.781742999999999 40.43427419999999," +
                           "-3.7777947999999997 40.4497883,-3.8094234 40.44858,-3.8033294999999994 40.4349602))'");

        data4 = new LinkedHashMap<>();
        data4.put("place", "'LINE_1'");
        data4.put("shape", "'LINESTRING (30 10, 10 30, 40 40)'");

        data5 = new LinkedHashMap<>();
        data5.put("place", "'LINE_2'");
        data5.put("shape", "'LINEARRING(30 10, 10 30, 40 40,30 10)'");

        data6 = new LinkedHashMap<>();
        data6.put("place", "'POLYGON_1'");
        data6.put("shape", "'POLYGON((0.0 0.0,0.0 10.0,10.0 0.0,0.0 0.0))'");

        data7 = new LinkedHashMap<>();
        data7.put("place", "'POLYGON_2'");
        data7.put("shape", "'POLYGON ((35 10, 45 45, 15 40, 10 20, 35 10), (20 30, 35 35, 30 20, 20 30))'");

        data8 = new LinkedHashMap<>();
        data8.put("place", "'MULTIPOINT_1'");
        data8.put("shape", "'MULTIPOINT ((10 40), (40 30), (20 20), (30 10))'");

        data9 = new LinkedHashMap<>();
        data9.put("place", "'MULTIPOINT_2'");
        data9.put("shape", "'MULTIPOINT (10 40, 40 30, 20 20, 30 10)'");

        data10 = new LinkedHashMap<>();
        data10.put("place", "'MULTILINESTRING_1'");
        data10.put("shape", "'MULTILINESTRING ((10 10, 20 20, 10 40),(40 40, 30 30, 40 20, 30 10))'");

        data11 = new LinkedHashMap<>();
        data11.put("place", "'MULTIPOLYGON_1'");
        data11.put("shape", "'MULTIPOLYGON (((30 20, 45 40, 10 40, 30 20)),((15 5, 40 10, 10 20, 5 10, 15 5)))'");

        data12 = new LinkedHashMap<>();
        data12.put("place", "'MULTIPOLYGON_2'");
        data12.put("shape",
                   "'MULTIPOLYGON (((40 40, 20 45, 45 30, 40 40)),((20 35, 10 30, 10 10, 30 5, 45 20, 20 35)," +
                   "(30 20, 20 15, 20 25, 30 20)))'");

    }

    @BeforeClass
    public static void setUpSuite() {
        utils = CassandraUtils.builder("search")
                              .withPartitionKey("place")
                              .withClusteringKey()
                              .withColumn("lucene", "text", null)
                              .withColumn("place", "text", null)
                              .withColumn("shape", "text", geoShapeMapper())
                              .build()
                              .createKeyspace()
                              .createTable()
                              .createIndex()
                              .insert(data1,
                                      data2,
                                      data3,
                                      data4,
                                      data5,
                                      data6,
                                      data7,
                                      data8,
                                      data9,
                                      data10,
                                      data11,
                                      data12)
                              .refresh();
    }

    @AfterClass
    public static void tearDownSuite() {
        utils.dropIndex().dropTable().dropKeyspace();
    }

    private CassandraUtilsSelect filter(String shape, String operation) {
        return utils.filter(geoShape("shape", shape).operation(operation));
    }

    private CassandraUtilsSelect filter(GeoShape shape, String operation) {
        return utils.filter(geoShape("shape", shape).operation(operation));
    }

    @Test
    public void testIntersectsPoint1() {
        filter("POINT(-3.793030 40.435450)", "intersects").check(0);
<<<<<<< HEAD

=======
>>>>>>> dced1c2a
    }

    @Test
    public void testContainsPoint1() {
        filter("POINT(-3.793030 40.435450)", "contains").check(0);
    }

    @Test
    public void testIsWithinPoint1() {
        filter("POINT(-3.793030 40.435450)", "is_within").check(0);
    }

    @Test
    public void testIntersectsPoint2() {
        filter("POINT(-3.789382 40.436169)", "intersects").check(0);
    }

    @Test
    public void testContainsPoint2() {
        filter("POINT(-3.789382 40.436169)", "contains").check(0);
    }

    @Test
    public void testIsWithinPoint2() {
        filter("POINT(-3.789382 40.436169)", "is_within").check(0);
    }

    @Test
    public void testIntersectsPoint3() {
        filter("POINT(-3.789725 40.446751)", "intersects").checkUnorderedColumns("place", "SHAPE_3");
    }

    @Test
    public void testContainsPoint3() {
        filter("POINT(-3.789725 40.446751)", "contains").checkUnorderedColumns("place", "SHAPE_3");
    }

    @Test
    public void testIsWithinPoint3() {
        filter("POINT(-3.789725 40.446751)", "is_within").check(0);
    }

    @Test
    public void testIntersectsPoint4() {
        filter("POINT(-3.792343 40.446522)", "intersects").checkUnorderedColumns("place", "SHAPE_3");
    }

    @Test
    public void testContainsPoint4() {
        filter("POINT(-3.792343 40.446522)", "contains").checkUnorderedColumns("place", "SHAPE_3");
    }

    @Test
    public void testIsWithinPoint4() {
        filter("POINT(-3.792343 40.446522)", "is_within").check(0);
    }

    @Test
    public void testIntersectsPoint5() {
        filter("POINT(-3.804402 40.444040)", "intersects").checkUnorderedColumns("place", "SHAPE_3");
    }

    @Test
    public void testContainsPoint5() {
        filter("POINT(-3.804402 40.444040)", "contains").checkUnorderedColumns("place", "SHAPE_3");
    }

    @Test
    public void testIsWithinPoint5() {
        filter("POINT(-3.804402 40.444040)", "is_within").check(0);
    }

    @Test
    public void testIntersectsPoint6() {
        filter("POINT(-3.803630 40.436724)", "intersects").checkUnorderedColumns("place", "SHAPE_3");
    }

    @Test
    public void testContainsPoint6() {
        filter("POINT(-3.803630 40.436724)", "contains").checkUnorderedColumns("place", "SHAPE_3");
    }

    @Test
    public void testIsWithinPoint6() {
        filter("POINT(-3.803630 40.436724)", "is_within").check(0);
    }

    @Test
    public void testIntersectsPoint7() {
        filter("POINT(-3.792472 40.440938)", "intersects").checkUnorderedColumns("place", "SHAPE_1", "SHAPE_2");
    }

    @Test
    public void testContainsPoint7() {
        filter("POINT(-3.792472 40.440938)", "contains").checkUnorderedColumns("place", "SHAPE_1", "SHAPE_2");
    }

    @Test
    public void testIsWithinPoint7() {
        filter("POINT(-3.792472 40.440938)", "is_within").check(0);
    }

    @Test
    public void testIntersectsPoint8() {
        filter("POINT(-3.790541 40.442113)", "intersects").checkUnorderedColumns("place", "SHAPE_1", "SHAPE_2");
    }

    @Test
    public void testContainsPoint8() {
        filter("POINT(-3.790541 40.442113)", "contains").checkUnorderedColumns("place", "SHAPE_1", "SHAPE_2");
    }

    @Test
    public void testIsWithinPoint8() {
        filter("POINT(-3.790541 40.442113)", "is_within").check(0);
    }

    @Test
    public void testIntersectsPoint9() {
        filter("POINT(-3.794575 40.443159)", "intersects").checkUnorderedColumns("place", "SHAPE_1", "SHAPE_2");
    }

    @Test
    public void testContainsPoint9() {
        filter("POINT(-3.794575 40.443159)", "contains").checkUnorderedColumns("place", "SHAPE_1", "SHAPE_2");
    }

    @Test
    public void testIsWithinPoint9() {
        filter("POINT(-3.794575 40.443159)", "is_within").check(0);
    }

    @Test
    public void testIntersectsPoint10() {
        filter("POINT(-3.795648 40.441264)", "intersects").checkUnorderedColumns("place", "SHAPE_2");
    }

    @Test
    public void testContainsPoint10() {
        filter("POINT(-3.795648 40.441264)", "contains").checkUnorderedColumns("place", "SHAPE_2");
    }

    @Test
    public void testIsWithinPoint10() {
        filter("POINT(-3.795648 40.441264)", "is_within").check(0);
    }

    @Test
    public void testIntersectsPoint11() {
        filter("POINT(-3.796248 40.442342)", "intersects").checkUnorderedColumns("place", "SHAPE_2");
    }

    @Test
    public void testContainsPoint11() {
        filter("POINT(-3.796248 40.442342)", "contains").checkUnorderedColumns("place", "SHAPE_2");
    }

    @Test
    public void testIsWithinPoint11() {
        filter("POINT(-3.796248 40.442342)", "is_within").check(0);
    }

    @Test
    public void testIntersectsPoint12() {
        filter("POINT(-3.795862 40.440676)", "intersects").checkUnorderedColumns("place", "SHAPE_2");
    }

    @Test
    public void testContainsPoint12() {
        filter("POINT(-3.795862 40.440676)", "contains").checkUnorderedColumns("place", "SHAPE_2");
    }

    @Test
    public void testIsWithinPoint12() {
        filter("POINT(-3.795862 40.440676)", "is_within").check(0);
    }

    @Test
    public void testStarShapedIntersectsQuery() {
        filter("POLYGON((-3.798180 40.444563,-3.789082 40.442473,-3.796077 40.437835, -3.793201 40.441427," +
               "-3.798180 40.444563))", "intersects").checkUnorderedColumns("place", "SHAPE_1", "SHAPE_2");
    }

    @Test
    public void testStarShapedIntersectsQuery2() {
        filter("POLYGON((-3.8012266 40.4384634, -3.7821293000000002 40.44178680000001, -3.7937164 40.4453468, " +
               "-3.7937164 40.453054, -3.8012266 40.4384634))", "intersects")
                .checkUnorderedColumns("place", "SHAPE_1", "SHAPE_2", "SHAPE_3");
    }

    @Test
    public void testConcaveShapesIntersectsQuery() {
        filter("POLYGON((-3.8033294999999994 40.4349602,-3.7986946 40.44511810000001,-3.785691299999999 " +
               "40.445020199999995,-3.781742999999999 40.43427419999999,-3.7777947999999997 40.4497883,-3.8094234 " +
               "40.44858,-3.8033294999999994 40.4349602))", "intersects")
                .checkUnorderedColumns("place", "SHAPE_2", "SHAPE_3");
    }

    @Test
    public void testStarShapedContainsQuery() {
        filter("POLYGON((-3.798180 40.444563,-3.789082 40.442473,-3.796077 40.437835, -3.793201 40.441427," +
               "-3.798180 40.444563))", "contains").checkUnorderedColumns("place", "SHAPE_1");
    }

    @Test
    public void testStarShapedContainsQuery2() {
        filter("POLYGON((-3.8012266 40.4384634, -3.7821293000000002 40.44178680000001, " +
               "-3.7937164 40.4453468, -3.7937164 40.453054, -3.8012266 40.4384634))", "contains")
                .checkUnorderedColumns("place", "SHAPE_2");
    }

    @Test
    public void testConcaveShapesContainsQuery() {
        filter("POLYGON((-3.8033294999999994 40.4349602,-3.7986946 40.44511810000001," +
               "-3.785691299999999 40.445020199999995,-3.781742999999999 40.43427419999999," +
               "-3.7777947999999997 40.4497883,-3.8094234 40.44858,-3.8033294999999994 40.4349602))", "contains")
                .checkUnorderedColumns("place", "SHAPE_3");
    }

    @Test
    public void testStarShapedIsWithinQuery() {
        filter("POLYGON((-3.798180 40.444563,-3.789082 40.442473,-3.796077 40.437835,-3.793201 40.441427," +
               "-3.798180 40.444563))", "is_within").check(1);
    }

    @Test
    public void testStarShapedIsWithinQuery2() {
        filter("POLYGON((-3.8012266 40.4384634, -3.7821293000000002 40.44178680000001, -3.7937164 40.4453468, " +
               "-3.7937164 40.453054, -3.8012266 40.4384634))", "is_within").check(1);
    }

    @Test
    public void testConcaveShapesIsWithinQuery() {
        filter("POLYGON((-3.8033294999999994 40.4349602,-3.7986946 40.44511810000001,-3.785691299999999 " +
               "40.445020199999995,-3.781742999999999 40.43427419999999,-3.7777947999999997 40.4497883,-3.8094234 " +
               "40.44858,-3.8033294999999994 40.4349602))",
               "is_within").check(1);
    }

    @Test
    public void testBufferIntersectsShape() {
        filter(buffer("LINESTRING(-3.8033294999999994 40.4349602,-3.7986946 40.44511810000001," +
                      "-3.785691299999999 40.445020199999995)").maxDistance("500m"), "intersects")
                .checkUnorderedColumns("place", "SHAPE_1", "SHAPE_2", "SHAPE_3");
    }

    @Test
    public void testBufferContainsShape() {
        filter(buffer("LINESTRING(-3.8033294999999994 40.4349602,-3.7986946 40.44511810000001," +
                      "-3.785691299999999 40.445020199999995)").maxDistance("500m"), "contains").check(0);
    }

    @Test
    public void testBufferIsWithinShape() {
        filter(buffer("LINESTRING(-3.8033294999999994 40.4349602,-3.7986946 40.44511810000001," +
                      "-3.785691299999999 40.445020199999995)").maxDistance("500m"), "is_within").check(0);
    }

    @Test
    public void testLine1Intersects() {
        filter("LINESTRING (30 10, 10 30, 40 40)", "intersects")
                .checkUnorderedColumns("place",
                                       "LINE_1",
                                       "LINE_2",
                                       "MULTILINESTRING_1",
                                       "MULTIPOINT_1",
                                       "MULTIPOINT_2",
                                       "MULTIPOLYGON_1",
                                       "MULTIPOLYGON_2",
                                       "POLYGON_2");
    }

    @Test
    public void testLine1Contains() {
        filter("LINESTRING (30 10, 10 30, 40 40)", "contains").checkUnorderedColumns("place", "LINE_1", "LINE_2");
    }

    @Test
    public void testLine1IsWithin() {
        filter("LINESTRING (30 10, 10 30, 40 40)", "is_within").check(1);
    }

    @Test
    public void testLine2Intersects() {
        filter("LINEARRING(30 10, 10 30, 40 40,30 10)", "intersects")
                .checkUnorderedColumns("place",
                                       "LINE_1",
                                       "LINE_2",
                                       "MULTILINESTRING_1",
                                       "MULTIPOINT_1",
                                       "MULTIPOINT_2",
                                       "MULTIPOLYGON_1",
                                       "MULTIPOLYGON_2",
                                       "POLYGON_2");
    }

    @Test
    public void testLine2Contains() {
        filter("LINEARRING(30 10, 10 30, 40 40,30 10)", "contains").checkUnorderedColumns("place", "LINE_2");
    }

    @Test
    public void testLine2IsWithin() {
        filter("LINEARRING(30 10, 10 30, 40 40,30 10)", "is_within").checkUnorderedColumns("place", "LINE_1", "LINE_2");
    }

    @Test
    public void testPolygonIntersects() {
        filter("POLYGON((0.0 0.0,0.0 10.0,10.0 0.0,0.0 0.0))", "intersects")
                .checkUnorderedColumns("place", "POLYGON_1");
    }

    @Test
    public void testPolygonContains() {
        filter("POLYGON((0.0 0.0,0.0 10.0,10.0 0.0,0.0 0.0))", "contains").checkUnorderedColumns("place", "POLYGON_1");
    }

    @Test
    public void testPolygonIsWithin() {
        filter("POLYGON((0.0 0.0,0.0 10.0,10.0 0.0,0.0 0.0))", "is_within").check(1);
    }

    @Test
    public void testPolygon2Intersects() {
        filter("POLYGON ((35 10, 45 45, 15 40, 10 20, 35 10), (20 30, 35 35, 30 20, 20 30))", "intersects")
                .checkUnorderedColumns("place",
                                       "LINE_1",
                                       "LINE_2",
                                       "MULTILINESTRING_1",
                                       "MULTIPOINT_1",
                                       "MULTIPOINT_2",
                                       "MULTIPOLYGON_1",
                                       "MULTIPOLYGON_2",
                                       "POLYGON_2");
    }

    @Test
    public void testPolygon2Contains() {
        filter("POLYGON ((35 10, 45 45, 15 40, 10 20, 35 10), (20 30, 35 35, 30 20, 20 30))", "contains")
                .checkUnorderedColumns("place", "POLYGON_2");
    }

    @Test
    public void testPolygon2IsWithin() {
        filter("POLYGON ((35 10, 45 45, 15 40, 10 20, 35 10), (20 30, 35 35, 30 20, 20 30))", "is_within").check(1);
    }

    @Test
    public void testMultipointIntersects() {
        filter("MULTIPOINT ((10 40), (40 30), (20 20), (30 10))", "intersects")
                .checkUnorderedColumns("place",
                                       "LINE_1",
                                       "LINE_2",
                                       "MULTILINESTRING_1",
                                       "MULTIPOINT_1",
                                       "MULTIPOINT_2",
                                       "MULTIPOLYGON_1",
                                       "MULTIPOLYGON_2",
                                       "POLYGON_2");
    }

    @Test
    public void testMultipointContains() {
        filter("MULTIPOINT ((10 40), (40 30), (20 20), (30 10))", "contains")
                .checkUnorderedColumns("place", "MULTIPOINT_1", "MULTIPOINT_2");
    }

    @Test
    public void testMultipointIsWithin() {
        filter("MULTIPOINT ((10 40), (40 30), (20 20), (30 10))", "is_within")
                .checkUnorderedColumns("place", "MULTIPOINT_1", "MULTIPOINT_2");
    }

    @Test
    public void testMultipoint2Intersects() {
        filter("MULTIPOINT (10 40, 40 30, 20 20, 30 10)", "intersects")
                .checkUnorderedColumns("place",
                                       "LINE_1",
                                       "LINE_2",
                                       "MULTILINESTRING_1",
                                       "MULTIPOINT_1",
                                       "MULTIPOINT_2",
                                       "MULTIPOLYGON_1",
                                       "MULTIPOLYGON_2",
                                       "POLYGON_2");
    }

    @Test
    public void testMultipoint2Contains() {
        filter("MULTIPOINT (10 40, 40 30, 20 20, 30 10)", "contains")
                .checkUnorderedColumns("place", "MULTIPOINT_1", "MULTIPOINT_2");
    }

    @Test
    public void testMultipoint2IsWithin() {
        filter("MULTIPOINT (10 40, 40 30, 20 20, 30 10)", "is_within")
                .checkUnorderedColumns("place", "MULTIPOINT_1", "MULTIPOINT_2");
    }

    @Test
    public void testMultilineIntersects() {
        filter("MULTILINESTRING ((10 10, 20 20, 10 40),(40 40, 30 30, 40 20, 30 10))", "intersects")
                .checkUnorderedColumns("place",
                                       "LINE_1",
                                       "LINE_2",
                                       "MULTILINESTRING_1",
                                       "MULTIPOINT_1",
                                       "MULTIPOINT_2",
                                       "MULTIPOLYGON_1",
                                       "MULTIPOLYGON_2",
                                       "POLYGON_2");
    }

    @Test
    public void testMultilineContains() {
        filter("MULTILINESTRING ((10 10, 20 20, 10 40),(40 40, 30 30, 40 20, 30 10))", "contains")
                .checkUnorderedColumns("place", "MULTILINESTRING_1");
    }

    @Test
    public void testMultilineIsWithin() {
        filter("MULTILINESTRING ((10 10, 20 20, 10 40),(40 40, 30 30, 40 20, 30 10))", "is_within").check(1);
    }

    @Test
    public void testMultipolygonIntersects() {
        filter("MULTIPOLYGON (((30 20, 45 40, 10 40, 30 20)),((15 5, 40 10, 10 20, 5 10, 15 5)))", "intersects")
                .checkUnorderedColumns("place",
                                       "LINE_1",
                                       "LINE_2",
                                       "MULTILINESTRING_1",
                                       "MULTIPOINT_1",
                                       "MULTIPOINT_2",
                                       "MULTIPOLYGON_1",
                                       "MULTIPOLYGON_2",
                                       "POLYGON_2");
    }

    @Test
    public void testMultipolygonContains() {
        filter("MULTIPOLYGON (((30 20, 45 40, 10 40, 30 20)),((15 5, 40 10, 10 20, 5 10, 15 5)))",
               "contains").checkUnorderedColumns("place", "MULTIPOLYGON_1");
    }

    @Test
    public void testMultipolygonIsWithin() {
        filter("MULTIPOLYGON (((30 20, 45 40, 10 40, 30 20)),((15 5, 40 10, 10 20, 5 10, 15 5)))",
               "is_within").check(1);
    }

    @Test
    public void testMultipolygon2Intersects() {
        filter("MULTIPOLYGON (((40 40, 20 45, 45 30, 40 40)),((20 35, 10 30, 10 10, 30 5, 45 20, 20 35)," +
               "(30 20, 20 15, 20 25, 30 20)))", "intersects")
                .checkUnorderedColumns("place",
                                       "LINE_1",
                                       "LINE_2",
                                       "MULTILINESTRING_1",
                                       "MULTIPOINT_1",
                                       "MULTIPOINT_2",
                                       "MULTIPOLYGON_1",
                                       "MULTIPOLYGON_2",
                                       "POLYGON_2");
    }

    @Test
    public void testMultipolygon2Contains() {
        filter("MULTIPOLYGON (((40 40, 20 45, 45 30, 40 40)),((20 35, 10 30, 10 10, 30 5, 45 20, 20 35)," +
               "(30 20, 20 15, 20 25, 30 20)))", "contains").checkUnorderedColumns("place", "MULTIPOLYGON_2");
    }

    @Test
    public void testMultipolygon2IsWithin() {
        filter("MULTIPOLYGON (((40 40, 20 45, 45 30, 40 40)),((20 35, 10 30, 10 10, 30 5, 45 20, 20 35)," +
               "(30 20, 20 15, 20 25, 30 20)))", "is_within").check(1);
    }
}<|MERGE_RESOLUTION|>--- conflicted
+++ resolved
@@ -142,10 +142,6 @@
     @Test
     public void testIntersectsPoint1() {
         filter("POINT(-3.793030 40.435450)", "intersects").check(0);
-<<<<<<< HEAD
-
-=======
->>>>>>> dced1c2a
     }
 
     @Test
