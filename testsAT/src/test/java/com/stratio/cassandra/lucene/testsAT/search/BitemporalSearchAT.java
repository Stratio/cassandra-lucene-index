--- conflicted
+++ resolved
@@ -171,13 +171,8 @@
 
     @BeforeClass
     public static void beforeClass() throws InterruptedException {
-<<<<<<< HEAD
-
         Mapper mapper = bitemporalMapper("vt_from", "vt_to", "tt_from", "tt_to").pattern("yyyy/MM/dd HH:mm:ss.SSS")
                                                                                 .validated(true);
-=======
-        Mapper mapper = bitemporalMapper("vt_from", "vt_to", "tt_from", "tt_to").pattern("yyyy/MM/dd HH:mm:ss.SSS");
->>>>>>> d6d3a18b
         utils = builder("bitemporal")
                 .withPartitionKey("integer_1")
                 .withClusteringKey()
@@ -222,163 +217,90 @@
     }
 
     @Test
-<<<<<<< HEAD
-    public void biTemporalQueryIntersectsTimeStampFieldTest() {
+    public void testBitemporalSearchIntersectsTimeStampField() {
         utils.query(bitemporal("bitemporal").vtFrom("2015/01/01 00:00:00.000")
                                             .vtTo("2015/02/01 12:00:00.000")
                                             .ttFrom("2015/01/15 12:00:00.001")
                                             .ttTo("2015/02/15 12:00:00.000"))
-=======
-    public void testBitemporalSearchIntersectsTimeStampField() {
-        utils.query(bitemporal("bitemporal").vtFrom("2015/01/01 00:00:00.000")
-                                           .vtTo("2015/02/01 12:00:00.000")
-                                           .ttFrom("2015/01/15 12:00:00.001")
-                                           .ttTo("2015/02/15 12:00:00.000"))
->>>>>>> d6d3a18b
              .checkIntColumn("integer_1", 1);
     }
 
     @Test
-<<<<<<< HEAD
-    public void biTemporalQueryIntersectsTimeStampFieldTest2() {
+    public void testBitemporalSearchIntersectsTimeStampField2() {
         utils.query(bitemporal("bitemporal").vtFrom("2015/02/01 12:00:00.001")
                                             .vtTo("2015/03/01 12:00:00.000")
                                             .ttFrom("2015/02/15 12:00:00.001")
                                             .ttTo("2015/03/15 12:00:00.000"))
-=======
-    public void testBitemporalSearchIntersectsTimeStampField2() {
-        utils.query(bitemporal("bitemporal").vtFrom("2015/02/01 12:00:00.001")
-                                           .vtTo("2015/03/01 12:00:00.000")
-                                           .ttFrom("2015/02/15 12:00:00.001")
-                                           .ttTo("2015/03/15 12:00:00.000"))
->>>>>>> d6d3a18b
              .checkIntColumn("integer_1", 2);
     }
 
     @Test
-<<<<<<< HEAD
-    public void biTemporalQueryIntersectsTimeStampFieldTest3() {
+    public void testBitemporalQueryIntersectsTimeStampField3() {
         utils.query(bitemporal("bitemporal").vtFrom("2015/03/01 12:00:00.001")
                                             .vtTo("2015/04/01 12:00:00.000")
                                             .ttFrom("2015/03/15 12:00:00.001")
                                             .ttTo("2015/04/15 12:00:00.000"))
-=======
-    public void testBitemporalQueryIntersectsTimeStampField3() {
-        utils.query(bitemporal("bitemporal").vtFrom("2015/03/01 12:00:00.001")
-                                           .vtTo("2015/04/01 12:00:00.000")
-                                           .ttFrom("2015/03/15 12:00:00.001")
-                                           .ttTo("2015/04/15 12:00:00.000"))
->>>>>>> d6d3a18b
              .checkIntColumn("integer_1", 3);
     }
 
     @Test
-<<<<<<< HEAD
-    public void biTemporalQueryIntersectsTimeStampFieldTest4() {
+    public void testBitemporalQueryIntersectsTimeStampField4() {
         utils.query(bitemporal("bitemporal").vtFrom("2015/04/01 12:00:00.001")
                                             .vtTo("2015/05/01 12:00:00.000")
                                             .ttFrom("2015/04/15 12:00:00.001")
                                             .ttTo("2015/05/15 12:00:00.000"))
-=======
-    public void testBitemporalQueryIntersectsTimeStampField4() {
-        utils.query(bitemporal("bitemporal").vtFrom("2015/04/01 12:00:00.001")
-                                           .vtTo("2015/05/01 12:00:00.000")
-                                           .ttFrom("2015/04/15 12:00:00.001")
-                                           .ttTo("2015/05/15 12:00:00.000"))
->>>>>>> d6d3a18b
              .checkIntColumn("integer_1", 4);
     }
 
     @Test
-<<<<<<< HEAD
-    public void biTemporalQueryIntersectsTimeStampFieldTest5() {
+    public void testBitemporalQueryIntersectsTimeStampField5() {
         utils.query(bitemporal("bitemporal").vtFrom("2015/05/01 12:00:00.001")
                                             .vtTo("2015/06/01 12:00:00.000")
                                             .ttFrom("2015/05/15 12:00:00.001")
                                             .ttTo("2015/06/15 12:00:00.000"))
-=======
-    public void testBitemporalQueryIntersectsTimeStampField5() {
-        utils.query(bitemporal("bitemporal").vtFrom("2015/05/01 12:00:00.001")
-                                           .vtTo("2015/06/01 12:00:00.000")
-                                           .ttFrom("2015/05/15 12:00:00.001")
-                                           .ttTo("2015/06/15 12:00:00.000"))
->>>>>>> d6d3a18b
              .checkIntColumn("integer_1", 5);
     }
 
     @Test
-<<<<<<< HEAD
-    public void biTemporalQueryIntersectsTimeStampFieldTest6() {
+    public void testBitemporalQueryIntersectsTimeStampField6() {
         utils.query(bitemporal("bitemporal").vtFrom("2014/12/31 12:00:00.000")
                                             .vtTo("2015/03/02 00:00:00.000")
                                             .ttFrom("2015/01/14 00:00:00.000")
                                             .ttTo("2015/04/02 00:00:00.000"))
-=======
-    public void tesBitemporalQueryIntersectsTimeStampField6() {
-        utils.query(bitemporal("bitemporal").vtFrom("2014/12/31 12:00:00.000")
-                                           .vtTo("2015/03/02 00:00:00.000")
-                                           .ttFrom("2015/01/14 00:00:00.000")
-                                           .ttTo("2015/04/02 00:00:00.000"))
->>>>>>> d6d3a18b
              .checkUnorderedIntColumns("integer_1", 1, 2, 3);
     }
 
     @Test
-<<<<<<< HEAD
-    public void biTemporalQueryIntersectsTimeStampFieldTest7() {
+    public void testBitemporalQueryIntersectsTimeStampField7() {
         utils.query(bitemporal("bitemporal").vtFrom("2014/12/01 12:00:00.000")
                                             .vtTo("2014/12/31 00:00:00.000")
                                             .ttFrom("2015/01/14 00:00:00.000")
                                             .ttTo("2015/04/02 00:00:00.000"))
-=======
-    public void testBitemporalQueryIntersectsTimeStampField7() {
-        utils.query(bitemporal("bitemporal").vtFrom("2014/12/01 12:00:00.000")
-                                           .vtTo("2014/12/31 00:00:00.000")
-                                           .ttFrom("2015/01/14 00:00:00.000")
-                                           .ttTo("2015/04/02 00:00:00.000"))
->>>>>>> d6d3a18b
              .check(0);
     }
 
     @Test
-<<<<<<< HEAD
-    public void biTemporalQueryIntersectsTimeStampFieldTest8() {
+    public void testBitemporalSearchIntersectsTimeStampField8() {
         utils.query(bitemporal("bitemporal").vtFrom("2015/01/01 00:00:00.000")
                                             .vtTo("2015/02/01 12:00:00.001")
                                             .ttFrom("2015/01/15 12:00:00.001")
                                             .ttTo("2015/02/15 12:00:00.001"))
-=======
-    public void testBitemporalSearchIntersectsTimeStampField8() {
-        utils.query(bitemporal("bitemporal").vtFrom("2015/01/01 00:00:00.000")
-                                           .vtTo("2015/02/01 12:00:00.001")
-                                           .ttFrom("2015/01/15 12:00:00.001")
-                                           .ttTo("2015/02/15 12:00:00.001"))
->>>>>>> d6d3a18b
              .checkUnorderedIntColumns("integer_1", 1, 2);
     }
 
     @Test
-<<<<<<< HEAD
-    public void biTemporalQueryIntersectsTimeStampFieldTest9() {
+    public void testBitemporalSearchIntersectsTimeStampField9() {
         utils.query(bitemporal("bitemporal").vtFrom("2015/02/01 12:00:00.000")
                                             .vtTo("2015/03/01 12:00:00.000")
                                             .ttFrom("2015/02/15 12:00:00.000")
                                             .ttTo("2015/03/15 12:00:00.000"))
-=======
-    public void testBitemporalSearchIntersectsTimeStampField9() {
-        utils.query(bitemporal("bitemporal").vtFrom("2015/02/01 12:00:00.000")
-                                           .vtTo("2015/03/01 12:00:00.000")
-                                           .ttFrom("2015/02/15 12:00:00.000")
-                                           .ttTo("2015/03/15 12:00:00.000"))
->>>>>>> d6d3a18b
              .checkUnorderedIntColumns("integer_1", 1, 2);
     }
 
     //inserting bigger to nowValue it
-<<<<<<< HEAD
     @SuppressWarnings("unchecked")
     @Test
-    public void biTemporalQueryWithNowValueTooLongTest() {
+    public void testBitemporalQueryWithNowValueTooLong() {
         // testing with long value 1456876800 == 2016/03/02 00:00:00
         utils2.insert(InvalidQueryException.class,
                       "BitemporalDateTime value '1462096800001' exceeds Max Value: '1456873200000'",
@@ -388,37 +310,8 @@
     //vt_to>vt_from
     @SuppressWarnings("unchecked")
     @Test
-    public void biTemporalQueryWithTtToSmallerThanTTFrom() {
-=======
-    @Test(expected = InvalidQueryException.class)
-    public void testBitemporalQueryWithNowValueTooLong() {
-        // testing with long value 1456876800 == 2016/03/02 00:00:00
-        String nowValue = "2016/03/02 00:00:00.000";
-        utils2 = builder("bitemporal2")
-                .withPartitionKey("integer_1")
-                .withClusteringKey()
-                .withColumn("integer_1", "int")
-                .withColumn("vt_from", "text")
-                .withColumn("vt_to", "text")
-                .withColumn("tt_from", "text")
-                .withColumn("tt_to", "text")
-                .withMapper("bitemporal",
-                            bitemporalMapper("vt_from", "vt_to", "tt_from", "tt_to")
-                                    .pattern(SIMPLE_DATE_PATTERN)
-                                    .nowValue(nowValue)
-                                    .validated(true))
-                .build()
-                .createKeyspace()
-                .createTable()
-                .createIndex();
-
-        utils2.insert(data6);
-    }
-
-    //vt_to>vt_from
-    @Test(expected = InvalidQueryException.class)
     public void testBitemporalSearchWithTTToSmallerThanTTFrom() {
->>>>>>> d6d3a18b
+
         // testing with long value 1456876800 == 2016/03/02 00:00:00
         Map<String, String> data = new LinkedHashMap<>();
         data.put("integer_1", "5");
@@ -426,9 +319,10 @@
         data.put("vt_to", "9223372036854775807");
         data.put("tt_from", "9223372036854775807");
         data.put("tt_to", "0");
-<<<<<<< HEAD
-        Mapper mapper = bitemporalMapper("vt_from", "vt_to", "tt_from", "tt_to").pattern(TIMESTAMP_PATTERN)
-                                                                                .validated(true);
+
+        Mapper mapper = bitemporalMapper("vt_from", "vt_to", "tt_from", "tt_to")
+                .pattern(TIMESTAMP_PATTERN)
+                .validated(true);
         builder("bitemporal")
                 .withPartitionKey("integer_1")
                 .withClusteringKey()
@@ -442,21 +336,15 @@
                 .createKeyspace()
                 .createTable()
                 .createIndex()
-                .insert(InvalidQueryException.class, "tt_from:'0' is after tt_to:'9223372036854775807'", data)
+                .insert(InvalidQueryException.class,
+                        "tt_from:'0' is after tt_to:'9223372036854775807'",
+                        data)
                 .dropKeyspace();
     }
 
     //tt_to<tt_from
     @Test
-    public void biTemporalQueryWithVtToSmallerThanVTFrom() {
-=======
-        utils.insert(data);
-    }
-
-    //tt_to<tt_from
-    @Test(expected = InvalidQueryException.class)
     public void testBitemporalSearchWithVtToSmallerThanVTFrom() {
->>>>>>> d6d3a18b
         // testing with long value 1456876800 == 2016/03/02 00:00:00
         Map<String, String> data = new LinkedHashMap<>();
         data.put("integer_1", "5");
@@ -464,10 +352,10 @@
         data.put("vt_to", "0");
         data.put("tt_from", "0");
         data.put("tt_to", "9223372036854775807");
-<<<<<<< HEAD
-
-        Mapper mapper = bitemporalMapper("vt_from", "vt_to", "tt_from", "tt_to").pattern(TIMESTAMP_PATTERN)
-                                                                                .validated(true);
+
+        Mapper mapper = bitemporalMapper("vt_from", "vt_to", "tt_from", "tt_to")
+                .pattern(TIMESTAMP_PATTERN)
+                .validated(true);
         builder("bitemporal")
                 .withPartitionKey("integer_1")
                 .withClusteringKey()
@@ -481,11 +369,10 @@
                 .createKeyspace()
                 .createTable()
                 .createIndex()
-                .insert(InvalidQueryException.class, "vt_from:'0' is after vt_to:'9223372036854775807'", data)
+                .insert(InvalidQueryException.class,
+                        "vt_from:'0' is after vt_to:'9223372036854775807'",
+                        data)
                 .dropKeyspace();
-=======
-        utils.insert(data);
->>>>>>> d6d3a18b
     }
 
     //valid String max value queries setting nowValue to max date in data3
@@ -503,7 +390,10 @@
                 .withColumn("tt_from", "text")
                 .withColumn("tt_to", "text")
                 .withMapper("bitemporal",
-                            bitemporalMapper("vt_from", "vt_to", "tt_from", "tt_to")
+                            bitemporalMapper("vt_from",
+                                             "vt_to",
+                                             "tt_from",
+                                             "tt_to")
                                     .pattern(SIMPLE_DATE_PATTERN)
                                     .nowValue(nowValue)
                                     .validated(true))
@@ -514,9 +404,9 @@
                 .insert(data1, data2, data3)
                 .refresh()
                 .query(bitemporal("bitemporal").vtFrom("2014/12/31 12:00:00.000")
-                                              .vtTo("2015/03/02 00:00:00.000")
-                                              .ttFrom("2015/01/14 00:00:00.000")
-                                              .ttTo("2015/04/02 00:00:00.000"))
+                                               .vtTo("2015/03/02 00:00:00.000")
+                                               .ttFrom("2015/01/14 00:00:00.000")
+                                               .ttTo("2015/04/02 00:00:00.000"))
                 .checkUnorderedIntColumns("integer_1", 1, 2, 3)
                 .dropIndex().dropTable().dropKeyspace();
     }
@@ -535,7 +425,10 @@
                 .withColumn("tt_from", "text")
                 .withColumn("tt_to", "text")
                 .withMapper("bitemporal",
-                            bitemporalMapper("vt_from", "vt_to", "tt_from", "tt_to")
+                            bitemporalMapper("vt_from",
+                                             "vt_to",
+                                             "tt_from",
+                                             "tt_to")
                                     .pattern(SIMPLE_DATE_PATTERN)
                                     .nowValue(nowValue)
                                     .validated(true))
@@ -547,7 +440,7 @@
                 .refresh()
                 .query(bitemporal("bitemporal").ttFrom(
                         "2015/01/14 00:00:00.000")
-                                              .ttTo("2015/04/02 00:00:00.000"))
+                                               .ttTo("2015/04/02 00:00:00.000"))
                 .checkUnorderedIntColumns("integer_1", 1, 2, 3)
                 .dropIndex().dropTable().dropKeyspace();
     }
@@ -566,7 +459,10 @@
                 .withColumn("tt_from", "text")
                 .withColumn("tt_to", "text")
                 .withMapper("bitemporal",
-                            bitemporalMapper("vt_from", "vt_to", "tt_from", "tt_to")
+                            bitemporalMapper("vt_from",
+                                             "vt_to",
+                                             "tt_from",
+                                             "tt_to")
                                     .pattern(SIMPLE_DATE_PATTERN)
                                     .nowValue(nowValue)
                                     .validated(true))
@@ -577,14 +473,15 @@
                 .insert(data1, data2, data3)
                 .refresh()
                 .query(bitemporal("bitemporal").vtFrom("2014/12/31 12:00:00.000")
-                                              .vtTo("2015/03/02 00:00:00.000"))
+                                               .vtTo("2015/03/02 00:00:00.000"))
                 .checkUnorderedIntColumns("integer_1", 1, 2, 3)
                 .dropIndex().dropTable().dropKeyspace();
     }
 
     @Test
     public void testBitemporalSearchOverBigIntsWithDefaultPattern() {
-        Mapper mapper = bitemporalMapper("vt_from", "vt_to", "tt_from", "tt_to").pattern(TIMESTAMP_PATTERN);
+        Mapper mapper = bitemporalMapper("vt_from", "vt_to", "tt_from", "tt_to")
+                .pattern(TIMESTAMP_PATTERN);
         Batch batch = QueryBuilder.batch();
         CassandraUtils utils = builder("bitemporal3")
                 .withPartitionKey("id")
@@ -614,7 +511,12 @@
                    .with(QueryBuilder.set("tt_to", 20150101));
 
         batch.add(utilsUpdate.asUpdate());
-        batch.add(utils.asInsert(new String[]{"id", "data", "vt_from", "vt_to", "tt_from", "tt_to"},
+        batch.add(utils.asInsert(new String[]{"id",
+                                              "data",
+                                              "vt_from",
+                                              "vt_to",
+                                              "tt_from",
+                                              "tt_to"},
                                  new Object[]{1,
                                               "v2",
                                               0,
@@ -622,7 +524,8 @@
                                               20150102,
                                               9223372036854775807L}));
 
-        assertTrue("batch execution didn't work", utils.execute(batch).wasApplied());
+        assertTrue("batch execution didn't work",
+                   utils.execute(batch).wasApplied());
 
         utils.filter(bitemporal("bitemporal").vtFrom(0)
                                              .vtTo(9223372036854775807L)
@@ -631,11 +534,13 @@
              .refresh(true)
              .checkUnorderedIntColumns("id", 1, 2, 3, 4, 5);
 
-        CassandraUtilsSelect select = utils.filter(bitemporal("bitemporal").vtFrom(0)
-                                                                           .vtTo(9223372036854775807L)
-                                                                           .ttFrom(9223372036854775807L)
-                                                                           .ttTo(9223372036854775807L))
-                                           .and("AND id = 1");
+        CassandraUtilsSelect
+                select
+                = utils.filter(bitemporal("bitemporal").vtFrom(0)
+                                                       .vtTo(9223372036854775807L)
+                                                       .ttFrom(9223372036854775807L)
+                                                       .ttTo(9223372036854775807L))
+                       .and("AND id = 1");
         select.check(1);
         select.checkIntColumn("id", 1);
         select.checkStringColumn("data", "v2");
@@ -657,18 +562,27 @@
                 .withColumn("tt_from", "text")
                 .withColumn("tt_to", "text")
                 .withMapper("bitemporal",
-                            bitemporalMapper("vt_from", "vt_to", "tt_from", "tt_to").pattern(
-                                    "yyyy/MM/dd HH:mm:ss.SSS").nowValue("2200/01/01 00:00:00.000"))
+                            bitemporalMapper("vt_from",
+                                             "vt_to",
+                                             "tt_from",
+                                             "tt_to").pattern(
+                                    "yyyy/MM/dd HH:mm:ss.SSS")
+                                                     .nowValue(
+                                                             "2200/01/01 00:00:00.000"))
                 .build()
                 .createKeyspace()
                 .createTable()
                 .createIndex()
                 .insert(data12, data13, data14)
-                .refresh().filter(bitemporal("bitemporal").ttFrom("2015/01/02 12:00:00.001")
-                                                          .ttTo("2015/01/02 12:00:00.001"))
+                .refresh()
+                .filter(bitemporal("bitemporal").ttFrom(
+                        "2015/01/02 12:00:00.001")
+                                                .ttTo("2015/01/02 12:00:00.001"))
                 .refresh(true)
                 .checkIntColumn("integer_1", 1)
-                .dropIndex().dropTable().dropKeyspace();
+                .dropIndex()
+                .dropTable()
+                .dropKeyspace();
     }
 
     @Test
@@ -682,18 +596,27 @@
                 .withColumn("tt_from", "text")
                 .withColumn("tt_to", "text")
                 .withMapper("bitemporal",
-                            bitemporalMapper("vt_from", "vt_to", "tt_from", "tt_to").pattern(
-                                    "yyyy/MM/dd HH:mm:ss.SSS").nowValue("2200/01/01 00:00:00.000"))
+                            bitemporalMapper("vt_from",
+                                             "vt_to",
+                                             "tt_from",
+                                             "tt_to").pattern(
+                                    "yyyy/MM/dd HH:mm:ss.SSS")
+                                                     .nowValue(
+                                                             "2200/01/01 00:00:00.000"))
                 .build()
                 .createKeyspace()
                 .createTable()
                 .createIndex()
                 .insert(data12, data13, data14)
-                .refresh().filter(bitemporal("bitemporal").ttFrom("2015/01/06 12:00:00.001")
-                                                          .ttTo("2015/01/06 12:00:00.001"))
+                .refresh()
+                .filter(bitemporal("bitemporal").ttFrom(
+                        "2015/01/06 12:00:00.001")
+                                                .ttTo("2015/01/06 12:00:00.001"))
                 .refresh(true)
                 .checkIntColumn("integer_1", 2)
-                .dropIndex().dropTable().dropKeyspace();
+                .dropIndex()
+                .dropTable()
+                .dropKeyspace();
     }
 
     @Test
@@ -707,18 +630,27 @@
                 .withColumn("tt_from", "text")
                 .withColumn("tt_to", "text")
                 .withMapper("bitemporal",
-                            bitemporalMapper("vt_from", "vt_to", "tt_from", "tt_to").pattern(
-                                    "yyyy/MM/dd HH:mm:ss.SSS").nowValue("2200/01/01 00:00:00.000"))
+                            bitemporalMapper("vt_from",
+                                             "vt_to",
+                                             "tt_from",
+                                             "tt_to").pattern(
+                                    "yyyy/MM/dd HH:mm:ss.SSS")
+                                                     .nowValue(
+                                                             "2200/01/01 00:00:00.000"))
                 .build()
                 .createKeyspace()
                 .createTable()
                 .createIndex()
                 .insert(data12, data13, data14)
-                .refresh().filter(bitemporal("bitemporal").ttFrom("2015/01/15 12:00:00.001")
-                                                          .ttTo("2015/01/15 12:00:00.001"))
+                .refresh()
+                .filter(bitemporal("bitemporal").ttFrom(
+                        "2015/01/15 12:00:00.001")
+                                                .ttTo("2015/01/15 12:00:00.001"))
                 .refresh(true)
                 .checkIntColumn("integer_1", 3)
-                .dropIndex().dropTable().dropKeyspace();
+                .dropIndex()
+                .dropTable()
+                .dropKeyspace();
     }
 
     @Test
@@ -732,18 +664,27 @@
                 .withColumn("tt_from", "text")
                 .withColumn("tt_to", "text")
                 .withMapper("bitemporal",
-                            bitemporalMapper("vt_from", "vt_to", "tt_from", "tt_to").pattern(
-                                    "yyyy/MM/dd HH:mm:ss.SSS").nowValue("2200/01/01 00:00:00.000"))
+                            bitemporalMapper("vt_from",
+                                             "vt_to",
+                                             "tt_from",
+                                             "tt_to").pattern(
+                                    "yyyy/MM/dd HH:mm:ss.SSS")
+                                                     .nowValue(
+                                                             "2200/01/01 00:00:00.000"))
                 .build()
                 .createKeyspace()
                 .createTable()
                 .createIndex()
                 .insert(data12, data13, data14)
-                .refresh().filter(bitemporal("bitemporal").vtFrom("2016/01/15 12:00:00.001")
-                                                          .vtTo("2016/01/15 12:00:00.001"))
+                .refresh()
+                .filter(bitemporal("bitemporal").vtFrom(
+                        "2016/01/15 12:00:00.001")
+                                                .vtTo("2016/01/15 12:00:00.001"))
                 .refresh(true)
                 .checkUnorderedIntColumns("integer_1", 1, 3)
-                .dropIndex().dropTable().dropKeyspace();
+                .dropIndex()
+                .dropTable()
+                .dropKeyspace();
     }
 
     @Test
@@ -757,15 +698,21 @@
                 .withColumn("tt_from", "text")
                 .withColumn("tt_to", "text")
                 .withMapper("bitemporal",
-                            bitemporalMapper("vt_from", "vt_to", "tt_from", "tt_to").pattern(
-                                    "yyyy/MM/dd HH:mm:ss.SSS").nowValue("2200/01/01 00:00:00.000"))
+                            bitemporalMapper("vt_from",
+                                             "vt_to",
+                                             "tt_from",
+                                             "tt_to").pattern(
+                                    "yyyy/MM/dd HH:mm:ss.SSS")
+                                                     .nowValue(
+                                                             "2200/01/01 00:00:00.000"))
                 .build()
                 .createKeyspace()
                 .createTable()
                 .createIndex()
                 .insert(data12, data13, data14)
                 .refresh()
-                .filter(bitemporal("bitemporal").vtFrom("2015/06/15 12:00:00.001")
+                .filter(bitemporal("bitemporal").vtFrom(
+                        "2015/06/15 12:00:00.001")
                                                 .vtTo("2015/07/15 12:00:00.001")
                                                 .ttFrom("2015/01/02 12:00:00.001")
                                                 .ttTo("2015/01/02 12:00:00.001"))
@@ -785,17 +732,26 @@
                 .withColumn("tt_from", "text")
                 .withColumn("tt_to", "text")
                 .withMapper("bitemporal",
-                            bitemporalMapper("vt_from", "vt_to", "tt_from", "tt_to").pattern(
-                                    "yyyy/MM/dd HH:mm:ss.SSS").nowValue("2200/01/01 00:00:00.000"))
+                            bitemporalMapper("vt_from",
+                                             "vt_to",
+                                             "tt_from",
+                                             "tt_to").pattern(
+                                    "yyyy/MM/dd HH:mm:ss.SSS")
+                                                     .nowValue(
+                                                             "2200/01/01 00:00:00.000"))
                 .build()
                 .createKeyspace()
                 .createTable()
                 .createIndex()
                 .insert(data12, data13, data14)
                 .refresh()
-                .filter(bitemporal("bitemporal").ttFrom("2200/01/01 00:00:00.000")
-                                                .ttTo("2200/01/01 00:00:00.000")).refresh(true)
+                .filter(bitemporal("bitemporal").ttFrom(
+                        "2200/01/01 00:00:00.000")
+                                                .ttTo("2200/01/01 00:00:00.000"))
+                .refresh(true)
                 .checkIntColumn("integer_1", 3)
-                .dropIndex().dropTable().dropKeyspace();
+                .dropIndex()
+                .dropTable()
+                .dropKeyspace();
     }
 }