/*
 * Licensed to STRATIO (C) under one or more contributor license agreements.
 * See the NOTICE file distributed with this work for additional information
 * regarding copyright ownership.  The STRATIO (C) licenses this file
 * to you under the Apache License, Version 2.0 (the
 * "License"); you may not use this file except in compliance
 * with the License.  You may obtain a copy of the License at
 *
 *   http://www.apache.org/licenses/LICENSE-2.0
 *
 * Unless required by applicable law or agreed to in writing,
 * software distributed under the License is distributed on an
 * "AS IS" BASIS, WITHOUT WARRANTIES OR CONDITIONS OF ANY
 * KIND, either express or implied.  See the License for the
 * specific language governing permissions and limitations
 * under the License.
 */

package com.stratio.cassandra.lucene.testsAT.udt;

import com.datastax.driver.core.SimpleStatement;
import com.stratio.cassandra.lucene.testsAT.util.CassandraUtils;
import com.stratio.cassandra.lucene.testsAT.util.CassandraUtilsSelect;
import com.stratio.cassandra.lucene.testsAT.util.UDT;
import org.junit.AfterClass;
import org.junit.BeforeClass;
import org.junit.Test;
import org.junit.runner.RunWith;
import org.junit.runners.JUnit4;

import java.util.Arrays;

import static com.stratio.cassandra.lucene.builder.Builder.match;
import static org.junit.Assert.assertEquals;
import static org.junit.Assert.assertTrue;

/**
 * @author Eduardo Alonso {@literal <eduardoalonso@stratio.com>}
 */

@RunWith(JUnit4.class)
public class UDTCollectionsTest {

    private static CassandraUtils cassandraUtils;

    static final String KEYSPACE_NAME = "udt_collections";

    @BeforeClass
    public static void before() {

        cassandraUtils = CassandraUtils.builder(KEYSPACE_NAME).build();
        cassandraUtils.createKeyspace();

        String useKeyspaceQuery = " USE " + cassandraUtils.getKeyspace() + " ;";

        UDT addressUDT = new UDT("address_udt");
        addressUDT.add("city", "text");
        addressUDT.add("postcode", "int");

        String tableCreationQuery = "CREATE TABLE " +
                                    cassandraUtils.getTable() +
                                    " ( login text PRIMARY KEY," +
                                    " numbers list<int>, number_set set<int>,number_map map<text,int>," +
                                    " address list<frozen<address_udt>>, address_set set<frozen<address_udt>>, address_map map<text,frozen<address_udt>>," +
                                    " address_list_list list<frozen<list<address_udt>>>, address_list_set list<frozen<set<address_udt>>>, address_list_map list<frozen<map<text,address_udt>>>, " +
                                    " address_set_list set<frozen<list<address_udt>>>, address_set_set set<frozen<set<address_udt>>>, address_set_map set<frozen<map<text,address_udt>>>, " +
                                    "  lucene text);";

        cassandraUtils.execute(new SimpleStatement(useKeyspaceQuery));
        cassandraUtils.execute(new SimpleStatement(addressUDT.build()));
        cassandraUtils.execute(new SimpleStatement(tableCreationQuery));

        String createIndexQuery = "CREATE CUSTOM INDEX test_index ON " +
                                  cassandraUtils.getKeyspace() +
                                  "." +
                                  cassandraUtils.getTable() +
                                  "(lucene) " +
                                  "USING 'com.stratio.cassandra.lucene.Index' " +
                                  "WITH OPTIONS = { " +
                                  "'refresh_seconds' : '1'," +
                                  "'schema' : '{" +
                                  "fields : { " +
                                  "numbers : {type:\"integer\"}," +
                                  "number_set : {type:\"integer\"}," +
                                  "number_map : {type:\"integer\"}," +
                                  "\"address.city\" : {type:\"string\"}," +
                                  "\"address_set.city\" : {type:\"string\"}," +
                                  "\"address_map.city\" : {type:\"string\"}," +
                                  "\"address_list_list.city\" : {type:\"string\"}," +
                                  "\"address_list_set.city\" : {type:\"string\"}," +
                                  "\"address_list_map.city\" : {type:\"string\"}," +
                                  "\"address_set_list.city\" : {type:\"string\"}," +
                                  "\"address_set_set.city\" : {type:\"string\"}," +
                                  "\"address_set_map.city\" : {type:\"string\"}" +
                                  "}}'};";

        cassandraUtils.execute(new SimpleStatement(createIndexQuery));

        String insert = "INSERT INTO " +
                        cassandraUtils.getKeyspace() +
                        "." +
                        cassandraUtils.getTable() +
                        "(login, numbers, number_set, number_map, address, address_set, address_map, address_list_list, address_list_set, address_list_map,address_set_list, address_set_set, address_set_map) " +
                        "VALUES ('USER1',[1,2,3],{1,2,3},{'a': 1, 'b': 2 }, " +
                        "[{city:'Barcelona',postcode:28059 },{city:'Roma',postcode:29506 },{city:'Valencia',postcode: 85964 }]," +
                        "{{city:'Barcelona',postcode:28059 },{city:'Roma',postcode:29506 },{city:'Valencia',postcode: 85964}}," +
                        "{'a': {city:'Barcelona',postcode:28059 }," +
                        " 'b': {city:'Roma',postcode: 29506}," +
                        " 'c': {city:'Valencia',postcode:85964 }}," +
                        "[" +
                        "[{city:'Barcelona',postcode:28059 },{city:'Roma',postcode:29506 },{city:'Valencia',postcode: 85964 }]," +
                        "[{city:'Oviedo',postcode:28059 },{city:'Madrid',postcode:29506 },{city:'Valladolid',postcode: 85964 }]," +
                        "[{city:'Aviles',postcode:28059 },{city:'Tarragona',postcode:29506 },{city:'Toledo',postcode: 85964 }]" +
                        "], " +
                        "[" +
                        "{{city:'Barcelona',postcode:28059 },{city:'Roma',postcode:29506 },{city:'Valencia',postcode: 85964 }}," +
                        "{{city:'Oviedo',postcode:28059 },{city:'Venecia',postcode:29506 },{city:'Jaen',postcode: 85964 }}," +
                        "{{city:'Aviles',postcode:28059 },{city:'Madrid',postcode:29506 },{city:'Toledo',postcode: 85964 }}" +
                        "], " +
                        "[" +
                        "{'a': {city:'Barcelona',postcode:28059 },'b': {city:'Roma',postcode:29506 },'c': {city:'Salamanca',postcode: 85964 }}," +
                        "{'d': {city:'Valladolid',postcode:28059 },'e': {city:'Salamanca',postcode:29506 },'f': {city:'Salamanca',postcode: 85964 }}," +
                        "{'g': {city:'Salamanca',postcode:28059 },'h': {city:'Madrid',postcode:29506 },'i': {city:'Toledo',postcode: 85964 }}" +
                        "]," +
                        "{" +
                        "[{city:'Barcelona',postcode:28059 },{city:'Roma',postcode:29506 },{city:'Valencia',postcode: 85964 }]," +
                        "[{city:'Oviedo',postcode:28059 },{city:'Madrid',postcode:29506 },{city:'Valladolid',postcode: 85964 }]," +
                        "[{city:'Aviles',postcode:28059 },{city:'Tarragona',postcode:29506 },{city:'Toledo',postcode: 85964 }]" +
                        "}, " +
                        "{" +
                        "{{city:'Barcelona',postcode:28059 },{city:'Roma',postcode:29506 },{city:'Valencia',postcode: 85964 }}," +
                        "{{city:'Oviedo',postcode:28059 },{city:'Venecia',postcode:29506 },{city:'Jaen',postcode: 85964 }}," +
                        "{{city:'Aviles',postcode:28059 },{city:'Madrid',postcode:29506 },{city:'Toledo',postcode: 85964 }}" +
                        "}, " +
                        "{" +
                        "{'a': {city:'Barcelona',postcode:28059 },'b': {city:'Roma',postcode:29506 },'c': {city:'Salamanca',postcode: 85964 }}," +
                        "{'d': {city:'Valladolid',postcode:28059 },'e': {city:'Salamanca',postcode:29506 },'f': {city:'Salamanca',postcode: 85964 }}," +
                        "{'g': {city:'Salamanca',postcode:28059 },'h': {city:'Madrid',postcode:29506 },'i': {city:'Toledo',postcode: 85964 }}" +
                        "});";

        String insert2 = "INSERT INTO " +
                         cassandraUtils.getKeyspace() +
                         "." +
                         cassandraUtils.getTable() +
                         "(login, numbers, number_set, number_map, address, address_set, address_map, address_list_list, address_list_set, address_list_map ,address_set_list, address_set_set, address_set_map)" +
                         "VALUES ('USER2',[6,10,12],{6,10,12},{'c':1,'d':2}," +
                         "[{city:'Bilbao',postcode:270548 },{city:'Barcelona',postcode:28059 },{city:'Venecia',postcode: 28756 }]," +
                         "{{city:'Bilbao',postcode:270548 },{city:'Barcelona',postcode:28059 },{city:'Venecia',postcode: 28756 }}," +
                         "{'a': {city:'Bilbao',postcode:270548 }," +
                         " 'b': {city:'Barcelona',postcode:28059 }," +
                         " 'c': {city:'Venecia',postcode:28756 }}," +
                         "[" +
                         "[{city:'Barcelona',postcode:28059 },{city:'Roma',postcode:29506 },{city:'Valencia',postcode: 85964 }]," +
                         "[{city:'Oviedo',postcode:28059 },{city:'Madrid',postcode:29506 },{city:'Jaen',postcode: 85964 }]," +
                         "[{city:'Aviles',postcode:28059 },{city:'Madrid',postcode:29506 },{city:'Tarragona',postcode: 85964 }]" +
                         "], " +
                         "[" +
                         "{{city:'Barcelona',postcode:28059 },{city:'Roma',postcode:29506 },{city:'Valencia',postcode: 85964 }}," +
                         "{{city:'Valladolid',postcode:28059 },{city:'San Sebastian',postcode:29506 },{city:'Jaen',postcode: 85964 }}," +
                         "{{city:'Salamanca',postcode:28059 },{city:'Madrid',postcode:29506 },{city:'Toledo',postcode: 85964 }}" +
                         "], " +
                         "[" +
                         "{'a': {city:'Barcelona',postcode:28059 },'b': {city:'Roma',postcode:29506 },'c': {city:'San Sebastian',postcode: 85964 }}," +
                         "{'d': {city:'Oviedo',postcode:28059 },'e': {city:'Madrid',postcode:29506 },'f': {city:'Jaen',postcode: 85964 }}," +
                         "{'g': {city:'Aviles',postcode:28059 },'h': {city:'Madrid',postcode:29506 },'i': {city:'Toledo',postcode: 85964 }}" +
                         "]," +
                         "{" +
                         "[{city:'Barcelona',postcode:28059 },{city:'Roma',postcode:29506 },{city:'Valencia',postcode: 85964 }]," +
                         "[{city:'Oviedo',postcode:28059 },{city:'Madrid',postcode:29506 },{city:'Jaen',postcode: 85964 }]," +
                         "[{city:'Aviles',postcode:28059 },{city:'Madrid',postcode:29506 },{city:'Tarragona',postcode: 85964 }]" +
                         "}, " +
                         "{" +
                         "{{city:'Barcelona',postcode:28059 },{city:'Roma',postcode:29506 },{city:'Valencia',postcode: 85964 }}," +
                         "{{city:'Valladolid',postcode:28059 },{city:'San Sebastian',postcode:29506 },{city:'Jaen',postcode: 85964 }}," +
                         "{{city:'Salamanca',postcode:28059 },{city:'Madrid',postcode:29506 },{city:'Toledo',postcode: 85964 }}" +
                         "}, " +
                         "{" +
                         "{'a': {city:'Barcelona',postcode:28059 },'b': {city:'Roma',postcode:29506 },'c': {city:'San Sebastian',postcode: 85964 }}," +
                         "{'d': {city:'Oviedo',postcode:28059 },'e': {city:'Madrid',postcode:29506 },'f': {city:'Jaen',postcode: 85964 }}," +
                         "{'g': {city:'Aviles',postcode:28059 },'h': {city:'Madrid',postcode:29506 },'i': {city:'Toledo',postcode: 85964 }}" +
                         "});";

        String insert3 = "INSERT INTO " +
                         cassandraUtils.getKeyspace() +
                         "." +
                         cassandraUtils.getTable() +
                         "(login, numbers, number_set, number_map, address, address_set, address_map, address_list_list, address_list_set, address_list_map,address_set_list, address_set_set, address_set_map )" +
                         "VALUES ('USER3',[14,18,20],{14,18,20},{'e':1,'f':2}," +
                         "[{city:'Lisboa',postcode:29685 },{city:'Sevilla',postcode:58964 },{city:'Granada',postcode:85964 }]," +
                         "{{city:'Lisboa',postcode:29685 },{city:'Sevilla',postcode:58964 },{city:'Granada',postcode:85964 }}," +
                         "{'a': {city:'Lisboa',postcode:29685 }," +
                         " 'b': {city:'Sevilla',postcode:58964 }," +
                         " 'c': {city:'Granada',postcode:85964 }}," +
                         "[" +
                         "[{city:'Barcelona',postcode:28059 },{city:'Roma',postcode:29506 },{city:'Valencia',postcode: 85964 }]," +
                         "[{city:'Oviedo',postcode:28059 },{city:'Salamanca',postcode:29506 },{city:'Jaen',postcode: 85964 }]," +
                         "[{city:'Tarragona',postcode:28059 },{city:'Madrid',postcode:29506 },{city:'Toledo',postcode: 85964 }]" +
                         "], " +
                         "[" +
                         "{{city:'Barcelona',postcode:28059 },{city:'Roma',postcode:29506 },{city:'Valencia',postcode: 85964 }}," +
                         "{{city:'Salamanca',postcode:28059 },{city:'Valladolid',postcode:29506 },{city:'Jaen',postcode: 85964 }}," +
                         "{{city:'Aviles',postcode:28059 },{city:'Madrid',postcode:29506 },{city:'Toledo',postcode: 85964 }}" +
                         "], " +
                         "[" +
                         "{'a': {city:'Barcelona',postcode:28059 },'b': {city:'Roma',postcode:29506 },'c': {city:'Valencia',postcode: 85964 }}," +
                         "{'d': {city:'San Sebastian',postcode:28059 },'e': {city:'Salamanca',postcode:29506 },'f': {city:'Jaen',postcode: 85964 }}," +
                         "{'g': {city:'Aviles',postcode:28059 },'h': {city:'Madrid',postcode:29506 },'i': {city:'Salamanca',postcode: 85964 }}" +
                         "]," +
                         "{" +
                         "[{city:'Barcelona',postcode:28059 },{city:'Roma',postcode:29506 },{city:'Valencia',postcode: 85964 }]," +
                         "[{city:'Oviedo',postcode:28059 },{city:'Salamanca',postcode:29506 },{city:'Jaen',postcode: 85964 }]," +
                         "[{city:'Tarragona',postcode:28059 },{city:'Madrid',postcode:29506 },{city:'Toledo',postcode: 85964 }]" +
                         "}, " +
                         "{" +
                         "{{city:'Barcelona',postcode:28059 },{city:'Roma',postcode:29506 },{city:'Valencia',postcode: 85964 }}," +
                         "{{city:'Salamanca',postcode:28059 },{city:'Valladolid',postcode:29506 },{city:'Jaen',postcode: 85964 }}," +
                         "{{city:'Aviles',postcode:28059 },{city:'Madrid',postcode:29506 },{city:'Toledo',postcode: 85964 }}" +
                         "}, " +
                         "{" +
                         "{'a': {city:'Barcelona',postcode:28059 },'b': {city:'Roma',postcode:29506 },'c': {city:'Valencia',postcode: 85964 }}," +
                         "{'d': {city:'San Sebastian',postcode:28059 },'e': {city:'Salamanca',postcode:29506 },'f': {city:'Jaen',postcode: 85964 }}," +
                         "{'g': {city:'Aviles',postcode:28059 },'h': {city:'Madrid',postcode:29506 },'i': {city:'Salamanca',postcode: 85964 }}" +
                         "});";

        String insert4 = "INSERT INTO " +
                         cassandraUtils.getKeyspace() +
                         "." +
                         cassandraUtils.getTable() +
                         "(login, numbers, number_set, number_map, address, address_set, address_map, address_list_list, address_list_set, address_list_map ,address_set_list, address_set_set, address_set_map) " +
                         "VALUES ('USER4',[3,10,20],{3,10,20},{'c':1,'h':2}," +
                         "[{city:'Granada',postcode:85964 },{city:'Venecia',postcode:28756 },{city:'Lisboa',postcode:29685 }]," +
                         "{{city:'Granada',postcode:85964 },{city:'Venecia',postcode:28756 },{city:'Lisboa',postcode:29685 }}," +
                         "{'a': {city:'Granada',postcode:85964 }," +
                         " 'b': {city:'Venecia',postcode:28756 }," +
                         " 'c': {city:'Lisboa',postcode:29685 }}," +
                         "[" +
                         "[{city:'Salamanca',postcode:28059 },{city:'Roma',postcode:29506 },{city:'Valladolid',postcode: 85964 }]," +
                         "[{city:'San Sebastian',postcode:28059 },{city:'Tarragona',postcode:29506 },{city:'Jaen',postcode: 85964 }]," +
                         "[{city:'Salamanca',postcode:28059 },{city:'Madrid',postcode:29506 },{city:'Toledo',postcode: 85964 }]" +
                         "], " +
                         "[" +
                         "{{city:'Barcelona',postcode:28059 },{city:'Roma',postcode:29506 },{city:'Valencia',postcode: 85964 }}," +
                         "{{city:'Oviedo',postcode:28059 },{city:'Madrid',postcode:29506 },{city:'Jaen',postcode: 85964 }}," +
                         "{{city:'San Sebastian',postcode:28059 },{city:'Madrid',postcode:29506 },{city:'Toledo',postcode: 85964 }}" +
                         "], " +
                         "[" +
                         "{'a': {city:'Barcelona',postcode:28059 },'b': {city:'Roma',postcode:29506 },'c': {city:'Valladolid',postcode: 85964 }}," +
                         "{'d': {city:'Oviedo',postcode:28059 },'e': {city:'Madrid',postcode:29506 },'f': {city:'Jaen',postcode: 85964 }}," +
                         "{'g': {city:'Aviles',postcode:28059 },'h': {city:'San Sebastian',postcode:29506 },'i': {city:'Valladolid',postcode: 85964 }}" +
                         "]," +
                         "{" +
                         "[{city:'Salamanca',postcode:28059 },{city:'Roma',postcode:29506 },{city:'Valladolid',postcode: 85964 }]," +
                         "[{city:'San Sebastian',postcode:28059 },{city:'Tarragona',postcode:29506 },{city:'Jaen',postcode: 85964 }]," +
                         "[{city:'Salamanca',postcode:28059 },{city:'Madrid',postcode:29506 },{city:'Toledo',postcode: 85964 }]" +
                         "}, " +
                         "{" +
                         "{{city:'Barcelona',postcode:28059 },{city:'Roma',postcode:29506 },{city:'Valencia',postcode: 85964 }}," +
                         "{{city:'Oviedo',postcode:28059 },{city:'Madrid',postcode:29506 },{city:'Jaen',postcode: 85964 }}," +
                         "{{city:'San Sebastian',postcode:28059 },{city:'Madrid',postcode:29506 },{city:'Toledo',postcode: 85964 }}" +
                         "}, " +
                         "{" +
                         "{'a': {city:'Barcelona',postcode:28059 },'b': {city:'Roma',postcode:29506 },'c': {city:'Valladolid',postcode: 85964 }}," +
                         "{'d': {city:'Oviedo',postcode:28059 },'e': {city:'Madrid',postcode:29506 },'f': {city:'Jaen',postcode: 85964 }}," +
                         "{'g': {city:'Aviles',postcode:28059 },'h': {city:'San Sebastian',postcode:29506 },'i': {city:'Valladolid',postcode: 85964 }}" +
                         "}" +
                         ");";

        String insert5 = "INSERT INTO " +
                         cassandraUtils.getKeyspace() +
                         "." +
                         cassandraUtils.getTable() +
                         "(login, numbers, number_set, number_map, address, address_set, address_map, address_list_list, address_list_set, address_list_map ,address_set_list, address_set_set, address_set_map) " +
                         "VALUES ('USER5',[7,11,15],{7,11,15},{'i':1,'j':2}," +
                         "[{city:'Granada',postcode:85964 },{city:'Bilbao',postcode:270548 },{city:'Sevilla',postcode:58964 }]," +
                         "{{city:'Granada',postcode:85964 },{city:'Bilbao',postcode:270548 },{city:'Sevilla',postcode:58964 }}," +
                         "{'a': {city:'Granada',postcode:85964 }," +
                         " 'b': {city:'Bilbao',postcode:270548 }," +
                         " 'c': {city:'Sevilla',postcode:58964 }}," +
                         "[" +
                         "[{city:'Barcelona',postcode:28059 },{city:'Roma',postcode:29506 },{city:'Valencia',postcode: 85964 }]," +
                         "[{city:'Oviedo',postcode:28059 },{city:'Salamanca',postcode:29506 },{city:'Jaen',postcode: 85964 }]," +
                         "[{city:'Aviles',postcode:28059 },{city:'Tarragona',postcode:29506 },{city:'Toledo',postcode: 85964 }]" +
                         "], " +
                         "[" +
                         "{{city:'Valladolid',postcode:28059 },{city:'Roma',postcode:29506 },{city:'Valencia',postcode: 85964 }}," +
                         "{{city:'Salamanca',postcode:28059 },{city:'Madrid',postcode:29506 },{city:'Jaen',postcode: 85964 }}," +
                         "{{city:'Aviles',postcode:28059 },{city:'Madrid',postcode:29506 },{city:'Toledo',postcode: 85964 }}" +
                         "], " +
                         "[" +
                         "{'a': {city:'Barcelona',postcode:28059 },'b': {city:'San Sebastian',postcode:29506 },'c': {city:'Valencia',postcode: 85964 }}," +
                         "{'d': {city:'Oviedo',postcode:28059 },'e': {city:'Madrid',postcode:29506 },'f': {city:'Salamanca',postcode: 85964 }}," +
                         "{'g': {city:'Aviles',postcode:28059 },'h': {city:'Madrid',postcode:29506 },'i': {city:'Toledo',postcode: 85964 }}" +
                         "]," +
                         "{" +
                         "[{city:'Barcelona',postcode:28059 },{city:'Roma',postcode:29506 },{city:'Valencia',postcode: 85964 }]," +
                         "[{city:'Oviedo',postcode:28059 },{city:'Salamanca',postcode:29506 },{city:'Jaen',postcode: 85964 }]," +
                         "[{city:'Aviles',postcode:28059 },{city:'Tarragona',postcode:29506 },{city:'Toledo',postcode: 85964 }]" +
                         "}, " +
                         "{" +
                         "{{city:'Valladolid',postcode:28059 },{city:'Roma',postcode:29506 },{city:'Valencia',postcode: 85964 }}," +
                         "{{city:'Salamanca',postcode:28059 },{city:'Madrid',postcode:29506 },{city:'Jaen',postcode: 85964 }}," +
                         "{{city:'Aviles',postcode:28059 },{city:'Madrid',postcode:29506 },{city:'Toledo',postcode: 85964 }}" +
                         "}, " +
                         "{" +
                         "{'a': {city:'Barcelona',postcode:28059 },'b': {city:'San Sebastian',postcode:29506 },'c': {city:'Valencia',postcode: 85964 }}," +
                         "{'d': {city:'Oviedo',postcode:28059 },'e': {city:'Madrid',postcode:29506 },'f': {city:'Salamanca',postcode: 85964 }}," +
                         "{'g': {city:'Aviles',postcode:28059 },'h': {city:'Madrid',postcode:29506 },'i': {city:'Toledo',postcode: 85964 }}" +
                         "});";

        String insert6 = "INSERT INTO " +
                         cassandraUtils.getKeyspace() +
                         "." +
                         cassandraUtils.getTable() +
                         "(login, numbers, number_set, number_map, address, address_set, address_map, address_list_list, address_list_set, address_list_map ,address_set_list, address_set_set, address_set_map) " +
                         "VALUES ('USER6',[4,10,15],{4,10,15},{'k':1,'d':2}," +
                         "[{city:'Bilbao',postcode:270548 },{city:'Venecia',postcode:28756 },{city:'Barcelona',postcode:28059 }]," +
                         "{{city:'Bilbao',postcode:270548 },{city:'Venecia',postcode:28756 },{city:'Barcelona',postcode:28059 }}," +
                         "{'a': {city:'Bilbao',postcode:270548 }," +
                         " 'b': {city:'Venecia',postcode:28756 }," +
                         " 'c': {city:'Barcelona',postcode:28059 }}," +
                         "[" +
                         "[{city:'Barcelona',postcode:28059 },{city:'Tarragona',postcode:29506 },{city:'Valencia',postcode: 85964 }]," +
                         "[{city:'Oviedo',postcode:28059 },{city:'Madrid',postcode:29506 },{city:'San Sebastian',postcode: 85964 }]," +
                         "[{city:'Aviles',postcode:28059 },{city:'Salamanca',postcode:29506 },{city:'Toledo',postcode: 85964 }]" +
                         "], " +
                         "[" +
                         "{{city:'Valladolid',postcode:28059 },{city:'Salamanca',postcode:29506 },{city:'Valencia',postcode: 85964 }}," +
                         "{{city:'Oviedo',postcode:28059 },{city:'Madrid',postcode:29506 },{city:'Jaen',postcode: 85964 }}," +
                         "{{city:'San Sebastian',postcode:28059 },{city:'Madrid',postcode:29506 },{city:'Toledo',postcode: 85964 }}" +
                         "], " +
                         "[" +
                         "{'a': {city:'Barcelona',postcode:28059 },'b': {city:'Roma',postcode:29506 },'c': {city:'Valencia',postcode: 85964 }}," +
                         "{'d': {city:'Valladolid',postcode:28059 },'e': {city:'Madrid',postcode:29506 },'f': {city:'San Sebastian',postcode: 85964 }}," +
                         "{'g': {city:'Salamanca',postcode:28059 },'h': {city:'Madrid',postcode:29506 },'i': {city:'Toledo',postcode: 85964 }}" +
                         "]," +
                         "{" +
                         "[{city:'Barcelona',postcode:28059 },{city:'Tarragona',postcode:29506 },{city:'Valencia',postcode: 85964 }]," +
                         "[{city:'Oviedo',postcode:28059 },{city:'Madrid',postcode:29506 },{city:'San Sebastian',postcode: 85964 }]," +
                         "[{city:'Aviles',postcode:28059 },{city:'Salamanca',postcode:29506 },{city:'Toledo',postcode: 85964 }]" +
                         "}, " +
                         "{" +
                         "{{city:'Valladolid',postcode:28059 },{city:'Salamanca',postcode:29506 },{city:'Valencia',postcode: 85964 }}," +
                         "{{city:'Oviedo',postcode:28059 },{city:'Madrid',postcode:29506 },{city:'Jaen',postcode: 85964 }}," +
                         "{{city:'San Sebastian',postcode:28059 },{city:'Madrid',postcode:29506 },{city:'Toledo',postcode: 85964 }}" +
                         "}, " +
                         "{" +
                         "{'a': {city:'Barcelona',postcode:28059 },'b': {city:'Roma',postcode:29506 },'c': {city:'Valencia',postcode: 85964 }}," +
                         "{'d': {city:'Valladolid',postcode:28059 },'e': {city:'Madrid',postcode:29506 },'f': {city:'San Sebastian',postcode: 85964 }}," +
                         "{'g': {city:'Salamanca',postcode:28059 },'h': {city:'Madrid',postcode:29506 },'i': {city:'Toledo',postcode: 85964 }}" +
                         "});";

        cassandraUtils.execute(new SimpleStatement(insert));
        cassandraUtils.execute(new SimpleStatement(insert2));
        cassandraUtils.execute(new SimpleStatement(insert3));
        cassandraUtils.execute(new SimpleStatement(insert4));
        cassandraUtils.execute(new SimpleStatement(insert5));
        cassandraUtils.execute(new SimpleStatement(insert6));
    }

    @AfterClass
    public static void after() {
        cassandraUtils.dropTable().dropKeyspace();
    }

    private boolean isThisAndOnlyThis(String[] received, String[] expected) {
        if (received.length != expected.length) {
            return false;
        } else {

            for (String i : received) {
                boolean found = false;
                for (String j : expected) {
                    if (i.equals(j)) {
                        found = true;
                    }
                }
                if (!found) {
                    return false;
                }
            }
            return true;
        }
    }

    private void assertEqualsAndOnlyThisString(String[] received, String[] expected) {
        assertEquals("Expected " + expected.length + " results but received: " + received.length,
                     expected.length,
                     received.length);
        assertTrue("Unexpected results!! Expected: " + Arrays.toString(expected) + ",but got: " + received.toString(),
                   isThisAndOnlyThis(received, expected));

    }

    @Test
    public void testIntegerList() {

        CassandraUtilsSelect select = cassandraUtils.filter(match("numbers", 1));
        assertEqualsAndOnlyThisString(select.stringColumn("login"), new String[]{"USER1"});

        select = cassandraUtils.filter(match("numbers", 2));
        assertEqualsAndOnlyThisString(select.stringColumn("login"), new String[]{"USER1"});

        select = cassandraUtils.filter(match("numbers", 3));
        assertEqualsAndOnlyThisString(select.stringColumn("login"), new String[]{"USER1", "USER4"});

        select = cassandraUtils.filter(match("numbers", 4));
        assertEqualsAndOnlyThisString(select.stringColumn("login"), new String[]{"USER6"});

        select = cassandraUtils.filter(match("numbers", 6));
        assertEqualsAndOnlyThisString(select.stringColumn("login"), new String[]{"USER2"});

        select = cassandraUtils.filter(match("numbers", 7));
        assertEqualsAndOnlyThisString(select.stringColumn("login"), new String[]{"USER5"});

        select = cassandraUtils.filter(match("numbers", 10));
        assertEqualsAndOnlyThisString(select.stringColumn("login"), new String[]{"USER2", "USER4", "USER6"});

        select = cassandraUtils.filter(match("numbers", 11));
        assertEqualsAndOnlyThisString(select.stringColumn("login"), new String[]{"USER5"});

        select = cassandraUtils.filter(match("numbers", 12));
        assertEqualsAndOnlyThisString(select.stringColumn("login"), new String[]{"USER2"});

        select = cassandraUtils.filter(match("numbers", 14));
        assertEqualsAndOnlyThisString(select.stringColumn("login"), new String[]{"USER3"});

        select = cassandraUtils.filter(match("numbers", 15));
        assertEqualsAndOnlyThisString(select.stringColumn("login"), new String[]{"USER5", "USER6"});

        select = cassandraUtils.filter(match("numbers", 16));
        assertEqualsAndOnlyThisString(select.stringColumn("login"), new String[]{});

        select = cassandraUtils.filter(match("numbers", 17));
        assertEqualsAndOnlyThisString(select.stringColumn("login"), new String[]{});

        select = cassandraUtils.filter(match("numbers", 18));
        assertEqualsAndOnlyThisString(select.stringColumn("login"), new String[]{"USER3"});

        select = cassandraUtils.filter(match("numbers", 20));
        assertEqualsAndOnlyThisString(select.stringColumn("login"), new String[]{"USER3", "USER4"});

    }

    @Test
    public void testIntegerSet() {
        CassandraUtilsSelect select = cassandraUtils.filter(match("number_set", 1));
        assertEqualsAndOnlyThisString(select.stringColumn("login"), new String[]{"USER1"});

        select = cassandraUtils.filter(match("number_set", 2));
        assertEqualsAndOnlyThisString(select.stringColumn("login"), new String[]{"USER1"});

        select = cassandraUtils.filter(match("number_set", 3));
        assertEqualsAndOnlyThisString(select.stringColumn("login"), new String[]{"USER1", "USER4"});

        select = cassandraUtils.filter(match("number_set", 4));
        assertEqualsAndOnlyThisString(select.stringColumn("login"), new String[]{"USER6"});

        select = cassandraUtils.filter(match("number_set", 6));
        assertEqualsAndOnlyThisString(select.stringColumn("login"), new String[]{"USER2"});

        select = cassandraUtils.filter(match("number_set", 7));
        assertEqualsAndOnlyThisString(select.stringColumn("login"), new String[]{"USER5"});

        select = cassandraUtils.filter(match("number_set", 10));
        assertEqualsAndOnlyThisString(select.stringColumn("login"), new String[]{"USER2", "USER4", "USER6"});

        select = cassandraUtils.filter(match("number_set", 11));
        assertEqualsAndOnlyThisString(select.stringColumn("login"), new String[]{"USER5"});

        select = cassandraUtils.filter(match("number_set", 12));
        assertEqualsAndOnlyThisString(select.stringColumn("login"), new String[]{"USER2"});

        select = cassandraUtils.filter(match("number_set", 14));
        assertEqualsAndOnlyThisString(select.stringColumn("login"), new String[]{"USER3"});

        select = cassandraUtils.filter(match("number_set", 15));
        assertEqualsAndOnlyThisString(select.stringColumn("login"), new String[]{"USER5", "USER6"});

        select = cassandraUtils.filter(match("number_set", 16));
        assertEqualsAndOnlyThisString(select.stringColumn("login"), new String[]{});

        select = cassandraUtils.filter(match("number_set", 17));
        assertEqualsAndOnlyThisString(select.stringColumn("login"), new String[]{});

        select = cassandraUtils.filter(match("number_set", 18));
        assertEqualsAndOnlyThisString(select.stringColumn("login"), new String[]{"USER3"});

        select = cassandraUtils.filter(match("number_set", 20));
        assertEqualsAndOnlyThisString(select.stringColumn("login"), new String[]{"USER3", "USER4"});

    }

    @Test
    public void testTextIntegerMap() {

        CassandraUtilsSelect select = cassandraUtils.filter(match("number_map$a", 1));
        assertEqualsAndOnlyThisString(select.stringColumn("login"), new String[]{"USER1"});

        select = cassandraUtils.filter(match("number_map$b", 2));
        assertEqualsAndOnlyThisString(select.stringColumn("login"), new String[]{"USER1"});

        select = cassandraUtils.filter(match("number_map$c", 1));
        assertEqualsAndOnlyThisString(select.stringColumn("login"), new String[]{"USER2", "USER4"});

        select = cassandraUtils.filter(match("number_map$d", 2));
        assertEqualsAndOnlyThisString(select.stringColumn("login"), new String[]{"USER2", "USER6"});

        select = cassandraUtils.filter(match("number_map$e", 1));
        assertEqualsAndOnlyThisString(select.stringColumn("login"), new String[]{"USER3"});

        select = cassandraUtils.filter(match("number_map$f", 2));
        assertEqualsAndOnlyThisString(select.stringColumn("login"), new String[]{"USER3"});

        select = cassandraUtils.filter(match("number_map$h", 2));
        assertEqualsAndOnlyThisString(select.stringColumn("login"), new String[]{"USER4"});

        select = cassandraUtils.filter(match("number_map$i", 1));
        assertEqualsAndOnlyThisString(select.stringColumn("login"), new String[]{"USER5"});

        select = cassandraUtils.filter(match("number_map$j", 2));
        assertEqualsAndOnlyThisString(select.stringColumn("login"), new String[]{"USER5"});

        select = cassandraUtils.filter(match("number_map$k", 1));
        assertEqualsAndOnlyThisString(select.stringColumn("login"), new String[]{"USER6"});

    }

    @Test
    public void testSimpleUDTList() {
        CassandraUtilsSelect select = cassandraUtils.filter(match("address.city", "Barcelona"));
        assertEqualsAndOnlyThisString(select.stringColumn("login"), new String[]{"USER1", "USER2", "USER6"});

        select = cassandraUtils.filter(match("address.city", "Roma"));
        assertEqualsAndOnlyThisString(select.stringColumn("login"), new String[]{"USER1"});

        select = cassandraUtils.filter(match("address.city", "Valencia"));
        assertEqualsAndOnlyThisString(select.stringColumn("login"), new String[]{"USER1"});

        select = cassandraUtils.filter(match("address.city", "Bilbao"));
        assertEqualsAndOnlyThisString(select.stringColumn("login"), new String[]{"USER2", "USER5", "USER6"});

        select = cassandraUtils.filter(match("address.city", "Venecia"));
        assertEqualsAndOnlyThisString(select.stringColumn("login"), new String[]{"USER2", "USER4", "USER6"});

        select = cassandraUtils.filter(match("address.city", "Lisboa"));
        assertEqualsAndOnlyThisString(select.stringColumn("login"), new String[]{"USER3", "USER4"});

        select = cassandraUtils.filter(match("address.city", "Sevilla"));
        assertEqualsAndOnlyThisString(select.stringColumn("login"), new String[]{"USER3", "USER5"});

        select = cassandraUtils.filter(match("address.city", "Granada"));
        assertEqualsAndOnlyThisString(select.stringColumn("login"), new String[]{"USER3", "USER4", "USER5"});

    }

    @Test
    public void testSimpleUDTSet() {
        CassandraUtilsSelect select = cassandraUtils.filter(match("address_set.city", "Barcelona"));
        assertEqualsAndOnlyThisString(select.stringColumn("login"), new String[]{"USER1", "USER2", "USER6"});

        select = cassandraUtils.filter(match("address_set.city", "Roma"));
        assertEqualsAndOnlyThisString(select.stringColumn("login"), new String[]{"USER1"});

        select = cassandraUtils.filter(match("address_set.city", "Valencia"));
        assertEqualsAndOnlyThisString(select.stringColumn("login"), new String[]{"USER1"});

        select = cassandraUtils.filter(match("address_set.city", "Bilbao"));
        assertEqualsAndOnlyThisString(select.stringColumn("login"), new String[]{"USER2", "USER5", "USER6"});

        select = cassandraUtils.filter(match("address_set.city", "Venecia"));
        assertEqualsAndOnlyThisString(select.stringColumn("login"), new String[]{"USER2", "USER4", "USER6"});

        select = cassandraUtils.filter(match("address_set.city", "Lisboa"));
        assertEqualsAndOnlyThisString(select.stringColumn("login"), new String[]{"USER3", "USER4"});

        select = cassandraUtils.filter(match("address_set.city", "Sevilla"));
        assertEqualsAndOnlyThisString(select.stringColumn("login"), new String[]{"USER3", "USER5"});

        select = cassandraUtils.filter(match("address_set.city", "Granada"));
        assertEqualsAndOnlyThisString(select.stringColumn("login"), new String[]{"USER3", "USER4", "USER5"});

    }

    @Test
    public void testSimpleUDTTextMap() {
        CassandraUtilsSelect select = cassandraUtils.filter(match("address_map$a.city", "Barcelona"));

        assertEqualsAndOnlyThisString(select.stringColumn("login"), new String[]{"USER1"});

        select = cassandraUtils.filter(match("address_map$b.city", "Barcelona"));
        assertEqualsAndOnlyThisString(select.stringColumn("login"), new String[]{"USER2"});

        select = cassandraUtils.filter(match("address_map$c.city", "Barcelona"));
        assertEqualsAndOnlyThisString(select.stringColumn("login"), new String[]{"USER6"});

        select = cassandraUtils.filter(match("address_map$a.city", "Roma"));
        assertEqualsAndOnlyThisString(select.stringColumn("login"), new String[]{});

        select = cassandraUtils.filter(match("address_map$b.city", "Roma"));
        assertEqualsAndOnlyThisString(select.stringColumn("login"), new String[]{"USER1"});

        select = cassandraUtils.filter(match("address_map$c.city", "Roma"));
        assertEqualsAndOnlyThisString(select.stringColumn("login"), new String[]{});

        select = cassandraUtils.filter(match("address_map$a.city", "Valencia"));
        assertEqualsAndOnlyThisString(select.stringColumn("login"), new String[]{});

        select = cassandraUtils.filter(match("address_map$b.city", "Valencia"));
        assertEqualsAndOnlyThisString(select.stringColumn("login"), new String[]{});

        select = cassandraUtils.filter(match("address_map$c.city", "Valencia"));
        assertEqualsAndOnlyThisString(select.stringColumn("login"), new String[]{"USER1"});

        select = cassandraUtils.filter(match("address_map$a.city", "Bilbao"));
        assertEqualsAndOnlyThisString(select.stringColumn("login"), new String[]{"USER2", "USER6"});

        select = cassandraUtils.filter(match("address_map$b.city", "Bilbao"));
        assertEqualsAndOnlyThisString(select.stringColumn("login"), new String[]{"USER5"});

        select = cassandraUtils.filter(match("address_map$c.city", "Bilbao"));
        assertEqualsAndOnlyThisString(select.stringColumn("login"), new String[]{});

        select = cassandraUtils.filter(match("address_map$a.city", "Venecia"));
        assertEqualsAndOnlyThisString(select.stringColumn("login"), new String[]{});

        select = cassandraUtils.filter(match("address_map$b.city", "Venecia"));
        assertEqualsAndOnlyThisString(select.stringColumn("login"), new String[]{"USER4", "USER6"});

        select = cassandraUtils.filter(match("address_map$c.city", "Venecia"));
        assertEqualsAndOnlyThisString(select.stringColumn("login"), new String[]{"USER2"});

        select = cassandraUtils.filter(match("address_map$a.city", "Lisboa"));
        assertEqualsAndOnlyThisString(select.stringColumn("login"), new String[]{"USER3",});

        select = cassandraUtils.filter(match("address_map$b.city", "Lisboa"));
        assertEqualsAndOnlyThisString(select.stringColumn("login"), new String[]{});

        select = cassandraUtils.filter(match("address_map$c.city", "Lisboa"));
        assertEqualsAndOnlyThisString(select.stringColumn("login"), new String[]{"USER4"});

        select = cassandraUtils.filter(match("address_map$a.city", "Sevilla"));
        assertEqualsAndOnlyThisString(select.stringColumn("login"), new String[]{});

        select = cassandraUtils.filter(match("address_map$b.city", "Sevilla"));
        assertEqualsAndOnlyThisString(select.stringColumn("login"), new String[]{"USER3"});

        select = cassandraUtils.filter(match("address_map$c.city", "Sevilla"));
        assertEqualsAndOnlyThisString(select.stringColumn("login"), new String[]{"USER5"});

        select = cassandraUtils.filter(match("address_map$a.city", "Granada"));
        assertEqualsAndOnlyThisString(select.stringColumn("login"), new String[]{"USER4", "USER5"});

        select = cassandraUtils.filter(match("address_map$b.city", "Granada"));
        assertEqualsAndOnlyThisString(select.stringColumn("login"), new String[]{});

        select = cassandraUtils.filter(match("address_map$c.city", "Granada"));
        assertEqualsAndOnlyThisString(select.stringColumn("login"), new String[]{"USER3"});

    }

    @Test
    public void testSimpleUDTListOfList() {

        CassandraUtilsSelect select = cassandraUtils.filter(match("address_list_list.city", "Barcelona"));
        assertEqualsAndOnlyThisString(select.stringColumn("login"),
                                      new String[]{"USER1", "USER2", "USER3", "USER5", "USER6"});

        select = cassandraUtils.filter(match("address_list_list.city", "Roma"));
        assertEqualsAndOnlyThisString(select.stringColumn("login"),
                                      new String[]{"USER1", "USER2", "USER3", "USER4", "USER5"});

        select = cassandraUtils.filter(match("address_list_list.city", "Valencia"));
        assertEqualsAndOnlyThisString(select.stringColumn("login"),
                                      new String[]{"USER1", "USER2", "USER3", "USER5", "USER6"});

        select = cassandraUtils.filter(match("address_list_list.city", "Bilbao"));
        assertEqualsAndOnlyThisString(select.stringColumn("login"), new String[]{});

        select = cassandraUtils.filter(match("address_list_list.city", "Venecia"));
        assertEqualsAndOnlyThisString(select.stringColumn("login"), new String[]{});

        select = cassandraUtils.filter(match("address_list_list.city", "Lisboa"));
        assertEqualsAndOnlyThisString(select.stringColumn("login"), new String[]{});

        select = cassandraUtils.filter(match("address_list_list.city", "Sevilla"));
        assertEqualsAndOnlyThisString(select.stringColumn("login"), new String[]{});

        select = cassandraUtils.filter(match("address_list_list.city", "Granada"));
        assertEqualsAndOnlyThisString(select.stringColumn("login"), new String[]{});

        select = cassandraUtils.filter(match("address_list_list.city", "Oviedo"));
        assertEqualsAndOnlyThisString(select.stringColumn("login"),
                                      new String[]{"USER1", "USER2", "USER3", "USER5", "USER6"});

        select = cassandraUtils.filter(match("address_list_list.city", "Jaen"));
        assertEqualsAndOnlyThisString(select.stringColumn("login"), new String[]{"USER2", "USER3", "USER4", "USER5"});

        select = cassandraUtils.filter(match("address_list_list.city", "Aviles"));
        assertEqualsAndOnlyThisString(select.stringColumn("login"), new String[]{"USER1", "USER2", "USER5", "USER6"});

        select = cassandraUtils.filter(match("address_list_list.city", "Madrid"));
        assertEqualsAndOnlyThisString(select.stringColumn("login"),
                                      new String[]{"USER1", "USER2", "USER3", "USER4", "USER6"});

        select = cassandraUtils.filter(match("address_list_list.city", "Malaga"));
        assertEqualsAndOnlyThisString(select.stringColumn("login"), new String[]{});

        select = cassandraUtils.filter(match("address_list_list.city", "Castellon"));
        assertEqualsAndOnlyThisString(select.stringColumn("login"), new String[]{});

        select = cassandraUtils.filter(match("address_list_list.city", "Tarragona"));
        assertEqualsAndOnlyThisString(select.stringColumn("login"),
                                      new String[]{"USER1", "USER2", "USER3", "USER4", "USER5", "USER6"});

        select = cassandraUtils.filter(match("address_list_list.city", "San Sebastian"));
        assertEqualsAndOnlyThisString(select.stringColumn("login"), new String[]{"USER4", "USER6"});

        select = cassandraUtils.filter(match("address_list_list.city", "Salamanca"));
        assertEqualsAndOnlyThisString(select.stringColumn("login"), new String[]{"USER3", "USER4", "USER5", "USER6"});

        select = cassandraUtils.filter(match("address_list_list.city", "Valladolid"));
        assertEqualsAndOnlyThisString(select.stringColumn("login"), new String[]{"USER1", "USER4"});

    }

    @Test
    public void testSimpleUDTListOfSet() {

        CassandraUtilsSelect select = cassandraUtils.filter(match("address_list_set.city", "Barcelona"));
        assertEqualsAndOnlyThisString(select.stringColumn("login"), new String[]{"USER1", "USER2", "USER3", "USER4"});

        select = cassandraUtils.filter(match("address_list_set.city", "Roma"));
        assertEqualsAndOnlyThisString(select.stringColumn("login"),
                                      new String[]{"USER1", "USER2", "USER3", "USER4", "USER5"});

        select = cassandraUtils.filter(match("address_list_set.city", "Valencia"));
        assertEqualsAndOnlyThisString(select.stringColumn("login"),
                                      new String[]{"USER1", "USER2", "USER3", "USER4", "USER5", "USER6"});

        select = cassandraUtils.filter(match("address_list_set.city", "Bilbao"));
        assertEqualsAndOnlyThisString(select.stringColumn("login"), new String[]{});

        select = cassandraUtils.filter(match("address_list_set.city", "Venecia"));
        assertEqualsAndOnlyThisString(select.stringColumn("login"), new String[]{"USER1"});

        select = cassandraUtils.filter(match("address_list_set.city", "Lisboa"));
        assertEqualsAndOnlyThisString(select.stringColumn("login"), new String[]{});

        select = cassandraUtils.filter(match("address_list_set.city", "Sevilla"));
        assertEqualsAndOnlyThisString(select.stringColumn("login"), new String[]{});

        select = cassandraUtils.filter(match("address_list_set.city", "Oviedo"));
        assertEqualsAndOnlyThisString(select.stringColumn("login"), new String[]{"USER1", "USER4", "USER6"});

        select = cassandraUtils.filter(match("address_list_set.city", "Jaen"));
        assertEqualsAndOnlyThisString(select.stringColumn("login"),
                                      new String[]{"USER1", "USER2", "USER3", "USER4", "USER5", "USER6"});

        select = cassandraUtils.filter(match("address_list_set.city", "Aviles"));
        assertEqualsAndOnlyThisString(select.stringColumn("login"), new String[]{"USER1", "USER3", "USER5"});

        select = cassandraUtils.filter(match("address_list_set.city", "Madrid"));
        assertEqualsAndOnlyThisString(select.stringColumn("login"),
                                      new String[]{"USER1", "USER2", "USER3", "USER4", "USER5", "USER6"});

        select = cassandraUtils.filter(match("address_list_set.city", "Malaga"));
        assertEqualsAndOnlyThisString(select.stringColumn("login"), new String[]{});

        select = cassandraUtils.filter(match("address_list_set.city", "Castellon"));
        assertEqualsAndOnlyThisString(select.stringColumn("login"), new String[]{});

        select = cassandraUtils.filter(match("address_list_set.city", "Tarragona"));
        assertEqualsAndOnlyThisString(select.stringColumn("login"), new String[]{});

        select = cassandraUtils.filter(match("address_list_set.city", "Burgos"));
        assertEqualsAndOnlyThisString(select.stringColumn("login"), new String[]{});

        select = cassandraUtils.filter(match("address_list_set.city", "San Sebastian"));
        assertEqualsAndOnlyThisString(select.stringColumn("login"), new String[]{"USER2", "USER4", "USER6"});

        select = cassandraUtils.filter(match("address_list_set.city", "Salamanca"));
        assertEqualsAndOnlyThisString(select.stringColumn("login"), new String[]{"USER2", "USER3", "USER5", "USER6"});

        select = cassandraUtils.filter(match("address_list_set.city", "Valladolid"));
        assertEqualsAndOnlyThisString(select.stringColumn("login"), new String[]{"USER2", "USER3", "USER5", "USER6"});
    }

    @Test
    public void testSimpleUDTListOfMapMap() {
        CassandraUtilsSelect select = cassandraUtils.filter(match("address_list_map$a.city", "Barcelona"));
        assertEqualsAndOnlyThisString(select.stringColumn("login"),
                                      new String[]{"USER1", "USER2", "USER3", "USER4", "USER5", "USER6"});

        select = cassandraUtils.filter(match("address_list_map$b.city", "Roma"));
        assertEqualsAndOnlyThisString(select.stringColumn("login"),
                                      new String[]{"USER1", "USER2", "USER3", "USER4", "USER6"});

        select = cassandraUtils.filter(match("address_list_map$f.city", "Jaen"));
        assertEqualsAndOnlyThisString(select.stringColumn("login"), new String[]{"USER2", "USER3", "USER4"});

        select = cassandraUtils.filter(match("address_list_map$g.city", "Aviles"));
        assertEqualsAndOnlyThisString(select.stringColumn("login"), new String[]{"USER2", "USER3", "USER4", "USER5"});

        select = cassandraUtils.filter(match("address_list_map$c.city", "Valencia"));
        assertEqualsAndOnlyThisString(select.stringColumn("login"), new String[]{"USER3", "USER5", "USER6"});

        select = cassandraUtils.filter(match("address_list_map$d.city", "Oviedo"));
        assertEqualsAndOnlyThisString(select.stringColumn("login"), new String[]{"USER2", "USER4", "USER5"});

        select = cassandraUtils.filter(match("address_list_map$e.city", "Madrid"));
        assertEqualsAndOnlyThisString(select.stringColumn("login"), new String[]{"USER2", "USER4", "USER5", "USER6"});

        select = cassandraUtils.filter(match("address_list_map$h.city", "Madrid"));
        assertEqualsAndOnlyThisString(select.stringColumn("login"),
                                      new String[]{"USER1", "USER2", "USER3", "USER5", "USER6"});

        select = cassandraUtils.filter(match("address_list_map$i.city", "Toledo"));
        assertEqualsAndOnlyThisString(select.stringColumn("login"), new String[]{"USER1", "USER2", "USER5", "USER6"});

        select = cassandraUtils.filter(match("address_list_map$c.city", "Salamanca"));
        assertEqualsAndOnlyThisString(select.stringColumn("login"), new String[]{"USER1"});

        select = cassandraUtils.filter(match("address_list_map$e.city", "Salamanca"));
        assertEqualsAndOnlyThisString(select.stringColumn("login"), new String[]{"USER1", "USER3"});

        select = cassandraUtils.filter(match("address_list_map$f.city", "Salamanca"));
        assertEqualsAndOnlyThisString(select.stringColumn("login"), new String[]{"USER1", "USER5"});

        select = cassandraUtils.filter(match("address_list_map$g.city", "Salamanca"));
        assertEqualsAndOnlyThisString(select.stringColumn("login"), new String[]{"USER1", "USER6"});

        select = cassandraUtils.filter(match("address_list_map$i.city", "Salamanca"));
        assertEqualsAndOnlyThisString(select.stringColumn("login"), new String[]{"USER3"});

        select = cassandraUtils.filter(match("address_list_map$b.city", "San Sebastian"));
        assertEqualsAndOnlyThisString(select.stringColumn("login"), new String[]{"USER5"});

        select = cassandraUtils.filter(match("address_list_map$c.city", "San Sebastian"));
        assertEqualsAndOnlyThisString(select.stringColumn("login"), new String[]{"USER2"});

        select = cassandraUtils.filter(match("address_list_map$d.city", "San Sebastian"));
        assertEqualsAndOnlyThisString(select.stringColumn("login"), new String[]{"USER3"});

        select = cassandraUtils.filter(match("address_list_map$f.city", "San Sebastian"));
        assertEqualsAndOnlyThisString(select.stringColumn("login"), new String[]{"USER6"});

        select = cassandraUtils.filter(match("address_list_map$h.city", "San Sebastian"));
        assertEqualsAndOnlyThisString(select.stringColumn("login"), new String[]{"USER4"});

        select = cassandraUtils.filter(match("address_list_map$c.city", "Valladolid"));
        assertEqualsAndOnlyThisString(select.stringColumn("login"), new String[]{"USER4"});

        select = cassandraUtils.filter(match("address_list_map$d.city", "Valladolid"));
        assertEqualsAndOnlyThisString(select.stringColumn("login"), new String[]{"USER1", "USER6"});

        select = cassandraUtils.filter(match("address_list_map$i.city", "Valladolid"));
        assertEqualsAndOnlyThisString(select.stringColumn("login"), new String[]{"USER4"});
    }

    @Test
    public void testSimpleUDTSetOfList() {

        CassandraUtilsSelect select = cassandraUtils.filter(match("address_set_list.city", "Barcelona"));
        assertEqualsAndOnlyThisString(select.stringColumn("login"),
                                      new String[]{"USER1", "USER2", "USER3", "USER5", "USER6"});

        select = cassandraUtils.filter(match("address_set_list.city", "Roma"));
        assertEqualsAndOnlyThisString(select.stringColumn("login"),
                                      new String[]{"USER1", "USER2", "USER3", "USER4", "USER5"});

        select = cassandraUtils.filter(match("address_set_list.city", "Valencia"));
        assertEqualsAndOnlyThisString(select.stringColumn("login"),
                                      new String[]{"USER1", "USER2", "USER3", "USER5", "USER6"});

        select = cassandraUtils.filter(match("address_set_list.city", "Bilbao"));
        assertEqualsAndOnlyThisString(select.stringColumn("login"), new String[]{});

        select = cassandraUtils.filter(match("address_set_list.city", "Venecia"));
        assertEqualsAndOnlyThisString(select.stringColumn("login"), new String[]{});

        select = cassandraUtils.filter(match("address_set_list.city", "Lisboa"));
        assertEqualsAndOnlyThisString(select.stringColumn("login"), new String[]{});

        select = cassandraUtils.filter(match("address_set_list.city", "Sevilla"));
        assertEqualsAndOnlyThisString(select.stringColumn("login"), new String[]{});

        select = cassandraUtils.filter(match("address_set_list.city", "Granada"));
        assertEqualsAndOnlyThisString(select.stringColumn("login"), new String[]{});

        select = cassandraUtils.filter(match("address_set_list.city", "Oviedo"));
        assertEqualsAndOnlyThisString(select.stringColumn("login"),
                                      new String[]{"USER1", "USER2", "USER3", "USER5", "USER6"});

        select = cassandraUtils.filter(match("address_set_list.city", "Jaen"));
        assertEqualsAndOnlyThisString(select.stringColumn("login"), new String[]{"USER2", "USER3", "USER4", "USER5"});

        select = cassandraUtils.filter(match("address_set_list.city", "Aviles"));
        assertEqualsAndOnlyThisString(select.stringColumn("login"), new String[]{"USER1", "USER2", "USER5", "USER6"});

        select = cassandraUtils.filter(match("address_set_list.city", "Madrid"));
        assertEqualsAndOnlyThisString(select.stringColumn("login"),
                                      new String[]{"USER1", "USER2", "USER3", "USER4", "USER6"});

        select = cassandraUtils.filter(match("address_set_list.city", "Malaga"));
        assertEqualsAndOnlyThisString(select.stringColumn("login"), new String[]{});

        select = cassandraUtils.filter(match("address_set_list.city", "Castellon"));
        assertEqualsAndOnlyThisString(select.stringColumn("login"), new String[]{});

        select = cassandraUtils.filter(match("address_set_list.city", "Tarragona"));
        assertEqualsAndOnlyThisString(select.stringColumn("login"),
                                      new String[]{"USER1", "USER2", "USER3", "USER4", "USER5", "USER6"});

        select = cassandraUtils.filter(match("address_set_list.city", "San Sebastian"));
        assertEqualsAndOnlyThisString(select.stringColumn("login"), new String[]{"USER4", "USER6"});

        select = cassandraUtils.filter(match("address_set_list.city", "Salamanca"));
        assertEqualsAndOnlyThisString(select.stringColumn("login"), new String[]{"USER3", "USER4", "USER5", "USER6"});

        select = cassandraUtils.filter(match("address_set_list.city", "Valladolid"));
        assertEqualsAndOnlyThisString(select.stringColumn("login"), new String[]{"USER1", "USER4"});

    }

    @Test
    public void testSimpleUDTSetOfSet() {

        CassandraUtilsSelect select = cassandraUtils.filter(match("address_set_set.city", "Barcelona"));
        assertEqualsAndOnlyThisString(select.stringColumn("login"), new String[]{"USER1", "USER2", "USER3", "USER4"});

        select = cassandraUtils.filter(match("address_set_set.city", "Roma"));
        assertEqualsAndOnlyThisString(select.stringColumn("login"),
                                      new String[]{"USER1", "USER2", "USER3", "USER4", "USER5"});

        select = cassandraUtils.filter(match("address_set_set.city", "Valencia"));
        assertEqualsAndOnlyThisString(select.stringColumn("login"),
                                      new String[]{"USER1", "USER2", "USER3", "USER4", "USER5", "USER6"});

        select = cassandraUtils.filter(match("address_set_set.city", "Bilbao"));
        assertEqualsAndOnlyThisString(select.stringColumn("login"), new String[]{});

        select = cassandraUtils.filter(match("address_set_set.city", "Venecia"));
        assertEqualsAndOnlyThisString(select.stringColumn("login"), new String[]{"USER1"});

        select = cassandraUtils.filter(match("address_set_set.city", "Lisboa"));
        assertEqualsAndOnlyThisString(select.stringColumn("login"), new String[]{});

        select = cassandraUtils.filter(match("address_set_set.city", "Sevilla"));
        assertEqualsAndOnlyThisString(select.stringColumn("login"), new String[]{});

        select = cassandraUtils.filter(match("address_set_set.city", "Oviedo"));
        assertEqualsAndOnlyThisString(select.stringColumn("login"), new String[]{"USER1", "USER4", "USER6"});

        select = cassandraUtils.filter(match("address_set_set.city", "Jaen"));
        assertEqualsAndOnlyThisString(select.stringColumn("login"),
                                      new String[]{"USER1", "USER2", "USER3", "USER4", "USER5", "USER6"});

        select = cassandraUtils.filter(match("address_set_set.city", "Aviles"));
        assertEqualsAndOnlyThisString(select.stringColumn("login"), new String[]{"USER1", "USER3", "USER5"});

        select = cassandraUtils.filter(match("address_set_set.city", "Madrid"));
        assertEqualsAndOnlyThisString(select.stringColumn("login"),
                                      new String[]{"USER1", "USER2", "USER3", "USER4", "USER5", "USER6"});

        select = cassandraUtils.filter(match("address_set_set.city", "Malaga"));
        assertEqualsAndOnlyThisString(select.stringColumn("login"), new String[]{});

        select = cassandraUtils.filter(match("address_set_set.city", "Castellon"));
        assertEqualsAndOnlyThisString(select.stringColumn("login"), new String[]{});

        select = cassandraUtils.filter(match("address_set_set.city", "Tarragona"));
        assertEqualsAndOnlyThisString(select.stringColumn("login"), new String[]{});

        select = cassandraUtils.filter(match("address_set_set.city", "Burgos"));
        assertEqualsAndOnlyThisString(select.stringColumn("login"), new String[]{});

        select = cassandraUtils.filter(match("address_set_set.city", "San Sebastian"));
        assertEqualsAndOnlyThisString(select.stringColumn("login"), new String[]{"USER2", "USER4", "USER6"});

        select = cassandraUtils.filter(match("address_set_set.city", "Salamanca"));
        assertEqualsAndOnlyThisString(select.stringColumn("login"), new String[]{"USER2", "USER3", "USER5", "USER6"});

        select = cassandraUtils.filter(match("address_set_set.city", "Valladolid"));
        assertEqualsAndOnlyThisString(select.stringColumn("login"), new String[]{"USER2", "USER3", "USER5", "USER6"});
    }

    @Test
    public void testSimpleUDTSetOfMapMap() {
        CassandraUtilsSelect select = cassandraUtils.filter(match("address_set_map$a.city", "Barcelona"));
        assertEqualsAndOnlyThisString(select.stringColumn("login"),
                                      new String[]{"USER1", "USER2", "USER3", "USER4", "USER5", "USER6"});

        select = cassandraUtils.filter(match("address_set_map$b.city", "Roma"));
        assertEqualsAndOnlyThisString(select.stringColumn("login"),
                                      new String[]{"USER1", "USER2", "USER3", "USER4", "USER6"});

        select = cassandraUtils.filter(match("address_set_map$f.city", "Jaen"));
        assertEqualsAndOnlyThisString(select.stringColumn("login"), new String[]{"USER2", "USER3", "USER4"});

        select = cassandraUtils.filter(match("address_set_map$g.city", "Aviles"));
        assertEqualsAndOnlyThisString(select.stringColumn("login"), new String[]{"USER2", "USER3", "USER4", "USER5"});

        select = cassandraUtils.filter(match("address_set_map$c.city", "Valencia"));
        assertEqualsAndOnlyThisString(select.stringColumn("login"), new String[]{"USER3", "USER5", "USER6"});

        select = cassandraUtils.filter(match("address_set_map$d.city", "Oviedo"));
        assertEqualsAndOnlyThisString(select.stringColumn("login"), new String[]{"USER2", "USER4", "USER5"});

        select = cassandraUtils.filter(match("address_set_map$e.city", "Madrid"));
        assertEqualsAndOnlyThisString(select.stringColumn("login"), new String[]{"USER2", "USER4", "USER5", "USER6"});

        select = cassandraUtils.filter(match("address_set_map$h.city", "Madrid"));
        assertEqualsAndOnlyThisString(select.stringColumn("login"),
                                      new String[]{"USER1", "USER2", "USER3", "USER5", "USER6"});

        select = cassandraUtils.filter(match("address_set_map$i.city", "Toledo"));
        assertEqualsAndOnlyThisString(select.stringColumn("login"), new String[]{"USER1", "USER2", "USER5", "USER6"});

        select = cassandraUtils.filter(match("address_set_map$c.city", "Salamanca"));
        assertEqualsAndOnlyThisString(select.stringColumn("login"), new String[]{"USER1"});

        select = cassandraUtils.filter(match("address_set_map$e.city", "Salamanca"));
        assertEqualsAndOnlyThisString(select.stringColumn("login"), new String[]{"USER1", "USER3"});

        select = cassandraUtils.filter(match("address_set_map$f.city", "Salamanca"));
        assertEqualsAndOnlyThisString(select.stringColumn("login"), new String[]{"USER1", "USER5"});

        select = cassandraUtils.filter(match("address_set_map$g.city", "Salamanca"));
        assertEqualsAndOnlyThisString(select.stringColumn("login"), new String[]{"USER1", "USER6"});

        select = cassandraUtils.filter(match("address_set_map$i.city", "Salamanca"));
        assertEqualsAndOnlyThisString(select.stringColumn("login"), new String[]{"USER3"});

        select = cassandraUtils.filter(match("address_set_map$b.city", "San Sebastian"));
        assertEqualsAndOnlyThisString(select.stringColumn("login"), new String[]{"USER5"});

        select = cassandraUtils.filter(match("address_set_map$c.city", "San Sebastian"));
        assertEqualsAndOnlyThisString(select.stringColumn("login"), new String[]{"USER2"});

        select = cassandraUtils.filter(match("address_set_map$d.city", "San Sebastian"));
        assertEqualsAndOnlyThisString(select.stringColumn("login"), new String[]{"USER3"});

        select = cassandraUtils.filter(match("address_set_map$f.city", "San Sebastian"));
        assertEqualsAndOnlyThisString(select.stringColumn("login"), new String[]{"USER6"});

        select = cassandraUtils.filter(match("address_set_map$h.city", "San Sebastian"));
        assertEqualsAndOnlyThisString(select.stringColumn("login"), new String[]{"USER4"});

        select = cassandraUtils.filter(match("address_set_map$c.city", "Valladolid"));
        assertEqualsAndOnlyThisString(select.stringColumn("login"), new String[]{"USER4"});

        select = cassandraUtils.filter(match("address_set_map$d.city", "Valladolid"));
        assertEqualsAndOnlyThisString(select.stringColumn("login"), new String[]{"USER1", "USER6"});

        select = cassandraUtils.filter(match("address_set_map$i.city", "Valladolid"));
        assertEqualsAndOnlyThisString(select.stringColumn("login"), new String[]{"USER4"});
    }
<<<<<<< HEAD
=======

/*    set<list<udt>>
    set<set<udt>>
    set<map<text,udt>>


    map<text,list<udt>>
    map<text,set<udt>>
    map<text,map<text,udt>>







    udt_complex() {
        list<int>,
        set<int>,
        map<text,int>
    }

    list<udt_complex>
    set<udt_complex>
    map<text,udt_complex>


    list<list<list<int>>>,
    list<list<set<int>>>,
    list<list<map<text,int>>>,

    list<set<list<int>>>,
    list<set<set<int>>>,
    list<set<map<text,int>>>,

    list<map<text,list<int>>>,
    list<map<text,set<int>>>,
    list<map<text,map<text,int>>>,



    set<list<list<int>>>,
    set<list<set<int>>>,
    set<list<map<text,int>>>,

    set<set<list<int>>>,
    set<set<set<int>>>,
    set<set<map<text,int>>>,

    set<map<text,list<int>>>,
    set<map<text,set<int>>>,
    set<map<text,map<text,int>>>,



    map<text,list<list<int>>>,
    map<text,list<set<int>>>,
    map<text,list<map<text,int>>>,

    map<text,set<list<int>>>,
    map<text,set<set<int>>>,
    map<text,set<map<text,int>>>,

    map<text,map<text,list<int>>>,
    map<text,map<text,set<int>>>,
    map<text,map<text,map<text,int>>>,*/

>>>>>>> eb7b2b59
}<|MERGE_RESOLUTION|>--- conflicted
+++ resolved
@@ -1055,74 +1055,4 @@
         select = cassandraUtils.filter(match("address_set_map$i.city", "Valladolid"));
         assertEqualsAndOnlyThisString(select.stringColumn("login"), new String[]{"USER4"});
     }
-<<<<<<< HEAD
-=======
-
-/*    set<list<udt>>
-    set<set<udt>>
-    set<map<text,udt>>
-
-
-    map<text,list<udt>>
-    map<text,set<udt>>
-    map<text,map<text,udt>>
-
-
-
-
-
-
-
-    udt_complex() {
-        list<int>,
-        set<int>,
-        map<text,int>
-    }
-
-    list<udt_complex>
-    set<udt_complex>
-    map<text,udt_complex>
-
-
-    list<list<list<int>>>,
-    list<list<set<int>>>,
-    list<list<map<text,int>>>,
-
-    list<set<list<int>>>,
-    list<set<set<int>>>,
-    list<set<map<text,int>>>,
-
-    list<map<text,list<int>>>,
-    list<map<text,set<int>>>,
-    list<map<text,map<text,int>>>,
-
-
-
-    set<list<list<int>>>,
-    set<list<set<int>>>,
-    set<list<map<text,int>>>,
-
-    set<set<list<int>>>,
-    set<set<set<int>>>,
-    set<set<map<text,int>>>,
-
-    set<map<text,list<int>>>,
-    set<map<text,set<int>>>,
-    set<map<text,map<text,int>>>,
-
-
-
-    map<text,list<list<int>>>,
-    map<text,list<set<int>>>,
-    map<text,list<map<text,int>>>,
-
-    map<text,set<list<int>>>,
-    map<text,set<set<int>>>,
-    map<text,set<map<text,int>>>,
-
-    map<text,map<text,list<int>>>,
-    map<text,map<text,set<int>>>,
-    map<text,map<text,map<text,int>>>,*/
-
->>>>>>> eb7b2b59
 }