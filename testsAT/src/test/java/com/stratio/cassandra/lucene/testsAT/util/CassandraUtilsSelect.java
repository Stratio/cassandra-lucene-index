/*
 * Copyright (C) 2014 Stratio (http://stratio.com)
 *
 * Licensed under the Apache License, Version 2.0 (the "License");
 * you may not use this file except in compliance with the License.
 * You may obtain a copy of the License at
 *
 *         http://www.apache.org/licenses/LICENSE-2.0
 *
 * Unless required by applicable law or agreed to in writing, software
 * distributed under the License is distributed on an "AS IS" BASIS,
 * WITHOUT WARRANTIES OR CONDITIONS OF ANY KIND, either express or implied.
 * See the License for the specific language governing permissions and
 * limitations under the License.
 */
package com.stratio.cassandra.lucene.testsAT.util;

import com.datastax.driver.core.ConsistencyLevel;
import com.datastax.driver.core.Row;
import com.datastax.driver.core.SimpleStatement;
import com.datastax.driver.core.querybuilder.Clause;
import com.datastax.driver.core.querybuilder.QueryBuilder;
import com.datastax.driver.core.querybuilder.Select;
import com.stratio.cassandra.lucene.builder.Builder;
import com.stratio.cassandra.lucene.builder.search.Search;
import com.stratio.cassandra.lucene.builder.search.condition.Condition;
import com.stratio.cassandra.lucene.builder.search.sort.SortField;

import java.util.Arrays;
import java.util.LinkedList;
import java.util.List;

import static com.stratio.cassandra.lucene.testsAT.util.CassandraConfig.FETCH;
import static com.stratio.cassandra.lucene.testsAT.util.CassandraConfig.LIMIT;
import static org.junit.Assert.assertArrayEquals;
import static org.junit.Assert.assertEquals;

/**
 * @author Andres de la Pena {@literal <adelapena@stratio.com>}
 */
public class CassandraUtilsSelect {

    private final CassandraUtils parent;
    private final LinkedList<Clause> clauses;
    private final LinkedList<String> extras;
    private Search search;
    private Integer limit;
    private Integer fetchSize;
    private boolean refresh = false;
    private boolean allowFiltering = false;
    private ConsistencyLevel consistency;
    private boolean useNewQuerySyntax;

    public CassandraUtilsSelect(CassandraUtils parent) {
        this.parent = parent;
        clauses = new LinkedList<>();
        extras = new LinkedList<>();
        useNewQuerySyntax = parent.useNewQuerySyntax();
    }

    public CassandraUtilsSelect withUseNewQuerySyntax(boolean useNewQuerySyntax) {
        this.useNewQuerySyntax = useNewQuerySyntax;
        return this;
    }

    public CassandraUtilsSelect andEq(String name, Object value) {
        clauses.add(QueryBuilder.eq(name, value));
        return this;
    }

    public CassandraUtilsSelect andGt(String name, Object value) {
        clauses.add(QueryBuilder.gt(name, value));
        return this;
    }

    public CassandraUtilsSelect andGte(String name, Object value) {
        clauses.add(QueryBuilder.gte(name, value));
        return this;
    }

    public CassandraUtilsSelect andLt(String name, Object value) {
        clauses.add(QueryBuilder.lt(name, value));
        return this;
    }

    public CassandraUtilsSelect andLte(String name, Object value) {
        clauses.add(QueryBuilder.lte(name, value));
        return this;
    }

    public CassandraUtilsSelect and(String extra) {
        extras.add(extra);
        return this;
    }

    public CassandraUtilsSelect search() {
        this.search = Builder.search();
        return this;
    }

    public CassandraUtilsSelect filter(Condition... conditions) {
        if (search == null) {
            search = Builder.search().filter(conditions);
        } else {
            search.filter(conditions);
        }
        return this;
    }

    public CassandraUtilsSelect query(Condition... conditions) {
        if (search == null) {
            search = Builder.search().query(conditions);
        } else {
            search.query(conditions);
        }
        return this;
    }

    public CassandraUtilsSelect sort(SortField... fields) {
        if (search == null) {
            search = Builder.search().sort(fields);
        } else {
            search.sort(fields);
        }
        return this;
    }

    public CassandraUtilsSelect fetchSize(Integer fetchSize) {
        this.fetchSize = fetchSize;
        return this;
    }

    public CassandraUtilsSelect refresh(boolean refresh) {
        this.refresh = refresh;
        return this;
    }

    public CassandraUtilsSelect limit(Integer limit) {
        this.limit = limit;
        return this;
    }

    public CassandraUtilsSelect allowFiltering(boolean allowFiltering) {
        this.allowFiltering = allowFiltering;
        return this;
    }

    public CassandraUtilsSelect consistency(ConsistencyLevel consistency) {
        this.consistency = consistency;
        return this;
    }

    public List<Row> get() {
        Select.Where where = QueryBuilder.select().from(parent.getKeyspace(), parent.getTable()).where();
        clauses.forEach(where::and);

        String query = where.toString();
        query = query.substring(0, query.length() - 1); // Remove semicolon
        StringBuilder sb = new StringBuilder(query);
        if (search != null) {
            sb.append(clauses.isEmpty() ? " WHERE " : " AND ");
            String json = search.refresh(refresh).build();
            if (useNewQuerySyntax) {
                sb.append(String.format("expr(%s,'%s')", parent.getIndexName(), json));
            } else {
                sb.append(String.format("%s = '%s'", parent.getIndexColumn(), json));
            }
        }
        for (String extra : extras) {
            sb.append(" ");
            sb.append(extra);
            sb.append(" ");
        }
        sb.append(" LIMIT ").append(limit == null ? LIMIT : limit);
        if (allowFiltering) {
            sb.append(" ALLOW FILTERING");
        }
        SimpleStatement statement = new SimpleStatement(sb.toString());
        if (consistency != null) {
            statement.setConsistencyLevel(consistency);
        }
        if (fetchSize != null) {
            statement.setFetchSize(fetchSize);
        } else {
            statement.setFetchSize(FETCH);
        }
        return parent.execute(statement).all();
    }

    public Row getFirst() {
        List<Row> rows = get();
        return rows.isEmpty() ? null : rows.get(0);
    }

    public Row getLast() {
        List<Row> rows = get();
        return rows.isEmpty() ? null : rows.get(rows.size() - 1);
    }

    public int count() {
        return get().size();
    }

    public CassandraUtils check(int expected) {
        assertEquals(String.format("Expected %d results!", expected), expected, get().size());
        return parent;
    }

    @SuppressWarnings("unchecked")
    private <T> CassandraUtils check(String column, boolean ordered, T... expecteds) {
        List<Row> rows = get();
        assertEquals(String.format("Expected %d results!", expecteds.length), expecteds.length, rows.size());
        if (expecteds.length > 0) {
            Object[] actuals = new Object[rows.size()];
            for (int i = 0; i < rows.size(); i++) {
                actuals[i] = rows.get(i).get(column, (Class<T>) expecteds[i].getClass());
            }
            if (!ordered) {
                Arrays.sort(expecteds);
                Arrays.sort(actuals);
            }
            assertArrayEquals(String.format("Expected %s but found %s",
                                            Arrays.toString(expecteds),
                                            Arrays.toString(actuals)), expecteds, actuals);
        }
        return parent;
    }

    public <T> CassandraUtils checkOrderedColumns(String column, T... expecteds) {
        return check(column, true, expecteds);
<<<<<<< HEAD
    }

    public <T> CassandraUtils checkUnorderedColumns(String column, T... expecteds) {
        return check(column, false, expecteds);
    }

    public <T extends Exception> CassandraUtils check(Class<T> expectedClass, String expectedMessage) {
=======
    }

    public <T> CassandraUtils checkUnorderedColumns(String column, T... expecteds) {
        return check(column, false, expecteds);
    }

    public <T extends Exception> CassandraUtils check(Class<T> expectedClass, String expectedMessage) {
        return check(expectedClass, new CassandraUtils.ExactMessage(expectedMessage));
    }

    public <T extends Exception> CassandraUtils check(Class<T> expectedClass, CassandraUtils.ExceptionMessage expectedMessage) {
>>>>>>> fc6afe6d
        return parent.check(this::get, expectedClass, expectedMessage);
    }
}<|MERGE_RESOLUTION|>--- conflicted
+++ resolved
@@ -228,7 +228,6 @@
 
     public <T> CassandraUtils checkOrderedColumns(String column, T... expecteds) {
         return check(column, true, expecteds);
-<<<<<<< HEAD
     }
 
     public <T> CassandraUtils checkUnorderedColumns(String column, T... expecteds) {
@@ -236,19 +235,10 @@
     }
 
     public <T extends Exception> CassandraUtils check(Class<T> expectedClass, String expectedMessage) {
-=======
-    }
-
-    public <T> CassandraUtils checkUnorderedColumns(String column, T... expecteds) {
-        return check(column, false, expecteds);
-    }
-
-    public <T extends Exception> CassandraUtils check(Class<T> expectedClass, String expectedMessage) {
         return check(expectedClass, new CassandraUtils.ExactMessage(expectedMessage));
     }
 
     public <T extends Exception> CassandraUtils check(Class<T> expectedClass, CassandraUtils.ExceptionMessage expectedMessage) {
->>>>>>> fc6afe6d
         return parent.check(this::get, expectedClass, expectedMessage);
     }
 }