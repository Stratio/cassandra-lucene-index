--- conflicted
+++ resolved
@@ -68,17 +68,10 @@
         String value = System.getProperty("it." + key, def);
         Pattern pattern = Pattern.compile("\\d{1,3}\\.\\d{1,3}\\.\\d{1,3}\\.\\d{1,3}");
         Matcher m = pattern.matcher(value);
-<<<<<<< HEAD
-        if (m.find()) {//it is an ip
-            return value;
-        } else {
-            InetAddress domainAddress = null;
-=======
         if (m.find()) { // It is an IP
             return value;
         } else {
             InetAddress domainAddress;
->>>>>>> 00f932e0
             try {
                 domainAddress = InetAddress.getByName(value);
             } catch (UnknownHostException e) {
