/*
 * Copyright (C) 2014 Stratio (http://stratio.com)
 *
 * Licensed under the Apache License, Version 2.0 (the "License");
 * you may not use this file except in compliance with the License.
 * You may obtain a copy of the License at
 *
 *         http://www.apache.org/licenses/LICENSE-2.0
 *
 * Unless required by applicable law or agreed to in writing, software
 * distributed under the License is distributed on an "AS IS" BASIS,
 * WITHOUT WARRANTIES OR CONDITIONS OF ANY KIND, either express or implied.
 * See the License for the specific language governing permissions and
 * limitations under the License.
 */
package com.stratio.cassandra.lucene.testsAT.util;

import com.datastax.driver.core.ConsistencyLevel;
import com.stratio.cassandra.lucene.builder.index.Partitioner;

import java.net.InetAddress;
import java.net.UnknownHostException;
import java.util.regex.Matcher;
import java.util.regex.Pattern;

/**
 * Testing global variables.
 *
 * @author Andres de la Pena {@literal <adelapena@stratio.com>}
 */
class CassandraConfig {

    static final String HOST = getIP("host", "127.0.0.1");
    static final String JMX_PORT = getString("jmx_port", "7199");
<<<<<<< HEAD
    static final String MONITOR_SERVICE = getString("monitor_service","jmx");// jmx or jolokia
=======
    static final String MONITOR_SERVICE = getString("monitor_service", "jmx");// jmx or jolokia
>>>>>>> 36180486
    static final String[] MONITOR_SERVICES_URL = getStringArray("monitor_services_url", HOST + ":" + JMX_PORT);
    // static final String[] MONITOR_SERVICES_URL = getStringArray("jmx_services", "127.0.0.1:7100,127.0.0.1:7200,127.0.0.1:7300");
    static final int REPLICATION = getInt("replication", 1);
    static final ConsistencyLevel CONSISTENCY = ConsistencyLevel.valueOf(getString("consistency", "QUORUM"));
    static final int FETCH = getInt("fetch", 100);
    static final int THREADS = getInt("threads", Runtime.getRuntime().availableProcessors());
    static final int REFRESH = getInt("refresh", 1);
    static final String TABLE = getString("table", "test_table");
    static final String INDEX = getString("index", "test_table_idx");
    static final String COLUMN = getString("column", "lucene");
    static final boolean USE_NEW_QUERY_SYNTAX = getBool("use_new_query_syntax", true);
    static final int LIMIT = getInt("limit", 10000);
    static final Partitioner PARTITIONER = new Partitioner.None();

    static {
        assert COLUMN != null || USE_NEW_QUERY_SYNTAX;
    }

    private static String getString(String key, String def) {
        return System.getProperty("it." + key, def);
    }

    private static String[] getStringArray(String key, String def) {
        return getString(key, def).split(",");
    }

    private static int getInt(String key, Integer def) {
        return Integer.parseInt(getString(key, def.toString()));
    }

    private static Boolean getBool(String key, Boolean def) {
        return Boolean.parseBoolean(getString(key, def.toString()));
    }

    private static String getIP(String key, String def) {
        String value = System.getProperty("it." + key, def);
        Pattern pattern = Pattern.compile("\\d{1,3}\\.\\d{1,3}\\.\\d{1,3}\\.\\d{1,3}");
        Matcher m = pattern.matcher(value);
        if (m.find()) { // It is an IP
            return value;
        } else {
            InetAddress domainAddress;
            try {
                domainAddress = InetAddress.getByName(value);
            } catch (UnknownHostException e) {
                return def;
            }
            return domainAddress.getHostAddress();
        }
    }
}<|MERGE_RESOLUTION|>--- conflicted
+++ resolved
@@ -32,11 +32,7 @@
 
     static final String HOST = getIP("host", "127.0.0.1");
     static final String JMX_PORT = getString("jmx_port", "7199");
-<<<<<<< HEAD
-    static final String MONITOR_SERVICE = getString("monitor_service","jmx");// jmx or jolokia
-=======
     static final String MONITOR_SERVICE = getString("monitor_service", "jmx");// jmx or jolokia
->>>>>>> 36180486
     static final String[] MONITOR_SERVICES_URL = getStringArray("monitor_services_url", HOST + ":" + JMX_PORT);
     // static final String[] MONITOR_SERVICES_URL = getStringArray("jmx_services", "127.0.0.1:7100,127.0.0.1:7200,127.0.0.1:7300");
     static final int REPLICATION = getInt("replication", 1);
