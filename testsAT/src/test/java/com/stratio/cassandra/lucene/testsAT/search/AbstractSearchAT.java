/*
 * Copyright (C) 2014 Stratio (http://stratio.com)
 *
 * Licensed under the Apache License, Version 2.0 (the "License");
 * you may not use this file except in compliance with the License.
 * You may obtain a copy of the License at
 *
 *         http://www.apache.org/licenses/LICENSE-2.0
 *
 * Unless required by applicable law or agreed to in writing, software
 * distributed under the License is distributed on an "AS IS" BASIS,
 * WITHOUT WARRANTIES OR CONDITIONS OF ANY KIND, either express or implied.
 * See the License for the specific language governing permissions and
 * limitations under the License.
 */
package com.stratio.cassandra.lucene.testsAT.search;

import com.stratio.cassandra.lucene.builder.search.condition.Condition;
import com.stratio.cassandra.lucene.builder.search.sort.SortField;
import com.stratio.cassandra.lucene.testsAT.BaseAT;
import com.stratio.cassandra.lucene.testsAT.util.CassandraUtils;
import com.stratio.cassandra.lucene.testsAT.util.CassandraUtilsSelect;
import org.junit.AfterClass;
import org.junit.BeforeClass;

import static com.stratio.cassandra.lucene.builder.Builder.geoPointMapper;
import static com.stratio.cassandra.lucene.builder.Builder.stringMapper;
import static com.stratio.cassandra.lucene.testsAT.search.DataHelper.*;

public abstract class AbstractSearchAT extends BaseAT {

    static final String UNSUPPORTED_DOC_VALUES = "Field 'text_1' does not support doc_values";

    protected static CassandraUtils utils;

    @BeforeClass
    public static void beforeClass() {
        utils = CassandraUtils.builder("search")
                              .withPartitionKey("integer_1", "double_1")
                              .withClusteringKey("ascii_1")
                              .withColumn("ascii_1", "ascii")
                              .withColumn("bigint_1", "bigint")
                              .withColumn("blob_1", "blob")
                              .withColumn("boolean_1", "boolean")
                              .withColumn("decimal_1", "decimal")
                              .withColumn("date_1", "timestamp")
                              .withColumn("double_1", "double")
                              .withColumn("float_1", "float")
                              .withColumn("integer_1", "int")
                              .withColumn("inet_1", "inet")
                              .withColumn("text_1", "text")
                              .withColumn("text_2", "text", stringMapper())
                              .withColumn("varchar_1", "varchar")
                              .withColumn("uuid_1", "uuid")
                              .withColumn("timeuuid_1", "timeuuid")
                              .withColumn("list_1", "list<text>")
                              .withColumn("set_1", "set<text>")
                              .withColumn("map_1", "map<text,text>")
                              .withColumn("lat", "float")
                              .withColumn("long", "float")
                              .withMapper("geo_point", geoPointMapper("lat", "long"))
                              .withMapper("string_list", stringMapper().column("list_1"))
                              .withMapper("string_set", stringMapper().column("set_1"))
                              .withMapper("string_map", stringMapper().column("map_1"))
                              .build()
                              .createKeyspace()
                              .createTable()
                              .createIndex()
                              .insert(data1, data2, data3, data4, data5)
                              .refresh();
    }

    @AfterClass
    public static void afterClass() {
        utils.dropKeyspace();
    }

    protected CassandraUtilsSelect search() {
        return utils.search();
<<<<<<< HEAD
    }

    protected CassandraUtilsSelect filter(Condition condition) {
        return utils.filter(condition);
=======
>>>>>>> 00f932e0
    }

    protected CassandraUtilsSelect filter(Condition... conditions) {
        return utils.filter(conditions);
    }

    protected CassandraUtilsSelect query(Condition... conditions) {
        return utils.query(conditions);
    }

    protected CassandraUtilsSelect sort(SortField... fields) {
        return utils.sort(fields);
    }
}<|MERGE_RESOLUTION|>--- conflicted
+++ resolved
@@ -77,13 +77,6 @@
 
     protected CassandraUtilsSelect search() {
         return utils.search();
-<<<<<<< HEAD
-    }
-
-    protected CassandraUtilsSelect filter(Condition condition) {
-        return utils.filter(condition);
-=======
->>>>>>> 00f932e0
     }
 
     protected CassandraUtilsSelect filter(Condition... conditions) {
