/*
 * Copyright (C) 2014 Stratio (http://stratio.com)
 *
 * Licensed under the Apache License, Version 2.0 (the "License");
 * you may not use this file except in compliance with the License.
 * You may obtain a copy of the License at
 *
 *         http://www.apache.org/licenses/LICENSE-2.0
 *
 * Unless required by applicable law or agreed to in writing, software
 * distributed under the License is distributed on an "AS IS" BASIS,
 * WITHOUT WARRANTIES OR CONDITIONS OF ANY KIND, either express or implied.
 * See the License for the specific language governing permissions and
 * limitations under the License.
 */
package com.stratio.cassandra.lucene.testsAT.search;

<<<<<<< HEAD
=======
import com.stratio.cassandra.lucene.builder.Builder;
>>>>>>> 00f932e0
import com.stratio.cassandra.lucene.testsAT.util.CassandraUtils;
import org.junit.Test;
import org.junit.runner.RunWith;
import org.junit.runners.JUnit4;

import static com.stratio.cassandra.lucene.builder.Builder.*;

@RunWith(JUnit4.class)
public class SortedSearchAT extends AbstractSearchAT {

    @Test
    public void testSortIntegerAsc() {
        sort(field("integer_1").reverse(false)).checkOrderedColumns("integer_1", -5, -4, -3, -2, -1);
    }

    @Test
    public void testSortIntegerDesc() {
        sort(field("integer_1").reverse(true)).checkOrderedColumns("integer_1", -1, -2, -3, -4, -5);
    }

    @Test
    public void testSortIntegerDefault() {
        sort(field("integer_1")).checkOrderedColumns("integer_1", -5, -4, -3, -2, -1);
    }

    @Test
    public void testSortDoubleAsc() {
        sort(field("double_1").reverse(false)).checkOrderedColumns("double_1", 1D, 2D, 3D, 3D, 3D);
    }

    @Test
    public void testSortDoubleDesc() {
        sort(field("double_1").reverse(true)).checkOrderedColumns("double_1", 3D, 3D, 3D, 2D, 1D);
    }

    @Test
    public void testSortDoubleDefault() {
        sort(field("double_1")).checkOrderedColumns("double_1", 1D, 2D, 3D, 3D, 3D);
    }

    @Test
    public void testSimpleSortFieldStringAsc() {
        sort(field("text_2").reverse(false)).checkOrderedColumns("integer_1", -1, -3, -2, -5, -4);
    }

    @Test
    public void testSimpleSortFieldStringDesc() {
        sort(field("text_2").reverse(true)).checkOrderedColumns("integer_1", -4, -5, -2, -3, -1);
    }

    @Test
    public void testSimpleSortFieldStringDefault() {
        sort(field("text_2")).checkOrderedColumns("integer_1", -1, -3, -2, -5, -4);
    }

    @Test
    public void testSortCombined() {
        sort(field("double_1"), field("integer_1")).checkOrderedColumns("double_1", 1D, 2D, 3D, 3D, 3D);
        sort(field("double_1"), field("integer_1")).checkOrderedColumns("integer_1", -1, -2, -5, -4, -3);
    }

    @Test
    public void testSortWithFilter() {
        filter(all()).sort(field("integer_1").reverse(false))
                     .checkOrderedColumns("integer_1", -5, -4, -3, -2, -1);
    }

    @Test
    public void testSortWithQuery() {
        query(all()).sort(field("integer_1").reverse(false))
                    .checkOrderedColumns("integer_1", -5, -4, -3, -2, -1);
    }

    @Test
    public void testSortWithFilterMustShouldAndNot() {
        search().filter(all())
                .query(all())
                .sort(field("integer_1").reverse(false))
                .checkOrderedColumns("integer_1", -5, -4, -3, -2, -1);
    }

    @Test
    public void testSortWithGeoDistanceFilterNotReversed() {
<<<<<<< HEAD

        search().filter(geoDistance("geo_point", 40.442163, -3.784519, "10000km"))
                .sort(geoDistanceField("geo_point", 40.442163, -3.784519).reverse(false))
=======
        search().filter(geoDistance("geo_point", 40.442163, -3.784519, "10000km"))
                .sort(Builder.geoDistance("geo_point", 40.442163, -3.784519).reverse(false))
>>>>>>> 00f932e0
                .checkOrderedColumns("integer_1", -1, -2, -3, -4, -5);
    }

    @Test
    public void testSortWithGeoDistanceQueryNotReversed() {
        search().query(geoDistance("geo_point", 40.442163, -3.784519, "10000km"))
<<<<<<< HEAD
                .sort(geoDistanceField("geo_point", 40.442163, -3.784519).reverse(false))
=======
                .sort(Builder.geoDistance("geo_point", 40.442163, -3.784519).reverse(false))
>>>>>>> 00f932e0
                .checkOrderedColumns("integer_1", -1, -2, -3, -4, -5);
    }

    @Test
    public void testSortWithGeoDistanceFilterReversed() {
        search().filter(geoDistance("geo_point", 40.442163, -3.784519, "10000km"))
<<<<<<< HEAD
                .sort(geoDistanceField("geo_point", 40.442163, -3.784519).reverse(true))
=======
                .sort(Builder.geoDistance("geo_point", 40.442163, -3.784519).reverse(true))
>>>>>>> 00f932e0
                .checkOrderedColumns("integer_1", -5, -4, -3, -2, -1);
    }

    @Test
    public void testSortWithGeoDistanceQueryReversed() {
        search().query(geoDistance("geo_point", 40.442163, -3.784519, "10000km"))
<<<<<<< HEAD
                .sort(geoDistanceField("geo_point", 40.442163, -3.784519).reverse(true))
=======
                .sort(Builder.geoDistance("geo_point", 40.442163, -3.784519).reverse(true))
>>>>>>> 00f932e0
                .checkOrderedColumns("integer_1", -5, -4, -3, -2, -1);
    }

    @Test
    public void testSortByRelevance() {
        CassandraUtils.builder("sort_by_relevance")
                      .withPartitionKey("id")
                      .withColumn("id", "int")
                      .withColumn("field", "text")
                      .build()
                      .createKeyspace()
                      .createTable()
                      .createIndex()
                      .insert(new String[]{"id", "field"}, new Object[]{1, "word"})
                      .insert(new String[]{"id", "field"}, new Object[]{2, "word word"})
                      .insert(new String[]{"id", "field"}, new Object[]{3, "word cat"})
                      .insert(new String[]{"id", "field"}, new Object[]{4, "word cat dog"})
                      .insert(new String[]{"id", "field"}, new Object[]{5, "dog"})
                      .refresh()
                      .query(match("field", "word"))
                      .checkOrderedColumns("id", 1, 2, 3, 4)
                      .filter(match("field", "word"))
                      .checkOrderedColumns("id", 1, 2, 4, 3)
                      .filter(match("field", "word"))
                      .sort(field("id").reverse(true))
                      .checkOrderedColumns("id", 4, 3, 2, 1)
                      .dropKeyspace();
    }

    @Test
    public void sortAsMapValuesAsc() {
        query(all()).sort(field("string_map$k4").reverse(false)).checkOrderedColumns("integer_1", -1, -3, -2, -5, -4);
    }

    @Test
    public void sortAsMapValuesDesc() {
        query(all()).sort(field("string_map$k4").reverse(true)).checkOrderedColumns("integer_1", -4, -5, -2, -3, -1);
    }

    @Test
    public void testMAtchMAp() {
        query(all()).sort(field("string_map$k4").reverse(true)).checkOrderedColumns("integer_1", -4, -5, -2, -3, -1);
    }
}<|MERGE_RESOLUTION|>--- conflicted
+++ resolved
@@ -15,10 +15,7 @@
  */
 package com.stratio.cassandra.lucene.testsAT.search;
 
-<<<<<<< HEAD
-=======
 import com.stratio.cassandra.lucene.builder.Builder;
->>>>>>> 00f932e0
 import com.stratio.cassandra.lucene.testsAT.util.CassandraUtils;
 import org.junit.Test;
 import org.junit.runner.RunWith;
@@ -102,47 +99,29 @@
 
     @Test
     public void testSortWithGeoDistanceFilterNotReversed() {
-<<<<<<< HEAD
-
-        search().filter(geoDistance("geo_point", 40.442163, -3.784519, "10000km"))
-                .sort(geoDistanceField("geo_point", 40.442163, -3.784519).reverse(false))
-=======
         search().filter(geoDistance("geo_point", 40.442163, -3.784519, "10000km"))
                 .sort(Builder.geoDistance("geo_point", 40.442163, -3.784519).reverse(false))
->>>>>>> 00f932e0
                 .checkOrderedColumns("integer_1", -1, -2, -3, -4, -5);
     }
 
     @Test
     public void testSortWithGeoDistanceQueryNotReversed() {
         search().query(geoDistance("geo_point", 40.442163, -3.784519, "10000km"))
-<<<<<<< HEAD
-                .sort(geoDistanceField("geo_point", 40.442163, -3.784519).reverse(false))
-=======
                 .sort(Builder.geoDistance("geo_point", 40.442163, -3.784519).reverse(false))
->>>>>>> 00f932e0
                 .checkOrderedColumns("integer_1", -1, -2, -3, -4, -5);
     }
 
     @Test
     public void testSortWithGeoDistanceFilterReversed() {
         search().filter(geoDistance("geo_point", 40.442163, -3.784519, "10000km"))
-<<<<<<< HEAD
-                .sort(geoDistanceField("geo_point", 40.442163, -3.784519).reverse(true))
-=======
                 .sort(Builder.geoDistance("geo_point", 40.442163, -3.784519).reverse(true))
->>>>>>> 00f932e0
                 .checkOrderedColumns("integer_1", -5, -4, -3, -2, -1);
     }
 
     @Test
     public void testSortWithGeoDistanceQueryReversed() {
         search().query(geoDistance("geo_point", 40.442163, -3.784519, "10000km"))
-<<<<<<< HEAD
-                .sort(geoDistanceField("geo_point", 40.442163, -3.784519).reverse(true))
-=======
                 .sort(Builder.geoDistance("geo_point", 40.442163, -3.784519).reverse(true))
->>>>>>> 00f932e0
                 .checkOrderedColumns("integer_1", -5, -4, -3, -2, -1);
     }
 
