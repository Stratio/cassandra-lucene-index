/*
 * Copyright (C) 2014 Stratio (http://stratio.com)
 *
 * Licensed under the Apache License, Version 2.0 (the "License");
 * you may not use this file except in compliance with the License.
 * You may obtain a copy of the License at
 *
 *         http://www.apache.org/licenses/LICENSE-2.0
 *
 * Unless required by applicable law or agreed to in writing, software
 * distributed under the License is distributed on an "AS IS" BASIS,
 * WITHOUT WARRANTIES OR CONDITIONS OF ANY KIND, either express or implied.
 * See the License for the specific language governing permissions and
 * limitations under the License.
 */
package com.stratio.cassandra.lucene.testsAT.search;

import com.datastax.driver.core.exceptions.InvalidQueryException;
import org.junit.Test;
import org.junit.runner.RunWith;
import org.junit.runners.JUnit4;

import java.text.DateFormat;
import java.text.SimpleDateFormat;
import java.util.Calendar;
import java.util.Date;

import static com.stratio.cassandra.lucene.builder.Builder.match;

@RunWith(JUnit4.class)
public class MatchSearchAT extends AbstractSearchAT {

    @Test
<<<<<<< HEAD
    public void matchQueryAsciiFieldTest1() {
        query(match("ascii_1", "frase tipo ascii")).check(1);
    }

    @Test
    public void matchQueryAsciiFieldTest2() {
        query(match("ascii_1", "frase")).check(0);
    }

    @Test
    public void matchQueryAsciiFieldTest3() {
        query(match("ascii_1", "frase tipo asciii")).check(0);
    }

    @Test
    public void matchQueryAsciiFieldTest4() {
        query(match("ascii_1", "")).check(0);
    }

    @Test
    public void matchQueryAsciiFieldTest5() {
        query(match("ascii_1", "frase tipo asci")).check(0);
    }

    @Test
    public void matchQueryBigintTest2() {
        query(match("bigint_1", "1000000000000000")).check(1);
    }

    @Test
    public void matchQueryBigintTest3() {
        query(match("bigint_1", "3000000000000000")).check(3);
    }

    @Test
    public void matchQueryBigintTest4() {
        query(match("bigint_1", "10000000000000000")).check(0);
    }

    @Test
    public void matchQueryBigintTest5() {
        query(match("bigint_1", "100000000000000")).check(0);
    }

    @Test
    public void matchQueryBlobTest1() {
        query(match("blob_1", "")).check(0);
    }

    @Test
    public void matchQueryBlobTest2() {
        query(match("blob_1", "3E0A16")).check(4);
    }

    @Test
    public void matchQueryBlobTest3() {
        query(match("blob_1", "3E0A161")).check(InvalidQueryException.class,
                                                "Field 'blob_1' requires an hex string, but found '3E0A161'");
    }

    @Test
    public void matchQueryBlobTest4() {
        query(match("blob_1", "3E0A1")).check(InvalidQueryException.class,
                                              "Field 'blob_1' requires an hex string, but found '3E0A1'");
    }

    @Test
    public void matchQueryBlobTest5() {
        query(match("blob_1", "3E0A15")).check(1);
    }

    @Test
    public void matchQueryBooleanTest1() {
        query(match("boolean_1", "")).check(InvalidQueryException.class,
                                            "Boolean field 'boolean_1' requires either 'true' or 'false', but found ''");
    }

    @Test
    public void matchQueryBooleanTest3() {
        query(match("boolean_1", "true")).check(4);
    }

    @Test
    public void matchQueryBooleanTest4() {
        query(match("boolean_1", "false")).check(1);
    }

    @Test
    public void matchQueryBooleanTest5() {
        query(match("boolean_1", "else")).check(InvalidQueryException.class,
                                                "Boolean field 'boolean_1' requires either 'true' or 'false', but found 'else'");
    }

    @Test
    public void matchQueryDecimalTest2() {
        query(match("decimal_1", "3000000000.0")).check(3);
    }

    @Test
    public void matchQueryDecimalTest3() {
        query(match("decimal_1", "300000000.0")).check(0);
    }

    @Test
    public void matchQueryDecimalTest4() {
        query(match("decimal_1", "3000000000.0")).check(3);
    }

    @Test
    public void matchQueryDecimalTest5() {
        query(match("decimal_1", "1000000000.0")).check(1);
    }

    @Test
    public void matchQueryDateTest1() {
        query(match("date_1", new SimpleDateFormat("yyyy/MM/dd HH:mm:ss.SSS").format(new Date()))).check(0);
    }

    @Test
    public void matchQueryDateTest2() {

        DateFormat df = new SimpleDateFormat("yyyy/MM/dd HH:mm:ss.SSS");
        Calendar calendar = Calendar.getInstance();
        calendar.add(Calendar.DATE, -1);
        Date date = calendar.getTime();

        query(match("date_1", df.format(date))).check(0);
    }

    @Test
    public void matchQueryDateTest3() {
        query(match("date_1", "1970/01/01 00:00:00.000")).check(0);
    }

    @Test
    public void matchQueryDateTest4() {

        DateFormat df = new SimpleDateFormat("yyyy/MM/dd HH:mm:ss.SSS");
        Calendar calendar = Calendar.getInstance();
        calendar.add(Calendar.DATE, -1);
        Date date = calendar.getTime();

        query(match("date_1", df.format(date))).check(0);
    }

    @Test
    public void matchQueryDoubleTest1() {
        query(match("double_1", "0")).check(0);
    }

    @Test
    public void matchQueryDoubleTest2() {
        query(match("double_1", "2.0")).check(1);
    }

    @Test
    public void matchQueryDoubleTest3() {
        query(match("double_1", "2")).check(1);
    }

    @Test
    public void matchQueryDoubleTest4() {
        query(match("double_1", "2.00")).check(1);
    }

    @Test
    public void matchQueryFloatTest1() {
        query(match("float_1", "0")).check(0);
    }

    @Test
    public void matchQueryFloatTest2() {
        query(match("float_1", "2.0")).check(1);
    }

    @Test
    public void matchQueryFloatTest3() {
        query(match("float_1", "2")).check(1);
    }

    @Test
    public void matchQueryFloatTest4() {
        query(match("float_1", "2.00")).check(1);
    }

    @Test
    public void matchQueryIntegerTest1() {
        query(match("integer_1", "-2")).check(1);
    }

    @Test
    public void matchQueryIntegerTest2() {
        query(match("integer_1", "2")).check(0);
    }

    @Test
    public void matchQueryIntegerTest3() {
        query(match("integer_1", "0")).check(0);
    }

    @Test
    public void matchQueryIntegerTest4() {
        query(match("integer_1", "-1")).check(1);
    }

    @Test
    public void matchQueryUuidTest1() {
        query(match("uuid_1", "0"));
    }

    @Test
    public void matchQueryUuidTest2() {

        query(match("uuid_1", "60297440-b4fa-11e3-8b5a-0002a5d5c51b")).check(1);
    }

    @Test
    public void matchQueryUuidTest3() {
        String msg = "Field 'uuid_1' with value '60297440-b4fa-11e3-0002a5d5c51b' can not be parsed as UUID";
        query(match("uuid_1", "60297440-b4fa-11e3-0002a5d5c51b")).check(InvalidQueryException.class, msg);
    }

    @Test
    public void matchQueryTimeuuidTest1() {
        String msg = "Field 'timeuuid_1' with value '0' can not be parsed as UUID";
        query(match("timeuuid_1", "0")).check(InvalidQueryException.class, msg);
    }

    @Test
    public void matchQueryTimeuuidTest2() {
        query(match("timeuuid_1", "a4a70900-24e1-11df-8924-001ff3591711")).check(1);
    }

    @Test
    public void matchQueryTimeuuidTest3() {
        String msg = "Field 'timeuuid_1' with value 'a4a70900-24e1-11df-001ff3591711' can not be parsed as UUID";
        query(match("timeuuid_1", "a4a70900-24e1-11df-001ff3591711")).check(InvalidQueryException.class, msg);
    }

    @Test
    public void matchQueryInetFieldTest1() {
        query(match("inet_1", "127.1.1.1")).check(2);
    }

    @Test
    public void matchQueryInetFieldTest2() {
        query(match("inet_1", "127.0.1.1")).check(1);
    }

    @Test
    public void matchQueryInetFieldTest3() {
        String msg = "Field 'inet_1' with value '127.1.1.' can not be parsed as an inet address";
        query(match("inet_1", "127.1.1.")).check(InvalidQueryException.class, msg);
    }

    @Test
    public void matchQueryInetFieldTest4() {
        String msg = "Field 'inet_1' with value '' can not be parsed as an inet address";
        query(match("inet_1", "")).check(InvalidQueryException.class, msg);
    }

    @Test
    public void matchQueryTextFieldTest1() {
        query(match("text_1", "Frase")).check(1);
    }

    @Test
    public void matchQueryTextFieldTest2() {
        query(match("text_1", "Frase*")).check(1);
    }

    @Test
    public void matchQueryTextFieldTest3() {
        query(match("text_1", "Frasesinespaciosconarticulosylaspalabrassuficientesperomaslarga")).check(1);
    }

    @Test
    public void matchQueryTextFieldTest4() {
        query(match("text_1", "")).check(0);
    }

    @Test
    public void matchQueryVarcharFieldTest1() {
        query(match("varchar_1", "frasesencillasinespaciosperomaslarga")).check(2);
    }

    @Test
    public void matchQueryVarcharFieldTest2() {
        query(match("varchar_1", "frase*")).check(0);
    }

    @Test
    public void matchQueryVarcharFieldTest3() {
        query(match("varchar_1", "frasesencillasinespacios")).check(1);
    }

    @Test
    public void matchQueryVarcharFieldTest4() {
        query(match("varchar_1", "")).check(0);
    }

    @Test
    public void matchQueryListFieldTest1() {
        query(match("list_1", "")).check(0);
    }

    @Test
    public void matchQueryListFieldTest2() {
        query(match("list_1", "l1")).check(2);
    }

    @Test
    public void matchQueryListFieldTest3() {
        query(match("list_1", "s1")).check(0);
    }

    @Test
    public void matchQuerySetFieldTest1() {
        query(match("set_1", "")).check(0);
    }

    @Test
    public void matchQuerySetFieldTest2() {
        query(match("set_1", "l1")).check(0);
    }

    @Test
    public void matchQuerySetFieldTest3() {
        query(match("set_1", "s1")).check(2);
    }

    @Test
    public void matchQueryMapFieldTest1() {
        query(match("map_1$k1", "")).check(0);
    }

    @Test
    public void matchQueryMapFieldTest2() {
        query(match("map_1$k1", "l1")).check(0);
    }

    @Test
    public void matchQueryMapFieldTest3() {
        query(match("map_1$k1", "k1")).check(0);
    }

    @Test
    public void matchQueryMapFieldTest4() {
        query(match("map_1$k1", "v1")).check(2);
    }

    @Test
    public void matchFilterAsciiFieldTest1() {
=======
    public void testMatchAsciiField1() {
>>>>>>> 00f932e0
        filter(match("ascii_1", "frase tipo ascii")).check(1);
    }

    @Test
    public void testMatchAsciiField2() {
        filter(match("ascii_1", "frase")).check(0);
    }

    @Test
    public void testMatchAsciiField3() {
        filter(match("ascii_1", "frase tipo asciii")).check(0);
    }

    @Test
    public void testMatchAsciiField4() {
        filter(match("ascii_1", "")).check(0);
    }

    @Test
    public void testMatchAsciiField5() {
        filter(match("ascii_1", "frase tipo asci")).check(0);
    }

    @Test
    public void testMatchBigintField2() {
        filter(match("bigint_1", "1000000000000000")).check(1);
    }

    @Test
    public void testMatchBigintField3() {
        filter(match("bigint_1", "3000000000000000")).check(3);
    }

    @Test
    public void testMatchBigintField4() {
        filter(match("bigint_1", "10000000000000000")).check(0);
    }

    @Test
    public void testMatchBigintField5() {
        filter(match("bigint_1", "100000000000000")).check(0);
    }

    @Test
    public void testMatchBlobField1() {
        filter(match("blob_1", "")).check(0);
    }

    @Test
    public void testMatchBlobField2() {
        filter(match("blob_1", "3E0A16")).check(4);
    }

    @Test
<<<<<<< HEAD
    public void matchFilterBlobTest3() {
=======
    public void testMatchBlobField3() {
>>>>>>> 00f932e0
        filter(match("blob_1", "3E0A161")).check(InvalidQueryException.class,
                                                 "Field 'blob_1' requires an hex string, but found '3E0A161'");
    }

    @Test
<<<<<<< HEAD
    public void matchFilterBlobTest4() {
        filter(match("blob_1", "3E0A1")).check(InvalidQueryException.class,
                                               "Field 'blob_1' requires an hex string, but found '3E0A1'");
=======
    public void testMatchBlobField4() {
        filter(match("blob_1", "3E0A1")).check(InvalidQueryException.class,
                                               "Field 'blob_1' requires an hex string, but found '3E0A1'");

>>>>>>> 00f932e0
    }

    @Test
    public void testMatchBlobField5() {
        filter(match("blob_1", "3E0A15")).check(1);
    }

    @Test
<<<<<<< HEAD
    public void matchFilterBooleanTest1() {
=======
    public void testMatchBooleanField1() {
>>>>>>> 00f932e0
        filter(match("boolean_1", "")).check(InvalidQueryException.class,
                                             "Boolean field 'boolean_1' requires either 'true' or 'false', but found ''");
    }

    @Test
    public void testMatchBooleanField3() {
        filter(match("boolean_1", "true")).check(4);
    }

    @Test
    public void testMatchBooleanField4() {
        filter(match("boolean_1", "false")).check(1);
    }

    @Test
<<<<<<< HEAD
    public void matchFilterBooleanTest5() {
=======
    public void testMatchBooleanField5() {
>>>>>>> 00f932e0
        filter(match("boolean_1", "else")).check(InvalidQueryException.class,
                                                 "Boolean field 'boolean_1' requires either 'true' or 'false', but found 'else'");
    }

    @Test
    public void testMatchDecimalField2() {
        filter(match("decimal_1", "3000000000.0")).check(3);
    }

    @Test
    public void testMatchDecimalField3() {
        filter(match("decimal_1", "300000000.0")).check(0);
    }

    @Test
    public void testMatchDecimalField4() {
        filter(match("decimal_1", "3000000000.0")).check(3);
    }

    @Test
    public void testMatchDecimalField5() {
        filter(match("decimal_1", "1000000000.0")).check(1);
    }

    @Test
    public void testMatchDateField1() {

        DateFormat df = new SimpleDateFormat("yyyy/MM/dd HH:mm:ss.SSS");
        Date date = new Date();

        filter(match("date_1", df.format(date))).check(0);
    }

    @Test
    public void testMatchDateField2() {

        DateFormat df = new SimpleDateFormat("yyyy/MM/dd HH:mm:ss.SSS");
        Calendar calendar = Calendar.getInstance();
        calendar.add(Calendar.DATE, -1);
        Date date = calendar.getTime();

        filter(match("date_1", df.format(date))).check(0);
    }

    @Test
    public void testMatchDateField3() {
        filter(match("date_1", "1970/01/01 00:00:00.000")).check(0);
    }

    @Test
    public void testMatchDateField4() {

        DateFormat df = new SimpleDateFormat("yyyy/MM/dd HH:mm:ss.SSS");
        Calendar calendar = Calendar.getInstance();
        calendar.add(Calendar.DATE, -1);
        Date date = calendar.getTime();

        filter(match("date_1", df.format(date))).check(0);
    }

    @Test
    public void matchDoubleTest1() {
        filter(match("double_1", "0")).check(0);
    }

    @Test
    public void matchDoubleTest2() {
        filter(match("double_1", "2.0")).check(1);
    }

    @Test
    public void matchDoubleTest3() {
        filter(match("double_1", "2")).check(1);
    }

    @Test
    public void matchDoubleTest4() {
        filter(match("double_1", "2.00")).check(1);
    }

    @Test
    public void testMatchFloatField1() {
        filter(match("float_1", "0")).check(0);
    }

    @Test
    public void testMatchFloatField2() {
        filter(match("float_1", "2.0")).check(1);
    }

    @Test
    public void testMatchFloatField3() {
        filter(match("float_1", "2")).check(1);
    }

    @Test
    public void testMatchFloatField4() {
        filter(match("float_1", "2.00")).check(1);
    }

    @Test
    public void testMatchIntegerField1() {
        filter(match("integer_1", "-2")).check(1);
    }

    @Test
    public void testMatchIntegerField2() {
        filter(match("integer_1", "2")).check(0);
    }

    @Test
    public void testMatchIntegerField3() {
        filter(match("integer_1", "0")).check(0);
    }

    @Test
    public void testMatchIntegerField4() {
        filter(match("integer_1", "-1")).check(1);
    }

    @Test
<<<<<<< HEAD
    public void matchFilterUuidTest1() {
=======
    public void testMatchUUIDField1() {
>>>>>>> 00f932e0
        filter(match("uuid_1", "0")).check(InvalidQueryException.class,
                                           "Field 'uuid_1' with value '0' can not be parsed as UUID");
    }

    @Test
    public void testMatchUUIDField2() {
        filter(match("uuid_1", "60297440-b4fa-11e3-8b5a-0002a5d5c51b")).check(1);
    }

    @Test
    public void testMatchUUIDField3() {
        String msg
                = "Field 'uuid_1' with value '60297440-b4fa-11e3-0002a5d5c51b' can not be parsed as UUID";
        filter(match("uuid_1", "60297440-b4fa-11e3-0002a5d5c51b")).check(InvalidQueryException.class,
                                                                         msg);
    }

    @Test
    public void testMatchTimeUUIDField1() {
        String msg = "Field 'timeuuid_1' with value '0' can not be parsed as UUID";
        filter(match("timeuuid_1", "0")).check(InvalidQueryException.class, msg);
    }

    @Test
    public void testMatchTimeUUIDField2() {
        filter(match("timeuuid_1", "a4a70900-24e1-11df-8924-001ff3591711")).check(1);
    }

    @Test
    public void testMatchTimeUUIDField3() {
        String
                msg
                = "Field 'timeuuid_1' with value 'a4a70900-24e1-11df-001ff3591711' can not be parsed as UUID";
        filter(match("timeuuid_1",
                     "a4a70900-24e1-11df-001ff3591711")).check(InvalidQueryException.class, msg);
    }

    @Test
    public void testMatchInetField1() {
        filter(match("inet_1", "127.1.1.1")).check(2);
    }

    @Test
    public void testMatchInetField2() {
        filter(match("inet_1", "127.0.1.1")).check(1);
    }

    @Test
<<<<<<< HEAD
    public void matchFilterInetFieldTest3() {
=======
    public void testMatchInetField3() {
>>>>>>> 00f932e0
        filter(match("inet_1", "127.1.1.")).check(InvalidQueryException.class,
                                                  "Field 'inet_1' with value '127.1.1.' can not be parsed as an inet address");
    }

    @Test
<<<<<<< HEAD
    public void matchFilterInetFieldTest4() {
=======
    public void testMatchInetField4() {
>>>>>>> 00f932e0
        filter(match("inet_1", "")).check(InvalidQueryException.class,
                                          "Field 'inet_1' with value '' can not be parsed as an inet address");
    }

    @Test
    public void testMatchTextField1() {
        filter(match("text_1", "Frase")).check(1);
    }

    @Test
    public void testMatchTextField2() {
        filter(match("text_1", "Frase*")).check(1);
    }

    @Test
    public void testMatchTextField3() {
        filter(match("text_1",
                     "Frasesinespaciosconarticulosylaspalabrassuficientesperomaslarga")).check(1);
    }

    @Test
    public void testMatchTextField4() {
        filter(match("text_1", "")).check(0);
    }

    @Test
    public void testMatchVarcharField1() {
        filter(match("varchar_1", "frasesencillasinespaciosperomaslarga")).check(2);
    }

    @Test
    public void testMatchVarcharField2() {
        filter(match("varchar_1", "frase*")).check(0);
    }

    @Test
    public void testMatchVarcharField3() {
        filter(match("varchar_1", "frasesencillasinespacios")).check(1);
    }

    @Test
    public void testMatchVarcharField4() {
        filter(match("varchar_1", "")).check(0);
    }

    @Test
    public void testMatchListField1() {
        filter(match("list_1", "")).check(0);
    }

    @Test
    public void testMatchListField2() {
        filter(match("list_1", "l1")).check(2);
    }

    @Test
    public void testMatchListField3() {
        filter(match("list_1", "s1")).check(0);
    }

    @Test
    public void testMatchSetField1() {
        filter(match("set_1", "")).check(0);
    }

    @Test
    public void testMatchSetField2() {
        filter(match("set_1", "l1")).check(0);
    }

    @Test
    public void testMatchSetField3() {
        filter(match("set_1", "s1")).check(2);
    }

    @Test
    public void testMatchMapField1() {
        filter(match("map_1$k1", "")).check(0);
    }

    @Test
    public void testMatchMapField2() {
        filter(match("map_1$k1", "l1")).check(0);
    }

    @Test
    public void testMatchMapField3() {
        filter(match("map_1$k1", "k1")).check(0);
    }

    @Test
    public void testMatchMapField4() {
        filter(match("map_1$k1", "v1")).check(2);
    }

    @Test
    public void testMatchMapFieldWithAlias1() {
        filter(match("string_map$k1", "")).check(0);
    }

    @Test
    public void testMatchMapFieldWithAlias2() {
        filter(match("string_map$k1", "l1")).check(0);
    }

    @Test
    public void testMatchMapFieldWithAlias3() {
        filter(match("string_map$k1", "k1")).check(0);
    }

    @Test
    public void testMatchMapFieldWithAlias4() {
        filter(match("string_map$k1", "v1")).check(2);
    }
}<|MERGE_RESOLUTION|>--- conflicted
+++ resolved
@@ -31,527 +31,152 @@
 public class MatchSearchAT extends AbstractSearchAT {
 
     @Test
-<<<<<<< HEAD
-    public void matchQueryAsciiFieldTest1() {
-        query(match("ascii_1", "frase tipo ascii")).check(1);
-    }
-
-    @Test
-    public void matchQueryAsciiFieldTest2() {
-        query(match("ascii_1", "frase")).check(0);
-    }
-
-    @Test
-    public void matchQueryAsciiFieldTest3() {
-        query(match("ascii_1", "frase tipo asciii")).check(0);
-    }
-
-    @Test
-    public void matchQueryAsciiFieldTest4() {
-        query(match("ascii_1", "")).check(0);
-    }
-
-    @Test
-    public void matchQueryAsciiFieldTest5() {
-        query(match("ascii_1", "frase tipo asci")).check(0);
-    }
-
-    @Test
-    public void matchQueryBigintTest2() {
-        query(match("bigint_1", "1000000000000000")).check(1);
-    }
-
-    @Test
-    public void matchQueryBigintTest3() {
-        query(match("bigint_1", "3000000000000000")).check(3);
-    }
-
-    @Test
-    public void matchQueryBigintTest4() {
-        query(match("bigint_1", "10000000000000000")).check(0);
-    }
-
-    @Test
-    public void matchQueryBigintTest5() {
-        query(match("bigint_1", "100000000000000")).check(0);
-    }
-
-    @Test
-    public void matchQueryBlobTest1() {
-        query(match("blob_1", "")).check(0);
-    }
-
-    @Test
-    public void matchQueryBlobTest2() {
-        query(match("blob_1", "3E0A16")).check(4);
-    }
-
-    @Test
-    public void matchQueryBlobTest3() {
-        query(match("blob_1", "3E0A161")).check(InvalidQueryException.class,
-                                                "Field 'blob_1' requires an hex string, but found '3E0A161'");
-    }
-
-    @Test
-    public void matchQueryBlobTest4() {
-        query(match("blob_1", "3E0A1")).check(InvalidQueryException.class,
-                                              "Field 'blob_1' requires an hex string, but found '3E0A1'");
-    }
-
-    @Test
-    public void matchQueryBlobTest5() {
-        query(match("blob_1", "3E0A15")).check(1);
-    }
-
-    @Test
-    public void matchQueryBooleanTest1() {
-        query(match("boolean_1", "")).check(InvalidQueryException.class,
-                                            "Boolean field 'boolean_1' requires either 'true' or 'false', but found ''");
-    }
-
-    @Test
-    public void matchQueryBooleanTest3() {
-        query(match("boolean_1", "true")).check(4);
-    }
-
-    @Test
-    public void matchQueryBooleanTest4() {
-        query(match("boolean_1", "false")).check(1);
-    }
-
-    @Test
-    public void matchQueryBooleanTest5() {
-        query(match("boolean_1", "else")).check(InvalidQueryException.class,
-                                                "Boolean field 'boolean_1' requires either 'true' or 'false', but found 'else'");
-    }
-
-    @Test
-    public void matchQueryDecimalTest2() {
-        query(match("decimal_1", "3000000000.0")).check(3);
-    }
-
-    @Test
-    public void matchQueryDecimalTest3() {
-        query(match("decimal_1", "300000000.0")).check(0);
-    }
-
-    @Test
-    public void matchQueryDecimalTest4() {
-        query(match("decimal_1", "3000000000.0")).check(3);
-    }
-
-    @Test
-    public void matchQueryDecimalTest5() {
-        query(match("decimal_1", "1000000000.0")).check(1);
-    }
-
-    @Test
-    public void matchQueryDateTest1() {
-        query(match("date_1", new SimpleDateFormat("yyyy/MM/dd HH:mm:ss.SSS").format(new Date()))).check(0);
-    }
-
-    @Test
-    public void matchQueryDateTest2() {
+    public void testMatchAsciiField1() {
+        filter(match("ascii_1", "frase tipo ascii")).check(1);
+    }
+
+    @Test
+    public void testMatchAsciiField2() {
+        filter(match("ascii_1", "frase")).check(0);
+    }
+
+    @Test
+    public void testMatchAsciiField3() {
+        filter(match("ascii_1", "frase tipo asciii")).check(0);
+    }
+
+    @Test
+    public void testMatchAsciiField4() {
+        filter(match("ascii_1", "")).check(0);
+    }
+
+    @Test
+    public void testMatchAsciiField5() {
+        filter(match("ascii_1", "frase tipo asci")).check(0);
+    }
+
+    @Test
+    public void testMatchBigintField2() {
+        filter(match("bigint_1", "1000000000000000")).check(1);
+    }
+
+    @Test
+    public void testMatchBigintField3() {
+        filter(match("bigint_1", "3000000000000000")).check(3);
+    }
+
+    @Test
+    public void testMatchBigintField4() {
+        filter(match("bigint_1", "10000000000000000")).check(0);
+    }
+
+    @Test
+    public void testMatchBigintField5() {
+        filter(match("bigint_1", "100000000000000")).check(0);
+    }
+
+    @Test
+    public void testMatchBlobField1() {
+        filter(match("blob_1", "")).check(0);
+    }
+
+    @Test
+    public void testMatchBlobField2() {
+        filter(match("blob_1", "3E0A16")).check(4);
+    }
+
+    @Test
+    public void testMatchBlobField3() {
+        filter(match("blob_1", "3E0A161")).check(InvalidQueryException.class,
+                                                 "Field 'blob_1' requires an hex string, but found '3E0A161'");
+    }
+
+    @Test
+    public void testMatchBlobField4() {
+        filter(match("blob_1", "3E0A1")).check(InvalidQueryException.class,
+                                               "Field 'blob_1' requires an hex string, but found '3E0A1'");
+    }
+
+    @Test
+    public void testMatchBlobField5() {
+        filter(match("blob_1", "3E0A15")).check(1);
+    }
+
+    @Test
+    public void testMatchBooleanField1() {
+        filter(match("boolean_1", "")).check(InvalidQueryException.class,
+                                             "Boolean field 'boolean_1' requires either 'true' or 'false', but found ''");
+    }
+
+    @Test
+    public void testMatchBooleanField3() {
+        filter(match("boolean_1", "true")).check(4);
+    }
+
+    @Test
+    public void testMatchBooleanField4() {
+        filter(match("boolean_1", "false")).check(1);
+    }
+
+    @Test
+    public void testMatchBooleanField5() {
+        filter(match("boolean_1", "else")).check(InvalidQueryException.class,
+                                                 "Boolean field 'boolean_1' requires either 'true' or 'false', but found 'else'");
+    }
+
+    @Test
+    public void testMatchDecimalField2() {
+        filter(match("decimal_1", "3000000000.0")).check(3);
+    }
+
+    @Test
+    public void testMatchDecimalField3() {
+        filter(match("decimal_1", "300000000.0")).check(0);
+    }
+
+    @Test
+    public void testMatchDecimalField4() {
+        filter(match("decimal_1", "3000000000.0")).check(3);
+    }
+
+    @Test
+    public void testMatchDecimalField5() {
+        filter(match("decimal_1", "1000000000.0")).check(1);
+    }
+
+    @Test
+    public void testMatchDateField1() {
+
+        DateFormat df = new SimpleDateFormat("yyyy/MM/dd HH:mm:ss.SSS");
+        Date date = new Date();
+
+        filter(match("date_1", df.format(date))).check(0);
+    }
+
+    @Test
+    public void testMatchDateField2() {
 
         DateFormat df = new SimpleDateFormat("yyyy/MM/dd HH:mm:ss.SSS");
         Calendar calendar = Calendar.getInstance();
         calendar.add(Calendar.DATE, -1);
         Date date = calendar.getTime();
 
-        query(match("date_1", df.format(date))).check(0);
-    }
-
-    @Test
-    public void matchQueryDateTest3() {
-        query(match("date_1", "1970/01/01 00:00:00.000")).check(0);
-    }
-
-    @Test
-    public void matchQueryDateTest4() {
+        filter(match("date_1", df.format(date))).check(0);
+    }
+
+    @Test
+    public void testMatchDateField3() {
+        filter(match("date_1", "1970/01/01 00:00:00.000")).check(0);
+    }
+
+    @Test
+    public void testMatchDateField4() {
 
         DateFormat df = new SimpleDateFormat("yyyy/MM/dd HH:mm:ss.SSS");
         Calendar calendar = Calendar.getInstance();
         calendar.add(Calendar.DATE, -1);
         Date date = calendar.getTime();
 
-        query(match("date_1", df.format(date))).check(0);
-    }
-
-    @Test
-    public void matchQueryDoubleTest1() {
-        query(match("double_1", "0")).check(0);
-    }
-
-    @Test
-    public void matchQueryDoubleTest2() {
-        query(match("double_1", "2.0")).check(1);
-    }
-
-    @Test
-    public void matchQueryDoubleTest3() {
-        query(match("double_1", "2")).check(1);
-    }
-
-    @Test
-    public void matchQueryDoubleTest4() {
-        query(match("double_1", "2.00")).check(1);
-    }
-
-    @Test
-    public void matchQueryFloatTest1() {
-        query(match("float_1", "0")).check(0);
-    }
-
-    @Test
-    public void matchQueryFloatTest2() {
-        query(match("float_1", "2.0")).check(1);
-    }
-
-    @Test
-    public void matchQueryFloatTest3() {
-        query(match("float_1", "2")).check(1);
-    }
-
-    @Test
-    public void matchQueryFloatTest4() {
-        query(match("float_1", "2.00")).check(1);
-    }
-
-    @Test
-    public void matchQueryIntegerTest1() {
-        query(match("integer_1", "-2")).check(1);
-    }
-
-    @Test
-    public void matchQueryIntegerTest2() {
-        query(match("integer_1", "2")).check(0);
-    }
-
-    @Test
-    public void matchQueryIntegerTest3() {
-        query(match("integer_1", "0")).check(0);
-    }
-
-    @Test
-    public void matchQueryIntegerTest4() {
-        query(match("integer_1", "-1")).check(1);
-    }
-
-    @Test
-    public void matchQueryUuidTest1() {
-        query(match("uuid_1", "0"));
-    }
-
-    @Test
-    public void matchQueryUuidTest2() {
-
-        query(match("uuid_1", "60297440-b4fa-11e3-8b5a-0002a5d5c51b")).check(1);
-    }
-
-    @Test
-    public void matchQueryUuidTest3() {
-        String msg = "Field 'uuid_1' with value '60297440-b4fa-11e3-0002a5d5c51b' can not be parsed as UUID";
-        query(match("uuid_1", "60297440-b4fa-11e3-0002a5d5c51b")).check(InvalidQueryException.class, msg);
-    }
-
-    @Test
-    public void matchQueryTimeuuidTest1() {
-        String msg = "Field 'timeuuid_1' with value '0' can not be parsed as UUID";
-        query(match("timeuuid_1", "0")).check(InvalidQueryException.class, msg);
-    }
-
-    @Test
-    public void matchQueryTimeuuidTest2() {
-        query(match("timeuuid_1", "a4a70900-24e1-11df-8924-001ff3591711")).check(1);
-    }
-
-    @Test
-    public void matchQueryTimeuuidTest3() {
-        String msg = "Field 'timeuuid_1' with value 'a4a70900-24e1-11df-001ff3591711' can not be parsed as UUID";
-        query(match("timeuuid_1", "a4a70900-24e1-11df-001ff3591711")).check(InvalidQueryException.class, msg);
-    }
-
-    @Test
-    public void matchQueryInetFieldTest1() {
-        query(match("inet_1", "127.1.1.1")).check(2);
-    }
-
-    @Test
-    public void matchQueryInetFieldTest2() {
-        query(match("inet_1", "127.0.1.1")).check(1);
-    }
-
-    @Test
-    public void matchQueryInetFieldTest3() {
-        String msg = "Field 'inet_1' with value '127.1.1.' can not be parsed as an inet address";
-        query(match("inet_1", "127.1.1.")).check(InvalidQueryException.class, msg);
-    }
-
-    @Test
-    public void matchQueryInetFieldTest4() {
-        String msg = "Field 'inet_1' with value '' can not be parsed as an inet address";
-        query(match("inet_1", "")).check(InvalidQueryException.class, msg);
-    }
-
-    @Test
-    public void matchQueryTextFieldTest1() {
-        query(match("text_1", "Frase")).check(1);
-    }
-
-    @Test
-    public void matchQueryTextFieldTest2() {
-        query(match("text_1", "Frase*")).check(1);
-    }
-
-    @Test
-    public void matchQueryTextFieldTest3() {
-        query(match("text_1", "Frasesinespaciosconarticulosylaspalabrassuficientesperomaslarga")).check(1);
-    }
-
-    @Test
-    public void matchQueryTextFieldTest4() {
-        query(match("text_1", "")).check(0);
-    }
-
-    @Test
-    public void matchQueryVarcharFieldTest1() {
-        query(match("varchar_1", "frasesencillasinespaciosperomaslarga")).check(2);
-    }
-
-    @Test
-    public void matchQueryVarcharFieldTest2() {
-        query(match("varchar_1", "frase*")).check(0);
-    }
-
-    @Test
-    public void matchQueryVarcharFieldTest3() {
-        query(match("varchar_1", "frasesencillasinespacios")).check(1);
-    }
-
-    @Test
-    public void matchQueryVarcharFieldTest4() {
-        query(match("varchar_1", "")).check(0);
-    }
-
-    @Test
-    public void matchQueryListFieldTest1() {
-        query(match("list_1", "")).check(0);
-    }
-
-    @Test
-    public void matchQueryListFieldTest2() {
-        query(match("list_1", "l1")).check(2);
-    }
-
-    @Test
-    public void matchQueryListFieldTest3() {
-        query(match("list_1", "s1")).check(0);
-    }
-
-    @Test
-    public void matchQuerySetFieldTest1() {
-        query(match("set_1", "")).check(0);
-    }
-
-    @Test
-    public void matchQuerySetFieldTest2() {
-        query(match("set_1", "l1")).check(0);
-    }
-
-    @Test
-    public void matchQuerySetFieldTest3() {
-        query(match("set_1", "s1")).check(2);
-    }
-
-    @Test
-    public void matchQueryMapFieldTest1() {
-        query(match("map_1$k1", "")).check(0);
-    }
-
-    @Test
-    public void matchQueryMapFieldTest2() {
-        query(match("map_1$k1", "l1")).check(0);
-    }
-
-    @Test
-    public void matchQueryMapFieldTest3() {
-        query(match("map_1$k1", "k1")).check(0);
-    }
-
-    @Test
-    public void matchQueryMapFieldTest4() {
-        query(match("map_1$k1", "v1")).check(2);
-    }
-
-    @Test
-    public void matchFilterAsciiFieldTest1() {
-=======
-    public void testMatchAsciiField1() {
->>>>>>> 00f932e0
-        filter(match("ascii_1", "frase tipo ascii")).check(1);
-    }
-
-    @Test
-    public void testMatchAsciiField2() {
-        filter(match("ascii_1", "frase")).check(0);
-    }
-
-    @Test
-    public void testMatchAsciiField3() {
-        filter(match("ascii_1", "frase tipo asciii")).check(0);
-    }
-
-    @Test
-    public void testMatchAsciiField4() {
-        filter(match("ascii_1", "")).check(0);
-    }
-
-    @Test
-    public void testMatchAsciiField5() {
-        filter(match("ascii_1", "frase tipo asci")).check(0);
-    }
-
-    @Test
-    public void testMatchBigintField2() {
-        filter(match("bigint_1", "1000000000000000")).check(1);
-    }
-
-    @Test
-    public void testMatchBigintField3() {
-        filter(match("bigint_1", "3000000000000000")).check(3);
-    }
-
-    @Test
-    public void testMatchBigintField4() {
-        filter(match("bigint_1", "10000000000000000")).check(0);
-    }
-
-    @Test
-    public void testMatchBigintField5() {
-        filter(match("bigint_1", "100000000000000")).check(0);
-    }
-
-    @Test
-    public void testMatchBlobField1() {
-        filter(match("blob_1", "")).check(0);
-    }
-
-    @Test
-    public void testMatchBlobField2() {
-        filter(match("blob_1", "3E0A16")).check(4);
-    }
-
-    @Test
-<<<<<<< HEAD
-    public void matchFilterBlobTest3() {
-=======
-    public void testMatchBlobField3() {
->>>>>>> 00f932e0
-        filter(match("blob_1", "3E0A161")).check(InvalidQueryException.class,
-                                                 "Field 'blob_1' requires an hex string, but found '3E0A161'");
-    }
-
-    @Test
-<<<<<<< HEAD
-    public void matchFilterBlobTest4() {
-        filter(match("blob_1", "3E0A1")).check(InvalidQueryException.class,
-                                               "Field 'blob_1' requires an hex string, but found '3E0A1'");
-=======
-    public void testMatchBlobField4() {
-        filter(match("blob_1", "3E0A1")).check(InvalidQueryException.class,
-                                               "Field 'blob_1' requires an hex string, but found '3E0A1'");
-
->>>>>>> 00f932e0
-    }
-
-    @Test
-    public void testMatchBlobField5() {
-        filter(match("blob_1", "3E0A15")).check(1);
-    }
-
-    @Test
-<<<<<<< HEAD
-    public void matchFilterBooleanTest1() {
-=======
-    public void testMatchBooleanField1() {
->>>>>>> 00f932e0
-        filter(match("boolean_1", "")).check(InvalidQueryException.class,
-                                             "Boolean field 'boolean_1' requires either 'true' or 'false', but found ''");
-    }
-
-    @Test
-    public void testMatchBooleanField3() {
-        filter(match("boolean_1", "true")).check(4);
-    }
-
-    @Test
-    public void testMatchBooleanField4() {
-        filter(match("boolean_1", "false")).check(1);
-    }
-
-    @Test
-<<<<<<< HEAD
-    public void matchFilterBooleanTest5() {
-=======
-    public void testMatchBooleanField5() {
->>>>>>> 00f932e0
-        filter(match("boolean_1", "else")).check(InvalidQueryException.class,
-                                                 "Boolean field 'boolean_1' requires either 'true' or 'false', but found 'else'");
-    }
-
-    @Test
-    public void testMatchDecimalField2() {
-        filter(match("decimal_1", "3000000000.0")).check(3);
-    }
-
-    @Test
-    public void testMatchDecimalField3() {
-        filter(match("decimal_1", "300000000.0")).check(0);
-    }
-
-    @Test
-    public void testMatchDecimalField4() {
-        filter(match("decimal_1", "3000000000.0")).check(3);
-    }
-
-    @Test
-    public void testMatchDecimalField5() {
-        filter(match("decimal_1", "1000000000.0")).check(1);
-    }
-
-    @Test
-    public void testMatchDateField1() {
-
-        DateFormat df = new SimpleDateFormat("yyyy/MM/dd HH:mm:ss.SSS");
-        Date date = new Date();
-
-        filter(match("date_1", df.format(date))).check(0);
-    }
-
-    @Test
-    public void testMatchDateField2() {
-
-        DateFormat df = new SimpleDateFormat("yyyy/MM/dd HH:mm:ss.SSS");
-        Calendar calendar = Calendar.getInstance();
-        calendar.add(Calendar.DATE, -1);
-        Date date = calendar.getTime();
-
-        filter(match("date_1", df.format(date))).check(0);
-    }
-
-    @Test
-    public void testMatchDateField3() {
-        filter(match("date_1", "1970/01/01 00:00:00.000")).check(0);
-    }
-
-    @Test
-    public void testMatchDateField4() {
-
-        DateFormat df = new SimpleDateFormat("yyyy/MM/dd HH:mm:ss.SSS");
-        Calendar calendar = Calendar.getInstance();
-        calendar.add(Calendar.DATE, -1);
-        Date date = calendar.getTime();
-
         filter(match("date_1", df.format(date))).check(0);
     }
 
@@ -616,11 +241,7 @@
     }
 
     @Test
-<<<<<<< HEAD
-    public void matchFilterUuidTest1() {
-=======
     public void testMatchUUIDField1() {
->>>>>>> 00f932e0
         filter(match("uuid_1", "0")).check(InvalidQueryException.class,
                                            "Field 'uuid_1' with value '0' can not be parsed as UUID");
     }
@@ -669,21 +290,13 @@
     }
 
     @Test
-<<<<<<< HEAD
-    public void matchFilterInetFieldTest3() {
-=======
     public void testMatchInetField3() {
->>>>>>> 00f932e0
         filter(match("inet_1", "127.1.1.")).check(InvalidQueryException.class,
                                                   "Field 'inet_1' with value '127.1.1.' can not be parsed as an inet address");
     }
 
     @Test
-<<<<<<< HEAD
-    public void matchFilterInetFieldTest4() {
-=======
     public void testMatchInetField4() {
->>>>>>> 00f932e0
         filter(match("inet_1", "")).check(InvalidQueryException.class,
                                           "Field 'inet_1' with value '' can not be parsed as an inet address");
     }
