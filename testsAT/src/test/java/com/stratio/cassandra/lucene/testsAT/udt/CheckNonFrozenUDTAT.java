--- conflicted
+++ resolved
@@ -32,87 +32,7 @@
 @RunWith(JUnit4.class)
 public class CheckNonFrozenUDTAT extends BaseAT {
 
-    private void test(CassandraUtils utils, String expectedMessage) {
-        try {
-            utils.createTable();
-            assertTrue("This must return InvalidQueryException but does not", false);
-        } catch (InvalidQueryException e) {
-            assertEquals("Raised exception with non expected message", expectedMessage, e.getMessage());
-        } finally {
-            utils.dropKeyspace();
-        }
-    }
-
     @Test
-<<<<<<< HEAD
-    public void testNonFrozenUDTWithNestedNotFrozenCollections() {
-        CassandraUtils utils = CassandraUtils.builder("nonFrozenUDTNested")
-                                             .withUDT("address_udt", "city", "text")
-                                             .withUDT("address_udt", "postcodes", "set<int>")
-                                             .withColumn("login", "text")
-                                             .withColumn("address", "address_udt")
-                                             .withPartitionKey("login")
-                                             .build()
-                                             .createKeyspace()
-                                             .createUDTs();
-        test(utils, "Non-frozen UDTs with nested non-frozen collections are not supported");
-    }
-
-    @Test
-    public void testNonFrozenUDTList() {
-        CassandraUtils utils = CassandraUtils.builder("testNonFrozenUDTList")
-                                             .withUDT("address_udt", "city", "text")
-                                             .withUDT("address_udt", "postcode", "int")
-                                             .withColumn("login", "text")
-                                             .withColumn("address", "list<address_udt>")
-                                             .withPartitionKey("login")
-                                             .build()
-                                             .createKeyspace()
-                                             .createUDTs();
-        test(utils, "Non-frozen UDTs are not allowed inside collections: list<address_udt>");
-    }
-
-    @Test
-    public void testNonFrozenUDTSet() {
-        CassandraUtils utils = CassandraUtils.builder("testNonFrozenUDTSet")
-                                             .withUDT("address_udt", "city", "text")
-                                             .withUDT("address_udt", "postcode", "int")
-                                             .withColumn("login", "text")
-                                             .withColumn("address", "set<address_udt>")
-                                             .withPartitionKey("login")
-                                             .build()
-                                             .createKeyspace()
-                                             .createUDTs();
-        test(utils, "Non-frozen UDTs are not allowed inside collections: set<address_udt>");
-    }
-
-    @Test
-    public void testNonFrozenUDTMapAsKey() {
-        CassandraUtils utils = CassandraUtils.builder("testNonFrozenUDTMapAsKey")
-                                             .withUDT("address_udt", "city", "text")
-                                             .withUDT("address_udt", "postcode", "int")
-                                             .withColumn("login", "text")
-                                             .withColumn("address", "map<address_udt, int>")
-                                             .withPartitionKey("login")
-                                             .build()
-                                             .createKeyspace()
-                                             .createUDTs();
-        test(utils, "Non-frozen UDTs are not allowed inside collections: map<address_udt, int>");
-    }
-
-    @Test
-    public void testNonFrozenUDTMapAsValue() {
-        CassandraUtils utils = CassandraUtils.builder("testNotFrozenUDTMapAsValue")
-                                             .withUDT("address_udt", "city", "text")
-                                             .withUDT("address_udt", "postcode", "int")
-                                             .withColumn("login", "text")
-                                             .withColumn("address", "map<int, address_udt>")
-                                             .withPartitionKey("login")
-                                             .build()
-                                             .createKeyspace()
-                                             .createUDTs();
-        test(utils, "Non-frozen UDTs are not allowed inside collections: map<int, address_udt>");
-=======
     public void testNotFrozenUDT() {
         CassandraUtils.builder("testNotFrozenUDT")
                       .withUDT("address_udt", "city", "text")
@@ -190,6 +110,5 @@
                       .createTable(InvalidQueryException.class,
                                    "Non-frozen collections are not allowed inside collections: map<int, address_udt>")
                       .dropKeyspace();
->>>>>>> 00f932e0
     }
 }