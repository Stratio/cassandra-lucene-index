--- conflicted
+++ resolved
@@ -32,32 +32,9 @@
 @RunWith(JUnit4.class)
 public class CheckNonFrozenUDTAT extends BaseAT {
 
-    private static void test(CassandraUtils utils, String expectedMessage) {
-        try {
-            utils.createTable();
-            assertTrue("This must return InvalidQueryException but does not", false);
-        } catch (InvalidQueryException e) {
-            assertEquals("Raised exception with non expected message", expectedMessage, e.getMessage());
-
-        } finally {
-            utils.dropKeyspace();
-        }
-    }
-
     @Test
     public void testNotFrozenUDT() {
-<<<<<<< HEAD
-        CassandraUtils utils = CassandraUtils.builder("testNotFrozenUDT")
-                                             .withUDT("address_udt", "city", "text")
-                                             .withUDT("address_udt", "postcode", "int")
-                                             .withColumn("login", "text")
-                                             .withColumn("address", "address_udt")
-                                             .withPartitionKey("login")
-                                             .build()
-                                             .createKeyspace()
-                                             .createUDTs();
-        test(utils, "Non-frozen User-Defined types are not supported, please use frozen<>");
-=======
+
         CassandraUtils.builder("testNotFrozenUDT")
                       .withUDT("address_udt", "city", "text")
                       .withUDT("address_udt", "postcode", "int")
@@ -70,23 +47,10 @@
                       .createTable(InvalidQueryException.class,
                                    "Non-frozen User-Defined types are not supported, please use frozen<>")
                       .dropKeyspace();
->>>>>>> 00f932e0
     }
 
     @Test
     public void testNotFrozenUDTList() {
-<<<<<<< HEAD
-        CassandraUtils utils = CassandraUtils.builder("testNotFrozenUDTList")
-                                             .withUDT("address_udt", "city", "text")
-                                             .withUDT("address_udt", "postcode", "int")
-                                             .withColumn("login", "text")
-                                             .withColumn("address", "list<address_udt>")
-                                             .withPartitionKey("login")
-                                             .build()
-                                             .createKeyspace()
-                                             .createUDTs();
-        test(utils, "Non-frozen collections are not allowed inside collections: list<address_udt>");
-=======
         CassandraUtils.builder("testNotFrozenUDTList")
                       .withUDT("address_udt", "city", "text")
                       .withUDT("address_udt", "postcode", "int")
@@ -99,23 +63,10 @@
                       .createTable(InvalidQueryException.class,
                                    "Non-frozen collections are not allowed inside collections: list<address_udt>")
                       .dropKeyspace();
->>>>>>> 00f932e0
     }
 
     @Test
     public void testNotFrozenUDTSet() {
-<<<<<<< HEAD
-        CassandraUtils utils = CassandraUtils.builder("testNotFrozenUDTSet")
-                                             .withUDT("address_udt", "city", "text")
-                                             .withUDT("address_udt", "postcode", "int")
-                                             .withColumn("login", "text")
-                                             .withColumn("address", "set<address_udt>")
-                                             .withPartitionKey("login")
-                                             .build()
-                                             .createKeyspace()
-                                             .createUDTs();
-        test(utils, "Non-frozen collections are not allowed inside collections: set<address_udt>");
-=======
         CassandraUtils.builder("testNotFrozenUDTSet")
                       .withUDT("address_udt", "city", "text")
                       .withUDT("address_udt", "postcode", "int")
@@ -128,23 +79,10 @@
                       .createTable(InvalidQueryException.class,
                                    "Non-frozen collections are not allowed inside collections: set<address_udt>")
                       .dropKeyspace();
->>>>>>> 00f932e0
     }
 
     @Test
     public void testNotFrozenUDTMapAsKey() {
-<<<<<<< HEAD
-        CassandraUtils utils = CassandraUtils.builder("testNotFrozenUDTMapAsKey")
-                                             .withUDT("address_udt", "city", "text")
-                                             .withUDT("address_udt", "postcode", "int")
-                                             .withColumn("login", "text")
-                                             .withColumn("address", "map<address_udt, int>")
-                                             .withPartitionKey("login")
-                                             .build()
-                                             .createKeyspace()
-                                             .createUDTs();
-        test(utils, "Non-frozen collections are not allowed inside collections: map<address_udt, int>");
-=======
         CassandraUtils.builder("testNotFrozenUDTMapAsKey")
                       .withUDT("address_udt", "city", "text")
                       .withUDT("address_udt", "postcode", "int")
@@ -157,23 +95,10 @@
                       .createTable(InvalidQueryException.class,
                                    "Non-frozen collections are not allowed inside collections: map<address_udt, int>")
                       .dropKeyspace();
->>>>>>> 00f932e0
     }
 
     @Test
     public void testNotFrozenUDTMapAsValue() {
-<<<<<<< HEAD
-        CassandraUtils utils = CassandraUtils.builder("testNotFrozenUDTMapAsValue")
-                                             .withUDT("address_udt", "city", "text")
-                                             .withUDT("address_udt", "postcode", "int")
-                                             .withColumn("login", "text")
-                                             .withColumn("address", "map<int, address_udt>")
-                                             .withPartitionKey("login")
-                                             .build()
-                                             .createKeyspace()
-                                             .createUDTs();
-        test(utils, "Non-frozen collections are not allowed inside collections: map<int, address_udt>");
-=======
         CassandraUtils.builder("testNotFrozenUDTMapAsValue")
                       .withUDT("address_udt", "city", "text")
                       .withUDT("address_udt", "postcode", "int")
@@ -186,6 +111,5 @@
                       .createTable(InvalidQueryException.class,
                                    "Non-frozen collections are not allowed inside collections: map<int, address_udt>")
                       .dropKeyspace();
->>>>>>> 00f932e0
     }
 }