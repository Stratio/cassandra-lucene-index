/*
 * Copyright (C) 2014 Stratio (http://stratio.com)
 *
 * Licensed under the Apache License, Version 2.0 (the "License");
 * you may not use this file except in compliance with the License.
 * You may obtain a copy of the License at
 *
 *         http://www.apache.org/licenses/LICENSE-2.0
 *
 * Unless required by applicable law or agreed to in writing, software
 * distributed under the License is distributed on an "AS IS" BASIS,
 * WITHOUT WARRANTIES OR CONDITIONS OF ANY KIND, either express or implied.
 * See the License for the specific language governing permissions and
 * limitations under the License.
 */
package com.stratio.cassandra.lucene.testsAT.udt;

import com.datastax.driver.core.CodecRegistry;
import com.datastax.driver.core.ProtocolVersion;
import com.datastax.driver.core.TupleType;
import com.stratio.cassandra.lucene.builder.Builder;
import com.stratio.cassandra.lucene.testsAT.BaseIT;
import com.stratio.cassandra.lucene.testsAT.util.CassandraUtils;
import org.junit.AfterClass;
import org.junit.BeforeClass;
import org.junit.Test;
import org.junit.runner.RunWith;
import org.junit.runners.JUnit4;

import static com.datastax.driver.core.DataType.*;
import static com.stratio.cassandra.lucene.builder.Builder.*;

/**
 * @author Andres de la Pena {@literal <adelapena@stratio.com>}
 */
@RunWith(JUnit4.class)
public class TupleIndexingIT extends BaseIT {

    private static CassandraUtils utils;

    @BeforeClass
    public static void before() {
        TupleType tuple = TupleType.of(ProtocolVersion.NEWEST_SUPPORTED,
                                       CodecRegistry.DEFAULT_INSTANCE,
                                       cint(),
                                       text(),
                                       cfloat());
        utils = CassandraUtils.builder("tuple_indexing")
                              .withColumn("k", "int")
                              .withColumn("v", "tuple<int, text, float>")
                              .withPartitionKey("k")
                              .withMapper("v.0", integerMapper())
                              .withMapper("v.1", stringMapper())
                              .withMapper("v.2", floatMapper())
                              .build()
                              .createKeyspace()
                              .createTable()
                              .createIndex()
                              .insert(new String[]{"k", "v"}, new Object[]{0, tuple.newValue(1, "foo", 2.1f)})
                              .insert(new String[]{"k", "v"}, new Object[]{1, tuple.newValue(2, "bar", 2.2f)})
                              .insert(new String[]{"k", "v"}, new Object[]{2, tuple.newValue(3, "zas", 1.2f)})
                              .refresh();
    }

    @AfterClass
    public static void after() {
<<<<<<< HEAD
        utils.dropIndex().dropTable().dropKeyspace();
=======
        CassandraUtils.dropKeyspaceIfNotNull(utils);
>>>>>>> 2cd7147b
    }

    @Test
    public void testSearchTuple1() {
        utils.filter(match("v.0", 1)).check(1)
             .filter(match("v.0", 2)).check(1)
             .filter(match("v.0", 3)).check(1)
             .filter(match("v.0", 4)).check(0)
             .filter(range("v.0").lower(1).includeLower(true).upper(2).includeUpper(true)).check(2)
             .filter(range("v.0").lower(2).includeLower(true).upper(3).includeUpper(true)).check(2)
             .filter(range("v.0").lower(3).includeLower(true).upper(4).includeUpper(true)).check(1)
             .filter(range("v.0").lower(4).includeLower(true).upper(5).includeUpper(true)).check(0)
             .sort(field("v.0").reverse(true)).checkOrderedColumns("k", 2, 1, 0);
    }

    @Test
    public void testSearchTuple2() {
        utils.filter(match("v.1", "foo")).checkUnorderedColumns("k", 0)
             .filter(match("v.1", "bar")).checkUnorderedColumns("k", 1)
             .filter(match("v.1", "zas")).checkUnorderedColumns("k", 2)
             .sort(field("v.1")).checkOrderedColumns("k", 1, 0, 2);
    }

    @Test
    public void testSearchTuple3() {
        utils.filter(match("v.2", 2.1)).checkUnorderedColumns("k", 0)
             .filter(match("v.2", 2.2)).checkUnorderedColumns("k", 1)
             .filter(match("v.2", 1.2)).checkUnorderedColumns("k", 2)
             .sort(field("v.2")).checkOrderedColumns("k", 2, 0, 1);
    }

    @Test
    public void testSearchGeoPointTuple() {
        TupleType tuple = TupleType.of(ProtocolVersion.NEWEST_SUPPORTED,
                                       CodecRegistry.DEFAULT_INSTANCE,
                                       cfloat(),
                                       cfloat());
        CassandraUtils.builder("tuple_indexing_geo_point")
                      .withColumn("k", "int")
                      .withColumn("v", "tuple<float, float>")
                      .withPartitionKey("k")
                      .withMapper("geo_point", geoPointMapper("v.0", "v.1"))
                      .build()
                      .createKeyspace()
                      .createTable()
                      .createIndex()
                      .insert(new String[]{"k", "v"}, new Object[]{0, tuple.newValue(40.442163f, -3.784519f)})
                      .insert(new String[]{"k", "v"}, new Object[]{1, tuple.newValue(40.575909f, -3.616095f)})
                      .insert(new String[]{"k", "v"}, new Object[]{2, tuple.newValue(38.947994f, -3.800156f)})
                      .insert(new String[]{"k", "v"}, new Object[]{3, tuple.newValue(42.546975f, 2.141841f)})
                      .insert(new String[]{"k", "v"}, new Object[]{4, tuple.newValue(49.791995f, 11.208648f)})
                      .insert(new String[]{"k", "v"}, new Object[]{5, tuple.newValue(55.337231f, 61.578869f)})
                      .insert(new String[]{"k", "v"}, new Object[]{6, tuple.newValue(41.453383f, 126.442151f)})
                      .refresh()
                      .filter(geoDistance("geo_point", 40.442163, -3.784519, "10000km"))
                      .sort(Builder.geoDistance("geo_point", 40.442163, -3.784519).reverse(false))
                      .checkOrderedColumns("k", 0, 1, 2, 3, 4, 5, 6)
                      .dropKeyspace();
    }
}<|MERGE_RESOLUTION|>--- conflicted
+++ resolved
@@ -64,11 +64,7 @@
 
     @AfterClass
     public static void after() {
-<<<<<<< HEAD
-        utils.dropIndex().dropTable().dropKeyspace();
-=======
         CassandraUtils.dropKeyspaceIfNotNull(utils);
->>>>>>> 2cd7147b
     }
 
     @Test
