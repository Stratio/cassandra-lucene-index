/*
 * Copyright (C) 2014 Stratio (http://stratio.com)
 *
 * Licensed under the Apache License, Version 2.0 (the "License");
 * you may not use this file except in compliance with the License.
 * You may obtain a copy of the License at
 *
 *         http://www.apache.org/licenses/LICENSE-2.0
 *
 * Unless required by applicable law or agreed to in writing, software
 * distributed under the License is distributed on an "AS IS" BASIS,
 * WITHOUT WARRANTIES OR CONDITIONS OF ANY KIND, either express or implied.
 * See the License for the specific language governing permissions and
 * limitations under the License.
 */
package com.stratio.cassandra.lucene.testsAT.util;

import com.datastax.driver.core.*;
import com.datastax.driver.core.querybuilder.Batch;
import com.datastax.driver.core.querybuilder.Insert;
import com.datastax.driver.core.querybuilder.QueryBuilder;
import com.stratio.cassandra.lucene.builder.index.Index;
import com.stratio.cassandra.lucene.builder.index.Partitioner;
import com.stratio.cassandra.lucene.builder.index.schema.analysis.Analyzer;
import com.stratio.cassandra.lucene.builder.index.schema.mapping.Mapper;
import com.stratio.cassandra.lucene.builder.search.Search;
import com.stratio.cassandra.lucene.builder.search.condition.Condition;
import com.stratio.cassandra.lucene.builder.search.sort.SortField;
import com.stratio.cassandra.lucene.testsAT.BaseIT;
import org.slf4j.Logger;

import java.util.Iterator;
import java.util.List;
import java.util.Map;
import java.util.Set;
import java.util.concurrent.TimeUnit;

import static com.stratio.cassandra.lucene.builder.Builder.all;
import static com.stratio.cassandra.lucene.builder.Builder.index;
import static com.stratio.cassandra.lucene.testsAT.util.CassandraConfig.*;
import static com.stratio.cassandra.lucene.testsAT.util.CassandraConnection.*;
import static org.junit.Assert.*;

/**
 * @author Andres de la Pena {@literal <adelapena@stratio.com>}
 */
public class CassandraUtils {

    protected static final Logger logger = BaseIT.logger;

    private final String keyspace;
    private final String table;
    private final String indexName;
    private final String indexColumn;
    private final String qualifiedTable;
    private final Map<String, String> columns;
    private final Map<String, Mapper> mappers;
    private final Map<String, Analyzer> analyzers;
    private final List<String> partitionKey;
    private final List<String> clusteringKey;
    private final Map<String, Map<String, String>> udts;
    private final boolean useNewQuerySyntax;
    private final String indexBean;
    private final String clusteringOrderColumn;
    private final boolean clusteringOrderAscending;
    private final Partitioner partitioner;
<<<<<<< HEAD
=======
    private final boolean sparse;
>>>>>>> 55ccd789

    public static CassandraUtilsBuilder builder(String name) {
        return new CassandraUtilsBuilder(name);
    }

    public CassandraUtils(String keyspace,
                          String table,
                          String indexName,
                          String indexColumn,
                          boolean useNewQuerySyntax,
                          Map<String, String> columns,
                          Map<String, Mapper> mappers,
                          Map<String, Analyzer> analyzers,
                          List<String> partitionKey,
                          List<String> clusteringKey,
                          Map<String, Map<String, String>> udts,
                          String clusteringOrderColumn,
                          boolean clusteringOrderAscending,
<<<<<<< HEAD
                          Partitioner partitioner) {
=======
                          Partitioner partitioner,
                          boolean sparse) {
>>>>>>> 55ccd789

        this.keyspace = keyspace;
        this.table = table;
        this.indexName = indexName;
        this.indexColumn = indexColumn;
        this.useNewQuerySyntax = useNewQuerySyntax;
        this.columns = columns;
        this.mappers = mappers;
        this.analyzers = analyzers;
        this.partitionKey = partitionKey;
        this.clusteringKey = clusteringKey;
        this.udts = udts;
        this.clusteringOrderColumn = clusteringOrderColumn;
        this.clusteringOrderAscending = clusteringOrderAscending;
        this.partitioner = partitioner;
<<<<<<< HEAD
=======
        this.sparse = sparse;
>>>>>>> 55ccd789

        qualifiedTable = keyspace + "." + table;

        if (indexColumn != null && !columns.containsKey(indexColumn)) {
            columns.put(indexColumn, "text");
        }

        indexBean = String.format("com.stratio.cassandra.lucene:type=Lucene,keyspace=%s,table=%s,index=%s",
                                  keyspace, table, indexName);
    }

    public String getKeyspace() {
        return keyspace;
    }

    public String getTable() {
        return table;
    }

    public String getQualifiedTable() {
        return qualifiedTable;
    }

    public String getIndexName() {
        return indexName;
    }

    public String getIndexColumn() {
        return indexColumn;
    }

    public boolean useNewQuerySyntax() {
        return useNewQuerySyntax;
    }

    public ResultSet execute(Statement statement) {
        return CassandraConnection.execute(statement);
    }

    public ResultSet execute(int fetchSize, String query) {
        if (!query.endsWith(";")) {
            query += ";";
        }
        return execute(new SimpleStatement(query).setFetchSize(fetchSize));
    }

    public ResultSet execute(String query, Object... args) {
        return execute(FETCH, query, args);
    }

    public ResultSet execute(int fetchSize, String query, Object... args) {
        return execute(fetchSize, String.format(query, args));
    }

    ResultSet execute(StringBuilder query) {
        return execute(query.toString());
    }

    <T extends Exception> CassandraUtils check(Runnable runnable, Class<T> expectedClass, ExceptionMessage expectedMessage) {
        try {
            runnable.run();
            fail(String.format("Should have produced %s with message '%s'",
                               expectedClass.getSimpleName(),
                               expectedMessage.getValue()));
        } catch (Exception e) {
            assertEquals("Received exception type is wrong", expectedClass, e.getClass());
            assertTrue("Received exception message is wrong, expected:'" + expectedMessage.getValue() + "' received: '"+e.getMessage()+"'", expectedMessage.match(e.getMessage()));
        }
        return this;
    }

    private CassandraUtils waitForIndexBuilt() {
        logger.debug("Waiting for the index to be created...");
        while (!isIndexBuilt()) {
            try {
                TimeUnit.MILLISECONDS.sleep(50);
            } catch (InterruptedException e) {
                throw new RuntimeException("Interrupted while waiting for index building", e);
            }
        }
        logger.debug("Index ready to rock!");
        return this;
    }

    public CassandraUtils createKeyspace() {
        execute(new StringBuilder().append("CREATE KEYSPACE ")
                                   .append(keyspace)
                                   .append(" with replication = ")
                                   .append("{'class' : 'SimpleStrategy', 'replication_factor' : '")
                                   .append(REPLICATION)
                                   .append("' };"));
        return this;
    }

    public CassandraUtils dropTable() {
        execute("DROP TABLE " + qualifiedTable);
        return this;
    }

    public CassandraUtils dropKeyspace() {
        execute("DROP KEYSPACE " + keyspace + " ;");
        return this;
    }

    public CassandraUtils createTable() {
        StringBuilder sb = new StringBuilder().append("CREATE TABLE ").append(qualifiedTable).append(" (");
        for (String s : columns.keySet()) {
            sb.append(s).append(" ").append(columns.get(s)).append(", ");
        }
        sb.append("PRIMARY KEY ((");
        for (int i = 0; i < partitionKey.size(); i++) {
            sb.append(partitionKey.get(i));
            sb.append(i == partitionKey.size() - 1 ? ")" : ",");
        }
        for (String s : clusteringKey) {
            sb.append(", ").append(s);
        }
        sb.append("))");
        if (clusteringOrderColumn != null) {
            sb.append(" WITH CLUSTERING ORDER BY(");
            sb.append(clusteringOrderColumn);
            sb.append(" ");
            sb.append(this.clusteringOrderAscending ? "ASC" : "DESC");
            sb.append(")");
        }
        execute(sb);
        return this;
    }

    public <T extends Exception> CassandraUtils createTable(Class<T> expectedClass, String expectedMessage) {
        return createTable(expectedClass, new ExactMessage(expectedMessage));
    }

    public <T extends Exception> CassandraUtils createTable(Class<T> expectedClass, ExceptionMessage expectedMessage) {
        return check(this::createTable, expectedClass, expectedMessage);
    }

    public CassandraUtils createUDTs() {
        for (Map.Entry<String, Map<String, String>> entry : udts.entrySet()) {
            String name = entry.getKey();
            Map<String, String> map = entry.getValue();
            StringBuilder sb = new StringBuilder();
            sb.append("CREATE TYPE ").append(keyspace).append(".").append(name).append(" ( ");
            Set<String> set = map.keySet();
            Iterator<String> iterator = set.iterator();
            for (int i = 0; i < set.size(); i++) {
                String key = iterator.next();
                sb.append(key).append(" ").append(map.get(key));
                if (i < (set.size() - 1)) {
                    sb.append(", ");
                }
            }
            sb.append(");");
            execute(sb);
        }
        return this;
    }

    public CassandraUtils truncateTable() {
        execute(new StringBuilder().append("TRUNCATE ").append(qualifiedTable));
        return this;
    }

    public CassandraUtils createIndex() {
        Index index = index(keyspace, table, indexName).column(indexColumn)
                                                       .refreshSeconds(REFRESH)
                                                       .indexingThreads(THREADS)
<<<<<<< HEAD
                                                       .partitioner(partitioner);
=======
                                                       .partitioner(partitioner)
                                                       .sparse(sparse);
>>>>>>> 55ccd789
        mappers.forEach(index::mapper);
        analyzers.forEach(index::analyzer);
        execute(index.build());

        return waitForIndexBuilt();
    }

    public <T extends Exception> CassandraUtils createIndex(Class<T> expectedClass, String expectedMessage) {
        return createIndex(expectedClass, new ExactMessage(expectedMessage));
    }

    public <T extends Exception> CassandraUtils createIndex(Class<T> expectedClass, ExceptionMessage expectedMessage) {
        return check(this::createIndex, expectedClass, expectedMessage);
    }

    public CassandraUtils dropIndex() {
        execute(new StringBuilder().append("DROP INDEX ").append(keyspace).append(".").append(indexName).append(";"));
        return this;
    }

    public CassandraUtilsSelect searchAllWithFiltering(int limit, String name, Object value) {
        return searchAll().andEq(name, value).limit(limit).allowFiltering(true);
    }

    @SafeVarargs
    public final CassandraUtils insert(Map<String, String>... paramss) {
        Batch batch = QueryBuilder.unloggedBatch();
        for (Map<String, String> params : paramss) {
            String columns = "";
            String values = "";
            for (String s : params.keySet()) {
                columns += s + ",";
                values = values + params.get(s) + ",";
            }
            columns = columns.substring(0, columns.length() - 1);
            values = values.substring(0, values.length() - 1);

            batch.add(new SimpleStatement(String.format("INSERT INTO %s (%s) VALUES (%s);",
                                                        qualifiedTable,
                                                        columns,
                                                        values)));
        }
        execute(batch);
        return this;
    }

    public <T extends Exception> CassandraUtils insert(Class<T> expectedClass,
                                                       String expectedMessage,
                                                       final Map<String, String>... paramss) {
        return insert(expectedClass,new ExactMessage(expectedMessage),paramss);
    }

    public <T extends Exception> CassandraUtils insert(Class<T> expectedClass,
                                                       ExceptionMessage expectedMessage,
                                                       final Map<String, String>... paramss) {
        return check(() -> insert(paramss), expectedClass, expectedMessage);
    }

    public final CassandraUtils insert(String names, Object... values) {
        return insert(names.split(","), values);
    }

    public CassandraUtils insert(String[] names, Object[] values) {
        execute(QueryBuilder.insertInto(keyspace, table).values(names, values));
        return this;
    }

    public CassandraUtils insert(String[] names, Iterable<Object[]> values) {
        Batch batch = QueryBuilder.unloggedBatch();
        for (Object[] vs : values) {
            batch.add(QueryBuilder.insertInto(keyspace, table).values(names, vs));
        }
        execute(batch);
        return this;
    }

    public <T extends Exception> CassandraUtils insert(String[] names,
                                                       Object[] values,
                                                       Class<T> expectedClass,
                                                       ExceptionMessage expectedMessage) {
        return check(() -> insert(names, values), expectedClass, expectedMessage);
    }

    public CassandraUtils insert(String[] names, Object[] values, Integer ttl) {
        execute(QueryBuilder.insertInto(keyspace, table).values(names, values).using(QueryBuilder.ttl(ttl)));
        return this;
    }

    public Insert asInsert(String[] names, Object[] values) {
        return QueryBuilder.insertInto(keyspace, table).values(names, values);
    }

    public CassandraUtilsDelete delete(String... names) {
        return new CassandraUtilsDelete(this, names);
    }

    public CassandraUtilsUpdate update() {
        return new CassandraUtilsUpdate(this);
    }

    public CassandraUtilsSelect select() {
        return new CassandraUtilsSelect(this);
    }

    public CassandraUtilsSelect search() {
        return select().search();
    }

    public CassandraUtilsSelect searchAll() {
        return select().search().filter(all());
    }

    public CassandraUtilsSelect filter(Condition... conditions) {
        return select().filter(conditions);
    }

    public CassandraUtilsSelect query(Condition... conditions) {
        return select().query(conditions);
    }

    public CassandraUtilsSelect sort(SortField... fields) {
        return select().sort(fields);
    }

    public List<Row> searchWithPreparedStatement(Search search) {
        String query = useNewQuerySyntax
                       ? String.format("SELECT * FROM %s WHERE expr(%s,?) LIMIT %d", qualifiedTable, indexName, LIMIT)
                       : String.format("SELECT * FROM %s WHERE %s = ? LIMIT %d", qualifiedTable, indexColumn, LIMIT);
        final PreparedStatement stmt = prepare(query);
        BoundStatement b = stmt.bind();
        b.setString(0, search.build());
        return execute(b).all();
    }

    public CassandraUtils flush() {
        logger.debug("JMX: Flush");
        invokeJMXMethod("org.apache.cassandra.db:type=StorageService",
                        "forceKeyspaceFlush",
                        new Object[]{keyspace, new String[]{table}},
                        new String[]{String.class.getName(), String[].class.getName()});
        return this;
    }

    public CassandraUtils refresh() {
        logger.debug("JMX: Refresh");
        invokeJMXMethod(indexBean, "refresh", new Object[]{}, new String[]{});
        return this;
    }

    public CassandraUtils commit() {
        logger.debug("JMX: Commit");
        invokeJMXMethod(indexBean, "commit", new Object[]{}, new String[]{});
        return this;
    }

    public CassandraUtils compact(boolean splitOutput) {
        logger.debug("JMX: Compact");
        invokeJMXMethod("org.apache.cassandra.db:type=StorageService",
                        "forceKeyspaceCompaction",
                        new Object[]{splitOutput, keyspace, new String[]{table}},
                        new String[]{boolean.class.getName(),
                                     String.class.getName(),
                                     String[].class.getName()});
        return this;
    }

<<<<<<< HEAD
    public void checkNumDocsInIndex(Integer expectedNumDocs) {
        List<Long> numDocsInEachNode = getJMXAttribute(indexBean, "NumDocs");
        Long totalNumDocs = numDocsInEachNode.stream().reduce(0L, (l, r) -> l + r) / (long) REPLICATION;
        assertEquals("NumDocs in index is not correct", new Long(expectedNumDocs), totalNumDocs);
=======
    public CassandraUtils checkNumDocsInIndex(Integer expectedNumDocs) {
        List<Long> numDocsInEachNode = getJMXAttribute(indexBean, "NumDocs");
        Long totalNumDocs = numDocsInEachNode.stream().reduce(0L, (l, r) -> l + r) / (long) REPLICATION;
        assertEquals("NumDocs in index is not correct", new Long(expectedNumDocs), totalNumDocs);
        return this;
    }

    public CassandraUtils checkNumDeletedDocsInIndex(Integer expectedNumDeletedDocs) {
        List<Long> numDeletedDocsInEachNode = getJMXAttribute(indexBean, "NumDeletedDocs");
        Long totalNumDocs = numDeletedDocsInEachNode.stream().reduce(0L, (l, r) -> l + r) / (long) REPLICATION;
        assertEquals("NumDeletedDocs in index is not correct", new Long(expectedNumDeletedDocs), totalNumDocs);
        return this;
>>>>>>> 55ccd789
    }

    @SuppressWarnings("unchecked")
    private boolean isIndexBuilt() {
        String bean = String.format("org.apache.cassandra.db:type=%s,keyspace=%s,table=%s", "Tables", keyspace, table);
        List<List<String>> builtIndexes = getJMXAttribute(bean, "BuiltIndexes");
        return builtIndexes.stream().allMatch(l -> l.contains(indexName));
<<<<<<< HEAD
=======
    }

    public static abstract class ExceptionMessage {

        protected String value;

        ExceptionMessage(String value) {
            this.value=value;
        }

        abstract boolean match(String message);

        public String getValue() { return this.value;}
    }

    public static class ContainsMessage extends ExceptionMessage {

        public ContainsMessage(String value) {
            super(value);
        }

        @Override
        public boolean match(String message) {
            return message.contains(this.value);
        }
    }

    public static class ExactMessage extends ExceptionMessage {

        public ExactMessage(String value) {
            super(value);
        }

        @Override
        public boolean match(String message) {
            return message.equals(this.value);
        }
    }

    public static void dropKeyspaceIfNotNull(CassandraUtils utils) {
        if (utils!=null) utils.dropKeyspace();
>>>>>>> 55ccd789
    }
}<|MERGE_RESOLUTION|>--- conflicted
+++ resolved
@@ -64,10 +64,7 @@
     private final String clusteringOrderColumn;
     private final boolean clusteringOrderAscending;
     private final Partitioner partitioner;
-<<<<<<< HEAD
-=======
     private final boolean sparse;
->>>>>>> 55ccd789
 
     public static CassandraUtilsBuilder builder(String name) {
         return new CassandraUtilsBuilder(name);
@@ -86,12 +83,8 @@
                           Map<String, Map<String, String>> udts,
                           String clusteringOrderColumn,
                           boolean clusteringOrderAscending,
-<<<<<<< HEAD
-                          Partitioner partitioner) {
-=======
                           Partitioner partitioner,
                           boolean sparse) {
->>>>>>> 55ccd789
 
         this.keyspace = keyspace;
         this.table = table;
@@ -107,10 +100,7 @@
         this.clusteringOrderColumn = clusteringOrderColumn;
         this.clusteringOrderAscending = clusteringOrderAscending;
         this.partitioner = partitioner;
-<<<<<<< HEAD
-=======
         this.sparse = sparse;
->>>>>>> 55ccd789
 
         qualifiedTable = keyspace + "." + table;
 
@@ -278,12 +268,8 @@
         Index index = index(keyspace, table, indexName).column(indexColumn)
                                                        .refreshSeconds(REFRESH)
                                                        .indexingThreads(THREADS)
-<<<<<<< HEAD
-                                                       .partitioner(partitioner);
-=======
                                                        .partitioner(partitioner)
                                                        .sparse(sparse);
->>>>>>> 55ccd789
         mappers.forEach(index::mapper);
         analyzers.forEach(index::analyzer);
         execute(index.build());
@@ -450,12 +436,6 @@
         return this;
     }
 
-<<<<<<< HEAD
-    public void checkNumDocsInIndex(Integer expectedNumDocs) {
-        List<Long> numDocsInEachNode = getJMXAttribute(indexBean, "NumDocs");
-        Long totalNumDocs = numDocsInEachNode.stream().reduce(0L, (l, r) -> l + r) / (long) REPLICATION;
-        assertEquals("NumDocs in index is not correct", new Long(expectedNumDocs), totalNumDocs);
-=======
     public CassandraUtils checkNumDocsInIndex(Integer expectedNumDocs) {
         List<Long> numDocsInEachNode = getJMXAttribute(indexBean, "NumDocs");
         Long totalNumDocs = numDocsInEachNode.stream().reduce(0L, (l, r) -> l + r) / (long) REPLICATION;
@@ -468,7 +448,6 @@
         Long totalNumDocs = numDeletedDocsInEachNode.stream().reduce(0L, (l, r) -> l + r) / (long) REPLICATION;
         assertEquals("NumDeletedDocs in index is not correct", new Long(expectedNumDeletedDocs), totalNumDocs);
         return this;
->>>>>>> 55ccd789
     }
 
     @SuppressWarnings("unchecked")
@@ -476,8 +455,6 @@
         String bean = String.format("org.apache.cassandra.db:type=%s,keyspace=%s,table=%s", "Tables", keyspace, table);
         List<List<String>> builtIndexes = getJMXAttribute(bean, "BuiltIndexes");
         return builtIndexes.stream().allMatch(l -> l.contains(indexName));
-<<<<<<< HEAD
-=======
     }
 
     public static abstract class ExceptionMessage {
@@ -519,6 +496,5 @@
 
     public static void dropKeyspaceIfNotNull(CassandraUtils utils) {
         if (utils!=null) utils.dropKeyspace();
->>>>>>> 55ccd789
     }
 }