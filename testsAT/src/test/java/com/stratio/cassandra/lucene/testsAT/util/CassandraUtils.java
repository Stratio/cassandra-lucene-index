/*
 * Copyright (C) 2014 Stratio (http://stratio.com)
 *
 * Licensed under the Apache License, Version 2.0 (the "License");
 * you may not use this file except in compliance with the License.
 * You may obtain a copy of the License at
 *
 *         http://www.apache.org/licenses/LICENSE-2.0
 *
 * Unless required by applicable law or agreed to in writing, software
 * distributed under the License is distributed on an "AS IS" BASIS,
 * WITHOUT WARRANTIES OR CONDITIONS OF ANY KIND, either express or implied.
 * See the License for the specific language governing permissions and
 * limitations under the License.
 */
package com.stratio.cassandra.lucene.testsAT.util;

import com.datastax.driver.core.*;
import com.datastax.driver.core.querybuilder.Batch;
import com.datastax.driver.core.querybuilder.Insert;
import com.datastax.driver.core.querybuilder.QueryBuilder;
import com.stratio.cassandra.lucene.builder.index.Index;
import com.stratio.cassandra.lucene.builder.index.schema.mapping.Mapper;
import com.stratio.cassandra.lucene.builder.search.Search;
import com.stratio.cassandra.lucene.builder.search.condition.Condition;
import com.stratio.cassandra.lucene.builder.search.sort.SortField;
import com.stratio.cassandra.lucene.testsAT.BaseAT;
import org.slf4j.Logger;

import java.util.Iterator;
import java.util.List;
import java.util.Map;
import java.util.Set;
import java.util.concurrent.TimeUnit;

import static com.stratio.cassandra.lucene.builder.Builder.all;
import static com.stratio.cassandra.lucene.builder.Builder.index;
import static com.stratio.cassandra.lucene.testsAT.util.CassandraConfig.*;
import static com.stratio.cassandra.lucene.testsAT.util.CassandraConnection.*;
import static org.junit.Assert.assertEquals;
<<<<<<< HEAD
=======
import static org.junit.Assert.assertTrue;
>>>>>>> 00f932e0
import static org.junit.Assert.fail;

/**
 * @author Andres de la Pena {@literal <adelapena@stratio.com>}
 */
public class CassandraUtils {

    protected static final Logger logger = BaseAT.logger;

    private final String keyspace;
    private final String table;
    private final String indexName;
    private final String indexColumn;
    private final String qualifiedTable;
    private final Map<String, String> columns;
    private final Map<String, Mapper> mappers;
    private final List<String> partitionKey;
    private final List<String> clusteringKey;
    private final Map<String, Map<String, String>> udts;
    private final boolean useNewQuerySyntax;
    private final String indexBean;
    private final String clusteringOrderColumn;
    private final boolean clusteringOrderAscending;

    public static CassandraUtilsBuilder builder(String name) {
        return new CassandraUtilsBuilder(name);
    }

    public CassandraUtils(String keyspace,
                          String table,
                          String indexName,
                          String indexColumn,
                          boolean useNewQuerySyntax,
                          Map<String, String> columns,
                          Map<String, Mapper> mappers,
                          List<String> partitionKey,
                          List<String> clusteringKey,
                          Map<String, Map<String, String>> udts,
                          String clusteringOrderColumn,
                          boolean clusteringOrderAscending) {

        this.keyspace = keyspace;
        this.table = table;
        this.indexName = indexName;
        this.indexColumn = indexColumn;
        this.useNewQuerySyntax = useNewQuerySyntax;
        this.columns = columns;
        this.mappers = mappers;
        this.partitionKey = partitionKey;
        this.clusteringKey = clusteringKey;
        this.udts = udts;
        this.clusteringOrderColumn = clusteringOrderColumn;
        this.clusteringOrderAscending = clusteringOrderAscending;

        qualifiedTable = keyspace + "." + table;

        if (indexColumn != null && !columns.containsKey(indexColumn)) {
            columns.put(indexColumn, "text");
        }

        indexBean = String.format("com.stratio.cassandra.lucene:type=Lucene,keyspace=%s,table=%s,index=%s",
                                  keyspace, table, indexName);
    }

    public String getKeyspace() {
        return keyspace;
    }

    public String getTable() {
        return table;
    }

    public String getQualifiedTable() {
        return qualifiedTable;
    }

    public String getIndexName() {
        return indexName;
    }

    public String getIndexColumn() {
        return indexColumn;
    }

    public boolean useNewQuerySyntax() {
        return useNewQuerySyntax;
    }

    public ResultSet execute(Statement statement) {
        return CassandraConnection.execute(statement);
    }

    public ResultSet execute(int fetchSize, String query) {
        if (!query.endsWith(";")) {
            query += ";";
        }
        return execute(new SimpleStatement(query).setFetchSize(fetchSize));
    }

    public ResultSet execute(String query, Object... args) {
        return execute(FETCH, query, args);
    }

    public ResultSet execute(int fetchSize, String query, Object... args) {
        return execute(fetchSize, String.format(query, args));
    }

    ResultSet execute(StringBuilder query) {
        return execute(query.toString());
    }

    <T extends Exception> CassandraUtils check(Runnable runnable, Class<T> expectedClass, String expectedMessage) {
        try {
            runnable.run();
            fail(String.format("Should have produced %s with message '%s'",
                               expectedClass.getSimpleName(),
                               expectedMessage));
        } catch (Exception e) {
            assertEquals("Expected exception type is wrong", expectedClass, e.getClass());
<<<<<<< HEAD
            assertEquals("Expected exception message is wrong", expectedMessage, e.getMessage());
=======
            assertTrue("Expected exception message is wrong", e.getMessage().contains(expectedMessage));
>>>>>>> 00f932e0
        }
        return this;
    }

<<<<<<< HEAD
    public CassandraUtils waitForIndexBuilt() {
=======
    private CassandraUtils waitForIndexBuilt() {
>>>>>>> 00f932e0
        logger.debug("Waiting for the index to be created...");
        while (!isIndexBuilt()) {
            try {
                TimeUnit.MILLISECONDS.sleep(50);
            } catch (InterruptedException e) {
                throw new RuntimeException("Interrupted while waiting for index building", e);
            }
        }
        logger.debug("Index ready to rock!");
        return this;
    }

    public CassandraUtils createKeyspace() {
        execute(new StringBuilder().append("CREATE KEYSPACE ")
                                   .append(keyspace)
                                   .append(" with replication = ")
                                   .append("{'class' : 'SimpleStrategy', 'replication_factor' : '")
                                   .append(REPLICATION)
                                   .append("' };"));
        return this;
    }

    public CassandraUtils dropTable() {
        execute("DROP TABLE " + qualifiedTable);
        return this;
    }

    public CassandraUtils dropKeyspace() {
        execute("DROP KEYSPACE " + keyspace + " ;");
        return this;
    }

    public CassandraUtils createTable() {
        StringBuilder sb = new StringBuilder().append("CREATE TABLE ").append(qualifiedTable).append(" (");
        for (String s : columns.keySet()) {
            sb.append(s).append(" ").append(columns.get(s)).append(", ");
        }
        sb.append("PRIMARY KEY ((");
        for (int i = 0; i < partitionKey.size(); i++) {
            sb.append(partitionKey.get(i));
            sb.append(i == partitionKey.size() - 1 ? ")" : ",");
        }
        for (String s : clusteringKey) {
            sb.append(", ").append(s);
        }
        sb.append("))");
        if (clusteringOrderColumn != null) {
            sb.append(" WITH CLUSTERING ORDER BY(");
            sb.append(clusteringOrderColumn);
            sb.append(" ");
            sb.append(this.clusteringOrderAscending ? "ASC" : "DESC");
            sb.append(")");
        }
        execute(sb);
        return this;
    }

    public <T extends Exception> CassandraUtils createTable(Class<T> expectedClass, String expectedMessage) {
        return check(this::createTable, expectedClass, expectedMessage);
    }

    public CassandraUtils createUDTs() {
        for (Map.Entry<String, Map<String, String>> entry : udts.entrySet()) {
            String name = entry.getKey();
            Map<String, String> map = entry.getValue();
            StringBuilder sb = new StringBuilder();
            sb.append("CREATE TYPE ").append(keyspace).append(".").append(name).append(" ( ");
            Set<String> set = map.keySet();
            Iterator<String> iterator = set.iterator();
            for (int i = 0; i < set.size(); i++) {
                String key = iterator.next();
                sb.append(key).append(" ").append(map.get(key));
                if (i < (set.size() - 1)) {
                    sb.append(", ");
                }
            }
            sb.append(");");
            execute(sb);
        }
        return this;
    }

    public CassandraUtils truncateTable() {
        execute(new StringBuilder().append("TRUNCATE ").append(qualifiedTable));
        return this;
    }

    public CassandraUtils createIndex() {
        Index index = index(keyspace, table, indexName).column(indexColumn)
                                                       .refreshSeconds(REFRESH)
                                                       .indexingThreads(THREADS);
        for (Map.Entry<String, Mapper> entry : mappers.entrySet()) {
            index.mapper(entry.getKey(), entry.getValue());
        }
        execute(index.build());

        return waitForIndexBuilt();
    }

    public <T extends Exception> CassandraUtils createIndex(Class<T> expectedClass, String expectedMessage) {
        return check(this::createIndex, expectedClass, expectedMessage);
    }

    public CassandraUtils dropIndex() {
        execute(new StringBuilder().append("DROP INDEX ").append(keyspace).append(".").append(indexName).append(";"));
        return this;
    }

    public CassandraUtilsSelect searchAllWithFiltering(int limit, String name, Object value) {
        return searchAll().andEq(name, value).limit(limit).allowFiltering(true);
    }

    @SafeVarargs
    public final CassandraUtils insert(Map<String, String>... paramss) {

        Batch batch = QueryBuilder.unloggedBatch();
        for (Map<String, String> params : paramss) {
            String columns = "";
            String values = "";
            for (String s : params.keySet()) {
                columns += s + ",";
                values = values + params.get(s) + ",";
            }
            columns = columns.substring(0, columns.length() - 1);
            values = values.substring(0, values.length() - 1);

            batch.add(new SimpleStatement(String.format("INSERT INTO %s (%s) VALUES (%s);",
                                                        qualifiedTable,
                                                        columns,
                                                        values)));
        }
        execute(batch);
        return this;
    }

    public <T extends Exception> CassandraUtils insert(Class<T> expectedClass,
                                                       String expectedMessage,
                                                       final Map<String, String>... paramss) {
        return check(() -> insert(paramss), expectedClass, expectedMessage);
    }

    public CassandraUtils insert(String[] names, Object[] values) {
        execute(QueryBuilder.insertInto(keyspace, table).values(names, values));
        return this;
    }

<<<<<<< HEAD
=======
    public CassandraUtils insert(String[] names, Iterable<Object[]> values) {
        Batch batch = QueryBuilder.unloggedBatch();
        for (Object[] vs : values) {
            batch.add(QueryBuilder.insertInto(keyspace, table).values(names, vs));
        }
        execute(batch);
        return this;
    }

>>>>>>> 00f932e0
    public <T extends Exception> CassandraUtils insert(String[] names,
                                                       Object[] values,
                                                       Class<T> expectedClass,
                                                       String expectedMessage) {
        return check(() -> insert(names, values), expectedClass, expectedMessage);
    }

    public CassandraUtils insert(String[] names, Object[] values, Integer ttl) {
        execute(QueryBuilder.insertInto(keyspace, table).values(names, values).using(QueryBuilder.ttl(ttl)));
        return this;
    }

    public Insert asInsert(String[] names, Object[] values) {
        return QueryBuilder.insertInto(keyspace, table).values(names, values);
    }

    public CassandraUtilsDelete delete(String... names) {
        return new CassandraUtilsDelete(this, names);
    }

    public CassandraUtilsUpdate update() {
        return new CassandraUtilsUpdate(this);
    }

    public CassandraUtilsSelect select() {
        return new CassandraUtilsSelect(this);
    }

    public CassandraUtilsSelect search() {
        return select().search();
    }

    public CassandraUtilsSelect searchAll() {
        return select().search().filter(all());
    }

    public CassandraUtilsSelect filter(Condition... conditions) {
        return select().filter(conditions);
    }

    public CassandraUtilsSelect query(Condition... conditions) {
        return select().query(conditions);
    }

    public CassandraUtilsSelect sort(SortField... fields) {
        return select().sort(fields);
    }

    public List<Row> searchWithPreparedStatement(Search search) {
        String query = useNewQuerySyntax
                       ? String.format("SELECT * FROM %s WHERE expr(%s,?) LIMIT %d", qualifiedTable, indexName, LIMIT)
                       : String.format("SELECT * FROM %s WHERE %s = ? LIMIT %d", qualifiedTable, indexColumn, LIMIT);
        final PreparedStatement stmt = prepare(query);
        BoundStatement b = stmt.bind();
        b.setString(0, search.build());
        return execute(b).all();
    }

    public CassandraUtils flush() {
        logger.debug("JMX: Flush");
        invokeJMXMethod("org.apache.cassandra.db:type=StorageService",
                        "forceKeyspaceFlush",
                        new Object[]{keyspace, new String[]{table}},
                        new String[]{String.class.getName(), String[].class.getName()});
        return this;
    }

    public CassandraUtils refresh() {
        logger.debug("JMX: Refresh");
        invokeJMXMethod(indexBean, "refresh", new Object[]{}, new String[]{});
        return this;
    }

    public CassandraUtils commit() {
        logger.debug("JMX: Commit");
        invokeJMXMethod(indexBean, "commit", new Object[]{}, new String[]{});
        return this;
    }

    public CassandraUtils compact(boolean splitOutput) {
        logger.debug("JMX: Compact");
        invokeJMXMethod("org.apache.cassandra.db:type=StorageService",
                        "forceKeyspaceCompaction",
                        new Object[]{splitOutput, keyspace, new String[]{table}},
                        new String[]{boolean.class.getName(),
                                     String.class.getName(),
                                     String[].class.getName()});
        return this;
    }

    public int getIndexNumDeletedDocs() {
        return getJMXAttribute(indexBean, "NumDeletedDocs").stream().mapToInt(o -> (int) o).sum() / REPLICATION;
    }

    public int getIndexNumDocs() {
        return getJMXAttribute(indexBean, "NumDocs").stream().mapToInt(o -> (int) o).sum() / REPLICATION;
    }

    @SuppressWarnings("unchecked")
    private boolean isIndexBuilt() {
        String bean = String.format("org.apache.cassandra.db:type=%s,keyspace=%s,table=%s", "Tables", keyspace, table);
        return getJMXAttribute(bean, "BuiltIndexes").stream()
                                                    .map(o -> (List<String>) o)
                                                    .allMatch(l -> l.contains(indexName));
    }
}<|MERGE_RESOLUTION|>--- conflicted
+++ resolved
@@ -38,10 +38,7 @@
 import static com.stratio.cassandra.lucene.testsAT.util.CassandraConfig.*;
 import static com.stratio.cassandra.lucene.testsAT.util.CassandraConnection.*;
 import static org.junit.Assert.assertEquals;
-<<<<<<< HEAD
-=======
 import static org.junit.Assert.assertTrue;
->>>>>>> 00f932e0
 import static org.junit.Assert.fail;
 
 /**
@@ -161,20 +158,12 @@
                                expectedMessage));
         } catch (Exception e) {
             assertEquals("Expected exception type is wrong", expectedClass, e.getClass());
-<<<<<<< HEAD
-            assertEquals("Expected exception message is wrong", expectedMessage, e.getMessage());
-=======
             assertTrue("Expected exception message is wrong", e.getMessage().contains(expectedMessage));
->>>>>>> 00f932e0
-        }
-        return this;
-    }
-
-<<<<<<< HEAD
-    public CassandraUtils waitForIndexBuilt() {
-=======
+        }
+        return this;
+    }
+
     private CassandraUtils waitForIndexBuilt() {
->>>>>>> 00f932e0
         logger.debug("Waiting for the index to be created...");
         while (!isIndexBuilt()) {
             try {
@@ -321,8 +310,6 @@
         return this;
     }
 
-<<<<<<< HEAD
-=======
     public CassandraUtils insert(String[] names, Iterable<Object[]> values) {
         Batch batch = QueryBuilder.unloggedBatch();
         for (Object[] vs : values) {
@@ -332,7 +319,6 @@
         return this;
     }
 
->>>>>>> 00f932e0
     public <T extends Exception> CassandraUtils insert(String[] names,
                                                        Object[] values,
                                                        Class<T> expectedClass,
