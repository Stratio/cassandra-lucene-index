/*
 * Copyright (C) 2014 Stratio (http://stratio.com)
 *
 * Licensed under the Apache License, Version 2.0 (the "License");
 * you may not use this file except in compliance with the License.
 * You may obtain a copy of the License at
 *
 *         http://www.apache.org/licenses/LICENSE-2.0
 *
 * Unless required by applicable law or agreed to in writing, software
 * distributed under the License is distributed on an "AS IS" BASIS,
 * WITHOUT WARRANTIES OR CONDITIONS OF ANY KIND, either express or implied.
 * See the License for the specific language governing permissions and
 * limitations under the License.
 */
package com.stratio.cassandra.lucene.testsAT.util;

import com.datastax.driver.core.*;
import com.datastax.driver.core.querybuilder.Batch;
import com.datastax.driver.core.querybuilder.Insert;
import com.datastax.driver.core.querybuilder.QueryBuilder;
import com.stratio.cassandra.lucene.builder.index.Index;
import com.stratio.cassandra.lucene.builder.index.schema.analysis.Analyzer;
import com.stratio.cassandra.lucene.builder.index.schema.mapping.Mapper;
import com.stratio.cassandra.lucene.builder.search.Search;
import com.stratio.cassandra.lucene.builder.search.condition.Condition;
import com.stratio.cassandra.lucene.builder.search.sort.SortField;
import com.stratio.cassandra.lucene.testsAT.BaseIT;
import org.slf4j.Logger;

import java.util.Iterator;
import java.util.List;
import java.util.Map;
import java.util.Set;
import java.util.concurrent.TimeUnit;

import static com.stratio.cassandra.lucene.builder.Builder.all;
import static com.stratio.cassandra.lucene.builder.Builder.index;
import static com.stratio.cassandra.lucene.testsAT.util.CassandraConfig.*;
import static com.stratio.cassandra.lucene.testsAT.util.CassandraConnection.*;
import static org.junit.Assert.*;

/**
 * @author Andres de la Pena {@literal <adelapena@stratio.com>}
 */
public class CassandraUtils {

    protected static final Logger logger = BaseIT.logger;

    private final String keyspace;
    private final String table;
    private final String indexName;
    private final String indexColumn;
    private final String qualifiedTable;
    private final Map<String, String> columns;
    private final Map<String, Mapper> mappers;
    private final Map<String, Analyzer> analyzers;
    private final List<String> partitionKey;
    private final List<String> clusteringKey;
    private final Map<String, Map<String, String>> udts;
    private final boolean useNewQuerySyntax;
    private final String indexBean;
    private final String clusteringOrderColumn;
    private final boolean clusteringOrderAscending;

    public static CassandraUtilsBuilder builder(String name) {
        return new CassandraUtilsBuilder(name);
    }

    public CassandraUtils(String keyspace,
                          String table,
                          String indexName,
                          String indexColumn,
                          boolean useNewQuerySyntax,
                          Map<String, String> columns,
                          Map<String, Mapper> mappers,
                          Map<String, Analyzer> analyzers,
                          List<String> partitionKey,
                          List<String> clusteringKey,
                          Map<String, Map<String, String>> udts,
                          String clusteringOrderColumn,
                          boolean clusteringOrderAscending) {

        this.keyspace = keyspace;
        this.table = table;
        this.indexName = indexName;
        this.indexColumn = indexColumn;
        this.useNewQuerySyntax = useNewQuerySyntax;
        this.columns = columns;
        this.mappers = mappers;
        this.analyzers = analyzers;
        this.partitionKey = partitionKey;
        this.clusteringKey = clusteringKey;
        this.udts = udts;
        this.clusteringOrderColumn = clusteringOrderColumn;
        this.clusteringOrderAscending = clusteringOrderAscending;

        qualifiedTable = keyspace + "." + table;

        if (indexColumn != null && !columns.containsKey(indexColumn)) {
            columns.put(indexColumn, "text");
        }

        indexBean = String.format("com.stratio.cassandra.lucene:type=Lucene,keyspace=%s,table=%s,index=%s",
                                  keyspace, table, indexName);
    }

    public String getKeyspace() {
        return keyspace;
    }

    public String getTable() {
        return table;
    }

    public String getQualifiedTable() {
        return qualifiedTable;
    }

    public String getIndexName() {
        return indexName;
    }

    public String getIndexColumn() {
        return indexColumn;
    }

    public boolean useNewQuerySyntax() {
        return useNewQuerySyntax;
    }

    public ResultSet execute(Statement statement) {
        return CassandraConnection.execute(statement);
    }

    public ResultSet execute(int fetchSize, String query) {
        if (!query.endsWith(";")) {
            query += ";";
        }
        return execute(new SimpleStatement(query).setFetchSize(fetchSize));
    }

    public ResultSet execute(String query, Object... args) {
        return execute(FETCH, query, args);
    }

    public ResultSet execute(int fetchSize, String query, Object... args) {
        return execute(fetchSize, String.format(query, args));
    }

    ResultSet execute(StringBuilder query) {
        return execute(query.toString());
    }

    <T extends Exception> CassandraUtils check(Runnable runnable, Class<T> expectedClass, String expectedMessage) {
        try {
            runnable.run();
            fail(String.format("Should have produced %s with message '%s'",
                               expectedClass.getSimpleName(),
                               expectedMessage));
        } catch (Exception e) {
            assertEquals("Expected exception type is wrong", expectedClass, e.getClass());
            assertTrue("Expected exception message is wrong, expected: "+expectedMessage+ " produced:"+e.getMessage(), e.getMessage().contains(expectedMessage));
        }
        return this;
    }

    private CassandraUtils waitForIndexBuilt() {
        logger.debug("Waiting for the index to be created...");
        while (!isIndexBuilt()) {
            try {
                TimeUnit.MILLISECONDS.sleep(50);
            } catch (InterruptedException e) {
                throw new RuntimeException("Interrupted while waiting for index building", e);
            }
        }
        logger.debug("Index ready to rock!");
        return this;
    }

    public CassandraUtils createKeyspace() {
        execute(new StringBuilder().append("CREATE KEYSPACE ")
                                   .append(keyspace)
                                   .append(" with replication = ")
                                   .append("{'class' : 'SimpleStrategy', 'replication_factor' : '")
                                   .append(REPLICATION)
                                   .append("' };"));
        return this;
    }

    public CassandraUtils dropTable() {
        execute("DROP TABLE " + qualifiedTable);
        return this;
    }

    public CassandraUtils dropKeyspace() {
        execute("DROP KEYSPACE " + keyspace + " ;");
        return this;
    }

    public CassandraUtils createTable() {
        StringBuilder sb = new StringBuilder().append("CREATE TABLE ").append(qualifiedTable).append(" (");
        for (String s : columns.keySet()) {
            sb.append(s).append(" ").append(columns.get(s)).append(", ");
        }
        sb.append("PRIMARY KEY ((");
        for (int i = 0; i < partitionKey.size(); i++) {
            sb.append(partitionKey.get(i));
            sb.append(i == partitionKey.size() - 1 ? ")" : ",");
        }
        for (String s : clusteringKey) {
            sb.append(", ").append(s);
        }
        sb.append("))");
        if (clusteringOrderColumn != null) {
            sb.append(" WITH CLUSTERING ORDER BY(");
            sb.append(clusteringOrderColumn);
            sb.append(" ");
            sb.append(this.clusteringOrderAscending ? "ASC" : "DESC");
            sb.append(")");
        }
        execute(sb);
        return this;
    }

    public <T extends Exception> CassandraUtils createTable(Class<T> expectedClass, String expectedMessage) {
        return check(this::createTable, expectedClass, expectedMessage);
    }

    public CassandraUtils createUDTs() {
        for (Map.Entry<String, Map<String, String>> entry : udts.entrySet()) {
            String name = entry.getKey();
            Map<String, String> map = entry.getValue();
            StringBuilder sb = new StringBuilder();
            sb.append("CREATE TYPE ").append(keyspace).append(".").append(name).append(" ( ");
            Set<String> set = map.keySet();
            Iterator<String> iterator = set.iterator();
            for (int i = 0; i < set.size(); i++) {
                String key = iterator.next();
                sb.append(key).append(" ").append(map.get(key));
                if (i < (set.size() - 1)) {
                    sb.append(", ");
                }
            }
            sb.append(");");
            execute(sb);
        }
        return this;
    }

    public CassandraUtils truncateTable() {
        execute(new StringBuilder().append("TRUNCATE ").append(qualifiedTable));
        return this;
    }

    public CassandraUtils createIndex() {
        Index index = index(keyspace, table, indexName).column(indexColumn)
                                                       .refreshSeconds(REFRESH)
<<<<<<< HEAD
                                                       .indexingThreads(THREADS);
=======
                                                       .indexingThreads(THREADS)
                                                       .partitioner(PARTITIONER);
>>>>>>> d467ba80
        mappers.forEach(index::mapper);
        analyzers.forEach(index::analyzer);
        execute(index.build());

        return waitForIndexBuilt();
    }

    public <T extends Exception> CassandraUtils createIndex(Class<T> expectedClass, String expectedMessage) {
        return check(this::createIndex, expectedClass, expectedMessage);
    }

    public CassandraUtils dropIndex() {
        execute(new StringBuilder().append("DROP INDEX ").append(keyspace).append(".").append(indexName).append(";"));
        return this;
    }

    public CassandraUtilsSelect searchAllWithFiltering(int limit, String name, Object value) {
        return searchAll().andEq(name, value).limit(limit).allowFiltering(true);
    }

    @SafeVarargs
    public final CassandraUtils insert(Map<String, String>... paramss) {

        Batch batch = QueryBuilder.unloggedBatch();
        for (Map<String, String> params : paramss) {
            String columns = "";
            String values = "";
            for (String s : params.keySet()) {
                columns += s + ",";
                values = values + params.get(s) + ",";
            }
            columns = columns.substring(0, columns.length() - 1);
            values = values.substring(0, values.length() - 1);

            batch.add(new SimpleStatement(String.format("INSERT INTO %s (%s) VALUES (%s);",
                                                        qualifiedTable,
                                                        columns,
                                                        values)));
        }
        execute(batch);
        return this;
    }

    public <T extends Exception> CassandraUtils insert(Class<T> expectedClass,
                                                       String expectedMessage,
                                                       final Map<String, String>... paramss) {
        return check(() -> insert(paramss), expectedClass, expectedMessage);
    }

    public final CassandraUtils insert(String names, Object... values) {
        return insert(names.split(","), values);
    }

    public CassandraUtils insert(String[] names, Object[] values) {
        execute(QueryBuilder.insertInto(keyspace, table).values(names, values));
        return this;
    }

    public CassandraUtils insert(String[] names, Iterable<Object[]> values) {
        Batch batch = QueryBuilder.unloggedBatch();
        for (Object[] vs : values) {
            batch.add(QueryBuilder.insertInto(keyspace, table).values(names, vs));
        }
        execute(batch);
        return this;
    }

    public <T extends Exception> CassandraUtils insert(String[] names,
                                                       Object[] values,
                                                       Class<T> expectedClass,
                                                       String expectedMessage) {
        return check(() -> insert(names, values), expectedClass, expectedMessage);
    }

    public CassandraUtils insert(String[] names, Object[] values, Integer ttl) {
        execute(QueryBuilder.insertInto(keyspace, table).values(names, values).using(QueryBuilder.ttl(ttl)));
        return this;
    }

    public Insert asInsert(String[] names, Object[] values) {
        return QueryBuilder.insertInto(keyspace, table).values(names, values);
    }

    public CassandraUtilsDelete delete(String... names) {
        return new CassandraUtilsDelete(this, names);
    }

    public CassandraUtilsUpdate update() {
        return new CassandraUtilsUpdate(this);
    }

    public CassandraUtilsSelect select() {
        return new CassandraUtilsSelect(this);
    }

    public CassandraUtilsSelect search() {
        return select().search();
    }

    public CassandraUtilsSelect searchAll() {
        return select().search().filter(all());
    }

    public CassandraUtilsSelect filter(Condition... conditions) {
        return select().filter(conditions);
    }

    public CassandraUtilsSelect query(Condition... conditions) {
        return select().query(conditions);
    }

    public CassandraUtilsSelect sort(SortField... fields) {
        return select().sort(fields);
    }

    public List<Row> searchWithPreparedStatement(Search search) {
        String query = useNewQuerySyntax
                       ? String.format("SELECT * FROM %s WHERE expr(%s,?) LIMIT %d", qualifiedTable, indexName, LIMIT)
                       : String.format("SELECT * FROM %s WHERE %s = ? LIMIT %d", qualifiedTable, indexColumn, LIMIT);
        final PreparedStatement stmt = prepare(query);
        BoundStatement b = stmt.bind();
        b.setString(0, search.build());
        return execute(b).all();
    }

    public CassandraUtils flush() {
        logger.debug("JMX: Flush");
        invokeJMXMethod("org.apache.cassandra.db:type=StorageService",
                        "forceKeyspaceFlush",
                        new Object[]{keyspace, new String[]{table}},
                        new String[]{String.class.getName(), String[].class.getName()});
        return this;
    }

    public CassandraUtils refresh() {
        logger.debug("JMX: Refresh");
        invokeJMXMethod(indexBean, "refresh", new Object[]{}, new String[]{});
        return this;
    }

    public CassandraUtils commit() {
        logger.debug("JMX: Commit");
        invokeJMXMethod(indexBean, "commit", new Object[]{}, new String[]{});
        return this;
    }

    public CassandraUtils compact(boolean splitOutput) {
        logger.debug("JMX: Compact");
        invokeJMXMethod("org.apache.cassandra.db:type=StorageService",
                        "forceKeyspaceCompaction",
                        new Object[]{splitOutput, keyspace, new String[]{table}},
                        new String[]{boolean.class.getName(),
                                     String.class.getName(),
                                     String[].class.getName()});
        return this;
    }

    public int getIndexNumDocs() {
        return getJMXAttribute(indexBean, "NumDocs").stream().mapToInt(o -> ((Number) o).intValue()).sum() / REPLICATION;
    }

    @SuppressWarnings("unchecked")
    private boolean isIndexBuilt() {
        String bean = String.format("org.apache.cassandra.db:type=%s,keyspace=%s,table=%s", "Tables", keyspace, table);
        return getJMXAttribute(bean, "BuiltIndexes").stream()
                                                    .map(o -> (List<String>) o)
                                                    .allMatch(l -> l.contains(indexName));
    }
}<|MERGE_RESOLUTION|>--- conflicted
+++ resolved
@@ -256,12 +256,8 @@
     public CassandraUtils createIndex() {
         Index index = index(keyspace, table, indexName).column(indexColumn)
                                                        .refreshSeconds(REFRESH)
-<<<<<<< HEAD
-                                                       .indexingThreads(THREADS);
-=======
                                                        .indexingThreads(THREADS)
                                                        .partitioner(PARTITIONER);
->>>>>>> d467ba80
         mappers.forEach(index::mapper);
         analyzers.forEach(index::analyzer);
         execute(index.build());
