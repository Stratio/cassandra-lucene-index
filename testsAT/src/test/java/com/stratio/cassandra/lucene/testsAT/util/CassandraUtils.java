--- conflicted
+++ resolved
@@ -64,10 +64,7 @@
     private final String clusteringOrderColumn;
     private final boolean clusteringOrderAscending;
     private final Partitioner partitioner;
-<<<<<<< HEAD
-=======
     private final boolean sparse;
->>>>>>> fc6afe6d
 
     public static CassandraUtilsBuilder builder(String name) {
         return new CassandraUtilsBuilder(name);
@@ -86,12 +83,8 @@
                           Map<String, Map<String, String>> udts,
                           String clusteringOrderColumn,
                           boolean clusteringOrderAscending,
-<<<<<<< HEAD
-                          Partitioner partitioner) {
-=======
                           Partitioner partitioner,
                           boolean sparse) {
->>>>>>> fc6afe6d
 
         this.keyspace = keyspace;
         this.table = table;
@@ -107,10 +100,7 @@
         this.clusteringOrderColumn = clusteringOrderColumn;
         this.clusteringOrderAscending = clusteringOrderAscending;
         this.partitioner = partitioner;
-<<<<<<< HEAD
-=======
         this.sparse = sparse;
->>>>>>> fc6afe6d
 
         qualifiedTable = keyspace + "." + table;
 
@@ -169,26 +159,15 @@
         return execute(query.toString());
     }
 
-<<<<<<< HEAD
-    <T extends Exception> CassandraUtils check(Runnable runnable, Class<T> expectedClass, String expectedMessage) {
-=======
     <T extends Exception> CassandraUtils check(Runnable runnable, Class<T> expectedClass, ExceptionMessage expectedMessage) {
->>>>>>> fc6afe6d
         try {
             runnable.run();
             fail(String.format("Should have produced %s with message '%s'",
                                expectedClass.getSimpleName(),
-<<<<<<< HEAD
-                               expectedMessage));
-        } catch (Exception e) {
-            assertEquals("Expected exception type is wrong", expectedClass, e.getClass());
-            assertTrue("Expected exception message is wrong", e.getMessage().contains(expectedMessage));
-=======
                                expectedMessage.getValue()));
         } catch (Exception e) {
             assertEquals("Received exception type is wrong", expectedClass, e.getClass());
             assertTrue("Received exception message is wrong, expected:'" + expectedMessage.getValue() + "' received: '"+e.getMessage()+"'", expectedMessage.match(e.getMessage()));
->>>>>>> fc6afe6d
         }
         return this;
     }
@@ -252,13 +231,10 @@
     }
 
     public <T extends Exception> CassandraUtils createTable(Class<T> expectedClass, String expectedMessage) {
-<<<<<<< HEAD
-=======
         return createTable(expectedClass, new ExactMessage(expectedMessage));
     }
 
     public <T extends Exception> CassandraUtils createTable(Class<T> expectedClass, ExceptionMessage expectedMessage) {
->>>>>>> fc6afe6d
         return check(this::createTable, expectedClass, expectedMessage);
     }
 
@@ -292,12 +268,8 @@
         Index index = index(keyspace, table, indexName).column(indexColumn)
                                                        .refreshSeconds(REFRESH)
                                                        .indexingThreads(THREADS)
-<<<<<<< HEAD
-                                                       .partitioner(partitioner);
-=======
                                                        .partitioner(partitioner)
                                                        .sparse(sparse);
->>>>>>> fc6afe6d
         mappers.forEach(index::mapper);
         analyzers.forEach(index::analyzer);
         execute(index.build());
@@ -306,13 +278,10 @@
     }
 
     public <T extends Exception> CassandraUtils createIndex(Class<T> expectedClass, String expectedMessage) {
-<<<<<<< HEAD
-=======
         return createIndex(expectedClass, new ExactMessage(expectedMessage));
     }
 
     public <T extends Exception> CassandraUtils createIndex(Class<T> expectedClass, ExceptionMessage expectedMessage) {
->>>>>>> fc6afe6d
         return check(this::createIndex, expectedClass, expectedMessage);
     }
 
@@ -350,15 +319,12 @@
     public <T extends Exception> CassandraUtils insert(Class<T> expectedClass,
                                                        String expectedMessage,
                                                        final Map<String, String>... paramss) {
-<<<<<<< HEAD
-=======
         return insert(expectedClass,new ExactMessage(expectedMessage),paramss);
     }
 
     public <T extends Exception> CassandraUtils insert(Class<T> expectedClass,
                                                        ExceptionMessage expectedMessage,
                                                        final Map<String, String>... paramss) {
->>>>>>> fc6afe6d
         return check(() -> insert(paramss), expectedClass, expectedMessage);
     }
 
@@ -383,11 +349,7 @@
     public <T extends Exception> CassandraUtils insert(String[] names,
                                                        Object[] values,
                                                        Class<T> expectedClass,
-<<<<<<< HEAD
-                                                       String expectedMessage) {
-=======
                                                        ExceptionMessage expectedMessage) {
->>>>>>> fc6afe6d
         return check(() -> insert(names, values), expectedClass, expectedMessage);
     }
 
@@ -449,7 +411,6 @@
                         new Object[]{keyspace, new String[]{table}},
                         new String[]{String.class.getName(), String[].class.getName()});
         return this;
-<<<<<<< HEAD
     }
 
     public CassandraUtils refresh() {
@@ -475,10 +436,18 @@
         return this;
     }
 
-    public void checkNumDocsInIndex(Integer expectedNumDocs) {
+    public CassandraUtils checkNumDocsInIndex(Integer expectedNumDocs) {
         List<Long> numDocsInEachNode = getJMXAttribute(indexBean, "NumDocs");
         Long totalNumDocs = numDocsInEachNode.stream().reduce(0L, (l, r) -> l + r) / (long) REPLICATION;
         assertEquals("NumDocs in index is not correct", new Long(expectedNumDocs), totalNumDocs);
+        return this;
+    }
+
+    public CassandraUtils checkNumDeletedDocsInIndex(Integer expectedNumDeletedDocs) {
+        List<Long> numDeletedDocsInEachNode = getJMXAttribute(indexBean, "NumDeletedDocs");
+        Long totalNumDocs = numDeletedDocsInEachNode.stream().reduce(0L, (l, r) -> l + r) / (long) REPLICATION;
+        assertEquals("NumDeletedDocs in index is not correct", new Long(expectedNumDeletedDocs), totalNumDocs);
+        return this;
     }
 
     @SuppressWarnings("unchecked")
@@ -486,51 +455,6 @@
         String bean = String.format("org.apache.cassandra.db:type=%s,keyspace=%s,table=%s", "Tables", keyspace, table);
         List<List<String>> builtIndexes = getJMXAttribute(bean, "BuiltIndexes");
         return builtIndexes.stream().allMatch(l -> l.contains(indexName));
-=======
-    }
-
-    public CassandraUtils refresh() {
-        logger.debug("JMX: Refresh");
-        invokeJMXMethod(indexBean, "refresh", new Object[]{}, new String[]{});
-        return this;
-    }
-
-    public CassandraUtils commit() {
-        logger.debug("JMX: Commit");
-        invokeJMXMethod(indexBean, "commit", new Object[]{}, new String[]{});
-        return this;
-    }
-
-    public CassandraUtils compact(boolean splitOutput) {
-        logger.debug("JMX: Compact");
-        invokeJMXMethod("org.apache.cassandra.db:type=StorageService",
-                        "forceKeyspaceCompaction",
-                        new Object[]{splitOutput, keyspace, new String[]{table}},
-                        new String[]{boolean.class.getName(),
-                                     String.class.getName(),
-                                     String[].class.getName()});
-        return this;
-    }
-
-    public CassandraUtils checkNumDocsInIndex(Integer expectedNumDocs) {
-        List<Long> numDocsInEachNode = getJMXAttribute(indexBean, "NumDocs");
-        Long totalNumDocs = numDocsInEachNode.stream().reduce(0L, (l, r) -> l + r) / (long) REPLICATION;
-        assertEquals("NumDocs in index is not correct", new Long(expectedNumDocs), totalNumDocs);
-        return this;
-    }
-
-    public CassandraUtils checkNumDeletedDocsInIndex(Integer expectedNumDeletedDocs) {
-        List<Long> numDeletedDocsInEachNode = getJMXAttribute(indexBean, "NumDeletedDocs");
-        Long totalNumDocs = numDeletedDocsInEachNode.stream().reduce(0L, (l, r) -> l + r) / (long) REPLICATION;
-        assertEquals("NumDeletedDocs in index is not correct", new Long(expectedNumDeletedDocs), totalNumDocs);
-        return this;
-    }
-
-    @SuppressWarnings("unchecked")
-    private boolean isIndexBuilt() {
-        String bean = String.format("org.apache.cassandra.db:type=%s,keyspace=%s,table=%s", "Tables", keyspace, table);
-        List<List<String>> builtIndexes = getJMXAttribute(bean, "BuiltIndexes");
-        return builtIndexes.stream().allMatch(l -> l.contains(indexName));
     }
 
     public static abstract class ExceptionMessage {
@@ -568,6 +492,5 @@
         public boolean match(String message) {
             return message.equals(this.value);
         }
->>>>>>> fc6afe6d
     }
 }