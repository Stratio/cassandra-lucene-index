<?xml version="1.0" encoding="UTF-8"?>
<!--
  ~ Copyright 2015, Stratio.
  ~
  ~ Licensed to STRATIO (C) under one or more contributor license agreements.
  ~ See the NOTICE file distributed with this work for additional information
  ~ regarding copyright ownership.  The STRATIO (C) licenses this file
  ~ to you under the Apache License, Version 2.0 (the
  ~ "License"); you may not use this file except in compliance
  ~ with the License.  You may obtain a copy of the License at
  ~
  ~   http://www.apache.org/licenses/LICENSE-2.0
  ~
  ~ Unless required by applicable law or agreed to in writing,
  ~ software distributed under the License is distributed on an
  ~ "AS IS" BASIS, WITHOUT WARRANTIES OR CONDITIONS OF ANY
  ~ KIND, either express or implied.  See the License for the
  ~ specific language governing permissions and limitations
  ~ under the License.
  -->
<project xmlns="http://maven.apache.org/POM/4.0.0"
         xmlns:xsi="http://www.w3.org/2001/XMLSchema-instance"
         xsi:schemaLocation="http://maven.apache.org/POM/4.0.0 http://maven.apache.org/xsd/maven-4.0.0.xsd">
    <modelVersion>4.0.0</modelVersion>

    <parent>
        <groupId>com.stratio</groupId>
        <artifactId>parent</artifactId>
        <version>0.9.0</version>
    </parent>
    <inceptionYear>2014</inceptionYear>
    <packaging>pom</packaging>
    <groupId>com.stratio.cassandra</groupId>
    <artifactId>cassandra-lucene-index-parent</artifactId>
<<<<<<< HEAD
    <version>3.0.6.5-RC1-SNAPSHOT</version>
=======
    <version>3.0.10.4-RC1-SNAPSHOT</version>
>>>>>>> fc6afe6d
    <name>Cassandra Lucene index</name>
    <description>Cassandra Lucene index</description>

    <modules>
        <module>builder</module>
        <module>plugin</module>
        <module>dist</module>
    </modules>

    <licenses>
        <license>
            <name>Apache License, Version 2.0</name>
            <url>http://www.apache.org/licenses/LICENSE-2.0</url>
        </license>
    </licenses>

    <scm>
        <url>https://github.com/Stratio/cassandra-lucene-index</url>
        <connection>scm:git:git:@github.com:Stratio/cassandra-lucene-index.git</connection>
        <developerConnection>scm:git:git@github.com:Stratio/cassandra-lucene-index.git</developerConnection>
        <tag>HEAD</tag>
    </scm>

    <developers>
        <developer>
            <id>adelapena</id>
            <name>Andrés de la Peña</name>
            <email>adelapena at stratio dot com</email>
        </developer>
        <developer>
            <id>eraffenne</id>
            <name>Emmanuelle Raffenne</name>
            <email>eraffenne at stratio dot com</email>
        </developer>
        <developer>
            <id>eduardoalonso</id>
            <name>Eduardo Alonso</name>
            <email>eduardoalonso at stratio dot com</email>
        </developer>
    </developers>

    <properties>
        <cassandra.version>3.0.10</cassandra.version>
        <coverage.data.dir>${project.build.outputDirectory}</coverage.data.dir>
        <jackson.version>2.8.4</jackson.version>
        <jacoco-IT-argline></jacoco-IT-argline>
        <jts.version>1.14.0</jts.version>
        <lucene.version>5.5.3</lucene.version>
        <maven.compiler.source>1.8</maven.compiler.source>
        <maven.compiler.target>1.8</maven.compiler.target>
        <mockito.version>1.10.19</mockito.version>
        <project.build.sourceEncoding>UTF-8</project.build.sourceEncoding>
        <project.reporting.outputEncoding>UTF-8</project.reporting.outputEncoding>
        <scala.binary.version>2.12</scala.binary.version>
        <scala.logging.version>3.5.0</scala.logging.version>
        <scala.version>2.12.0</scala.version>
        <scalatest.version>3.0.1</scalatest.version>
        <skipITs>false</skipITs>
<<<<<<< HEAD
        <jacoco-IT-argline></jacoco-IT-argline>
=======
        <skipTests>false</skipTests>
>>>>>>> fc6afe6d
    </properties>
    <build>
        <plugins>
            <plugin>
                <groupId>org.apache.maven.plugins</groupId>
                <artifactId>maven-compiler-plugin</artifactId>
                <version>2.3.2</version>
                <configuration>
                    <source>${maven.compiler.source}</source>
                    <target>${maven.compiler.target}</target>
                    <encoding>${project.build.sourceEncoding}</encoding>
                </configuration>
            </plugin>
            <plugin>
                <groupId>org.apache.maven.plugins</groupId>
                <artifactId>maven-source-plugin</artifactId>
                <version>2.2.1</version>
                <executions>
                    <execution>
                        <id>attach-sources</id>
                        <goals>
                            <goal>jar</goal>
                        </goals>
                    </execution>
                </executions>
            </plugin>
            <plugin>
                <groupId>org.apache.maven.plugins</groupId>
                <artifactId>maven-javadoc-plugin</artifactId>
                <version>2.9.1</version>
                <executions>
                    <execution>
                        <id>attach-javadocs</id>
                        <goals>
                            <goal>jar</goal>
                        </goals>
                        <configuration>
                            <failOnError>false</failOnError>
                        </configuration>
                    </execution>
                </executions>
            </plugin>
            <plugin>
                <groupId>org.apache.maven.plugins</groupId>
                <artifactId>maven-surefire-plugin</artifactId>
            </plugin>
            <plugin>
                <groupId>org.jacoco</groupId>
                <artifactId>jacoco-maven-plugin</artifactId>
            </plugin>
        </plugins>
    </build>
</project><|MERGE_RESOLUTION|>--- conflicted
+++ resolved
@@ -32,11 +32,7 @@
     <packaging>pom</packaging>
     <groupId>com.stratio.cassandra</groupId>
     <artifactId>cassandra-lucene-index-parent</artifactId>
-<<<<<<< HEAD
     <version>3.0.6.5-RC1-SNAPSHOT</version>
-=======
-    <version>3.0.10.4-RC1-SNAPSHOT</version>
->>>>>>> fc6afe6d
     <name>Cassandra Lucene index</name>
     <description>Cassandra Lucene index</description>
 
@@ -79,7 +75,7 @@
     </developers>
 
     <properties>
-        <cassandra.version>3.0.10</cassandra.version>
+        <cassandra.version>3.0.6</cassandra.version>
         <coverage.data.dir>${project.build.outputDirectory}</coverage.data.dir>
         <jackson.version>2.8.4</jackson.version>
         <jacoco-IT-argline></jacoco-IT-argline>
@@ -95,11 +91,7 @@
         <scala.version>2.12.0</scala.version>
         <scalatest.version>3.0.1</scalatest.version>
         <skipITs>false</skipITs>
-<<<<<<< HEAD
-        <jacoco-IT-argline></jacoco-IT-argline>
-=======
         <skipTests>false</skipTests>
->>>>>>> fc6afe6d
     </properties>
     <build>
         <plugins>
