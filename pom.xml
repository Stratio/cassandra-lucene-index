--- conflicted
+++ resolved
@@ -32,11 +32,7 @@
     <packaging>pom</packaging>
     <groupId>com.stratio.cassandra</groupId>
     <artifactId>cassandra-lucene-index-parent</artifactId>
-<<<<<<< HEAD
     <version>3.7.2-RC1-SNAPSHOT</version>
-=======
-    <version>3.0.8.3-RC1-SNAPSHOT</version>
->>>>>>> 00f932e0
     <name>Cassandra Lucene index</name>
     <description>Cassandra Lucene index</description>
 
