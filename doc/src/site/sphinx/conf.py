# -*- coding: utf-8 -*-
#
# Streaming CEP documentation build configuration file, created by
# sphinx-quickstart on Thu Jan 15 16:21:58 2015.
#
# This file is execfile()d with the current directory set to its
# containing dir.
#
# Note that not all possible configuration values are present in this
# autogenerated file.
#
# All configuration values have a default; values that are commented out
# serve to show the default.

# If extensions (or modules to document with autodoc) are in another directory,
# add these directories to sys.path here. If the directory is relative to the
# documentation root, use os.path.abspath to make it absolute, like shown here.
# sys.path.insert(0, os.path.abspath('.'))

# -- General configuration ------------------------------------------------

# If your documentation needs a minimal Sphinx version, state it here.
# needs_sphinx = '1.0'

# Add any Sphinx extension module names here, as strings. They can be
# extensions coming with Sphinx (named 'sphinx.ext.*') or your custom
# ones.
extensions = ['rst2pdf.pdfbuilder']

# Add any paths that contain templates here, relative to this directory.
templates_path = ['_templates']

# The suffix of source filenames.
source_suffix = '.rst'

# The encoding of source files.
# source_encoding = 'utf-8-sig'

# The master toctree document.
master_doc = 'index'

# General information about the project.
project = u'Stratio Cassandra Lucene Index'
copyright = u'2015 Stratio'

# The version info for the project you're documenting, acts as replacement for
# |version| and |release|, also used in various other places throughout the
# built documents.
#

# The short X.Y version.

version = '${project.version}'
# The full version, including alpha/beta/rc tags.
release = version

# The language for content autogenerated by Sphinx. Refer to documentation
# for a list of supported languages.
#
# This is also used if you do content translation via gettext catalogs.
# Usually you set "language" from the command line for these cases.
language = None

# There are two options for replacing |today|: either, you set today to some
# non-false value, then it is used:
#today = ''
# Else, today_fmt is used as the format for a strftime call.
#today_fmt = '%B %d, %Y'

# List of patterns, relative to source directory, that match files and
# directories to ignore when looking for source files.
exclude_patterns = ['_build']

# The reST default role (used for this markup: `text`) to use for all
# documents.
#default_role = None

# If true, '()' will be appended to :func: etc. cross-reference text.
#add_function_parentheses = True

# If true, the current module name will be prepended to all description
# unit titles (such as .. function::).
#add_module_names = True

# If true, sectionauthor and moduleauthor directives will be shown in the
# output. They are ignored by default.
#show_authors = False

# The name of the Pygments (syntax highlighting) style to use.
pygments_style = 'sphinx'
highlight_language = 'sql'
# A list of ignored prefixes for module index sorting.
#modindex_common_prefix = []

# If true, keep warnings as "system message" paragraphs in the built documents.
#keep_warnings = False


# -- Options for HTML output ----------------------------------------------

# The theme to use for HTML and HTML Help pages.  See the documentation for
# a list of builtin themes.
html_theme = 'stratio'

#html_logo = "logo.gif"
# Theme options are theme-specific and customize the look and feel of a theme
# further.  For a list of options available for each theme, see the
# documentation.
<<<<<<< HEAD
html_theme_options = {
    'versions' : ['2.2.3.0-SNAPSHOT'],
=======
html_theme_options = {    
    'versions' : ['2.1.11.1-SNAPSHOT'],
>>>>>>> 91d91ad7
    'github' : 'https://github.com/Stratio/cassandra-lucene-index',
    'jira': '',
    'module_name' : 'cassandra lucene index'
}

# Add any paths that contain custom themes here, relative to this directory.
html_theme_path = ['_themes']

# The name for this set of Sphinx documents.  If None, it defaults to
# "<project> v<release> documentation".
#html_title = None

# A shorter title for the navigation bar.  Default is the same as html_title.
#html_short_title = None

# The name of an image file (relative to this directory) to place at the top
# of the sidebar.
#html_logo = None

# The name of an image file (within the static path) to use as favicon of the
# docs.  This file should be a Windows icon file (.ico) being 16x16 or 32x32
# pixels large.
#html_favicon = None

# Add any paths that contain custom static files (such as style sheets) here,
# relative to this directory. They are copied after the builtin static files,
# so a file named "default.css" will overwrite the builtin "default.css".
html_static_path = ['_static']

# Add any extra paths that contain custom files (such as robots.txt or
# .htaccess) here, relative to this directory. These files are copied
# directly to the root of the documentation.
#html_extra_path = []

# If not '', a 'Last updated on:' timestamp is inserted at every page bottom,
# using the given strftime format.
#html_last_updated_fmt = '%b %d, %Y'

# If true, SmartyPants will be used to convert quotes and dashes to
# typographically correct entities.
#html_use_smartypants = True

# Custom sidebar templates, maps document names to template names.
#html_sidebars = {}

# Additional templates that should be rendered to pages, maps page names to
# template names.
#html_additional_pages = {}

# If false, no module index is generated.
#html_domain_indices = True

# If false, no index is generated.
#html_use_index = True

# If true, the index is split into individual pages for each letter.
#html_split_index = False

# If true, links to the reST sources are added to the pages.
#html_show_sourcelink = True

# If true, "Created using Sphinx" is shown in the HTML footer. Default is True.
#html_show_sphinx = True

# If true, "(C) Copyright ..." is shown in the HTML footer. Default is True.
#html_show_copyright = True

# If true, an OpenSearch description file will be output, and all pages will
# contain a <link> tag referring to it.  The value of this option must be the
# base URL from which the finished HTML is served.
#html_use_opensearch = ''

# This is the file name suffix for HTML files (e.g. ".xhtml").
#html_file_suffix = None

# Language to be used for generating the HTML full-text search index.
# Sphinx supports the following languages:
#   'da', 'de', 'en', 'es', 'fi', 'fr', 'hu', 'it', 'ja'
#   'nl', 'no', 'pt', 'ro', 'ru', 'sv', 'tr'
#html_search_language = 'en'

# A dictionary with options for the search language support, empty by default.
# Now only 'ja' uses this config value
#html_search_options = {'type': 'default'}

# The name of a javascript file (relative to the configuration directory) that
# implements a search results scorer. If empty, the default will be used.
#html_search_scorer = 'scorer.js'

# Output file base name for HTML help builder.
htmlhelp_basename = 'Cassandra Lucene Index'

# -- Options for LaTeX output ---------------------------------------------

latex_elements = {
    # The paper size ('letterpaper' or 'a4paper').
    #'papersize': 'letterpaper',

    # The font size ('10pt', '11pt' or '12pt').
    #'pointsize': '10pt',

    # Additional stuff for the LaTeX preamble.
    #'preamble': '',

    # Latex figure (float) alignment
    #'figure_align': 'htbp',
}

# Grouping the document tree into LaTeX files. List of tuples
# (source start file, target name, title,
#  author, documentclass [howto, manual, or own class]).
latex_documents = [
     ('index', 'cassandraLuceneIndex.tex', u'Cassandra Lucene Index Documentation',
     u'Andres de la Pena, Emmanuelle Raffenne', 'manual'),
]

# The name of an image file (relative to this directory) to place at the top of
# the title page.
#latex_logo = None

# For "manual" documents, if this is true, then toplevel headings are parts,
# not chapters.
#latex_use_parts = False

# If true, show page references after internal links.
#latex_show_pagerefs = False

# If true, show URL addresses after external links.
#latex_show_urls = False

# Documents to append as an appendix to all manuals.
#latex_appendices = []

# If false, no module index is generated.
#latex_domain_indices = True


# -- Options for manual page output ---------------------------------------

# One entry per manual page. List of tuples
# (source start file, name, description, authors, manual section).
man_pages = [
    ('index', 'cassandraLuceneIndex', u'Cassandra Lucene Index Documentation',
     [u'Andres de la Pena, Emmanuelle Raffenne'], 1)
]

# If true, show URL addresses after external links.
#man_show_urls = False


# -- Options for Texinfo output -------------------------------------------

# Grouping the document tree into Texinfo files. List of tuples
# (source start file, target name, title, author,
#  dir menu entry, description, category)
texinfo_documents = [
    ('index', 'cassandraLuceneIndex', u'Cassandra Lucene Index Documentation',
     u'Andres de la Pena, Emmanuelle Raffenne', 'Cassandra Lucene Index',
     'One line description of project.',
     'Miscellaneous'),
]

# Documents to append as an appendix to all manuals.
#texinfo_appendices = []

# If false, no module index is generated.
#texinfo_domain_indices = True

# How to display URL addresses: 'footnote', 'no', or 'inline'.
#texinfo_show_urls = 'footnote'

# If true, do not generate a @detailmenu in the "Top" node's menu.
#texinfo_no_detailmenu = False

pdf_documents = [
    ('index', u'${project.name}', u'${project.name}', u'${project.name}'),
    ]

pdf_stylesheets = ['sphinx','kerning','a4']
pdf_toc_depth = 9999
pdf_use_numbered_links = False
pdf_fit_background_mode = 'scale'<|MERGE_RESOLUTION|>--- conflicted
+++ resolved
@@ -106,13 +106,9 @@
 # Theme options are theme-specific and customize the look and feel of a theme
 # further.  For a list of options available for each theme, see the
 # documentation.
-<<<<<<< HEAD
+
 html_theme_options = {
     'versions' : ['2.2.3.0-SNAPSHOT'],
-=======
-html_theme_options = {    
-    'versions' : ['2.1.11.1-SNAPSHOT'],
->>>>>>> 91d91ad7
     'github' : 'https://github.com/Stratio/cassandra-lucene-index',
     'jira': '',
     'module_name' : 'cassandra lucene index'
