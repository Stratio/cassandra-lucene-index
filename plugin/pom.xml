--- conflicted
+++ resolved
@@ -26,11 +26,7 @@
     <parent>
         <groupId>com.stratio.cassandra</groupId>
         <artifactId>cassandra-lucene-index-parent</artifactId>
-<<<<<<< HEAD
         <version>3.0.7.4-RC1-SNAPSHOT</version>
-=======
-        <version>3.0.10.3-RC1-SNAPSHOT</version>
->>>>>>> 905c1eef
     </parent>
 
     <packaging>jar</packaging>
@@ -39,20 +35,12 @@
     <description>Cassandra Lucene Index plugin</description>
 
     <properties>
-<<<<<<< HEAD
-        <scala.version>2.10.4</scala.version>
-        <scala.binary.version>2.10</scala.binary.version>
-        <scalatest.version>2.2.5</scalatest.version>
-        <cassandra.version>3.0.7</cassandra.version>
-        <lucene.version>5.5.1</lucene.version>
-=======
         <scala.version>2.12.0</scala.version>
         <scala.binary.version>2.12</scala.binary.version>
         <scala.logging.version>3.5.0</scala.logging.version>
         <scalatest.version>3.0.1</scalatest.version>
-        <cassandra.version>3.0.10</cassandra.version>
+        <cassandra.version>3.0.7</cassandra.version>
         <lucene.version>5.5.3</lucene.version>
->>>>>>> 905c1eef
         <jts.version>1.14.0</jts.version>
         <jackson.version>2.8.4</jackson.version>
         <mockito.version>1.10.19</mockito.version>
@@ -65,14 +53,11 @@
             <version>${scala.version}</version>
         </dependency>
         <dependency>
-<<<<<<< HEAD
-=======
             <groupId>com.typesafe.scala-logging</groupId>
             <artifactId>scala-logging_${scala.binary.version}</artifactId>
             <version>${scala.logging.version}</version>
         </dependency>
         <dependency>
->>>>>>> 905c1eef
             <groupId>org.scalatest</groupId>
             <artifactId>scalatest_${scala.binary.version}</artifactId>
             <version>${scalatest.version}</version>
@@ -142,14 +127,11 @@
             <plugin>
                 <groupId>net.alchim31.maven</groupId>
                 <artifactId>scala-maven-plugin</artifactId>
-<<<<<<< HEAD
-=======
                 <configuration>
                     <args>
                         <arg>-nowarn</arg>
                     </args>
                 </configuration>
->>>>>>> 905c1eef
                 <executions>
                     <execution>
                         <id>scala-compile-first</id>
@@ -177,10 +159,7 @@
                     <artifactSet>
                         <includes>
                             <include>org.scala-lang:*</include>
-<<<<<<< HEAD
-=======
                             <include>com.typesafe.scala-logging:*</include>
->>>>>>> 905c1eef
                             <include>org.apache.lucene:*</include>
                             <include>com.spatial4j:*</include>
                             <include>com.github.rholder:*</include>
