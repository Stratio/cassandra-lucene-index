--- conflicted
+++ resolved
@@ -26,11 +26,7 @@
     <parent>
         <groupId>com.stratio.cassandra</groupId>
         <artifactId>cassandra-lucene-index-parent</artifactId>
-<<<<<<< HEAD
         <version>3.0.6.5-RC1-SNAPSHOT</version>
-=======
-        <version>3.0.10.4-RC1-SNAPSHOT</version>
->>>>>>> fc6afe6d
     </parent>
 
     <packaging>jar</packaging>
@@ -38,21 +34,6 @@
     <name>Cassandra Lucene Index plugin</name>
     <description>Cassandra Lucene Index plugin</description>
 
-<<<<<<< HEAD
-    <properties>
-        <scala.version>2.12.0</scala.version>
-        <scala.binary.version>2.12</scala.binary.version>
-        <scala.logging.version>3.5.0</scala.logging.version>
-        <scalatest.version>3.0.1</scalatest.version>
-        <cassandra.version>3.0.6</cassandra.version>
-        <lucene.version>5.5.3</lucene.version>
-        <jts.version>1.14.0</jts.version>
-        <jackson.version>2.8.4</jackson.version>
-        <mockito.version>1.10.19</mockito.version>
-    </properties>
-
-=======
->>>>>>> fc6afe6d
     <dependencies>
         <dependency>
             <groupId>org.scala-lang</groupId>
@@ -188,98 +169,6 @@
     </build>
     <profiles>
         <profile>
-<<<<<<< HEAD
-            <id>package</id>
-            <build>
-                <plugins>
-                    <plugin>
-                        <groupId>org.codehaus.mojo</groupId>
-                        <artifactId>build-helper-maven-plugin</artifactId>
-                        <version>1.10</version>
-                        <executions>
-                            <execution>
-                                <id>parse-version</id>
-                                <goals>
-                                    <goal>parse-version</goal>
-                                </goals>
-                            </execution>
-                        </executions>
-                    </plugin>
-                    <plugin>
-                        <groupId>com.stratio.mojo.unix</groupId>
-                        <artifactId>unix-maven-plugin</artifactId>
-                        <version>1.2.0</version>
-                        <extensions>true</extensions>
-                        <inherited>false</inherited>
-                        <configuration>
-                            <outputFileName>stratio-cassandra-lucene-index</outputFileName>
-                            <contact>
-                                <![CDATA[Stratio Cassandra<cassandra@stratio.com>]]>
-                            </contact>
-                            <contactEmail>cassandra@stratio.com</contactEmail>
-                            <deb>
-                                <section>devel</section>
-                                <preDepends>stratio-cassandra (=${parsedVersion.majorVersion}.${parsedVersion.minorVersion}.${parsedVersion.incrementalVersion}), python2.7
-                                </preDepends>
-                            </deb>
-                            <rpm>
-                                <group>stratio</group>
-                                <requires>stratio-cassandra = ${parsedVersion.majorVersion}.${parsedVersion.minorVersion}.${parsedVersion.incrementalVersion}, python
-                                </requires>
-                            </rpm>
-                            <name>Stratio Cassandra Lucene index</name>
-                            <excludeDirectoryAttributes>
-                                <dir>/opt</dir>
-                                <dir>/opt/sds</dir>
-                                <dir>/opt/sds/cassandra</dir>
-                                <dir>/opt/sds/cassandra/lib</dir>
-                            </excludeDirectoryAttributes>
-                            <assembly>
-                                <copyFile>
-                                    <path>target/${project.build.finalName}.jar</path>
-                                    <toFile>/opt/sds/cassandra/lib/${project.build.finalName}.jar</toFile>
-                                </copyFile>
-                            </assembly>
-                            <defaults>
-                                <directoryAttributes>
-                                    <mode>0775</mode>
-                                </directoryAttributes>
-                                <fileAttributes>
-                                    <mode>0664</mode>
-                                    <user>cassandra</user>
-                                    <group>stratio</group>
-                                </fileAttributes>
-                            </defaults>
-                        </configuration>
-                        <executions>
-                            <execution>
-                                <id>deb</id>
-                                <phase>package</phase>
-                                <goals>
-                                    <goal>package-deb</goal>
-                                </goals>
-                                <configuration>
-                                    <architecture>all</architecture>
-                                </configuration>
-                            </execution>
-                            <execution>
-                                <id>rpm</id>
-                                <phase>package</phase>
-                                <goals>
-                                    <goal>package-rpm</goal>
-                                </goals>
-                                <configuration>
-                                    <architecture>noarch</architecture>
-                                </configuration>
-                            </execution>
-                        </executions>
-                    </plugin>
-                </plugins>
-            </build>
-        </profile>
-        <profile>
-=======
->>>>>>> fc6afe6d
             <id>patch</id>
             <properties>
                 <cassandra_home>${project.build.directory}/apache-cassandra-${cassandra.version}</cassandra_home>
