--- conflicted
+++ resolved
@@ -26,12 +26,7 @@
     <parent>
         <groupId>com.stratio.cassandra</groupId>
         <artifactId>cassandra-lucene-index-parent</artifactId>
-<<<<<<< HEAD
         <version>2.2.3.0-SNAPSHOT</version>
-
-=======
-        <version>2.1.11.1-SNAPSHOT</version>
->>>>>>> 91d91ad7
     </parent>
 
     <packaging>jar</packaging>
