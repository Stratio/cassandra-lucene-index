/*
 * Copyright (C) 2014 Stratio (http://stratio.com)
 *
 * Licensed under the Apache License, Version 2.0 (the "License");
 * you may not use this file except in compliance with the License.
 * You may obtain a copy of the License at
 *
 *         http://www.apache.org/licenses/LICENSE-2.0
 *
 * Unless required by applicable law or agreed to in writing, software
 * distributed under the License is distributed on an "AS IS" BASIS,
 * WITHOUT WARRANTIES OR CONDITIONS OF ANY KIND, either express or implied.
 * See the License for the specific language governing permissions and
 * limitations under the License.
 */
package com.stratio.cassandra.lucene.schema.mapping;

import com.stratio.cassandra.lucene.IndexException;
import org.apache.lucene.document.Field;
import org.apache.lucene.document.LongField;
import org.apache.lucene.document.SortedNumericDocValuesField;
import org.apache.lucene.search.SortField;
import org.apache.lucene.search.SortField.Type;
import org.apache.lucene.search.SortedNumericSortField;

import java.util.Date;
import java.util.Optional;

/**
 * A {@link Mapper} to map a long field.
 *
 * @author Andres de la Pena {@literal <adelapena@stratio.com>}
 */
public class LongMapper extends SingleColumnMapper.SingleFieldMapper<Long> {

    /** The default boost. */
    public static final Float DEFAULT_BOOST = 1.0f;

    /** The boost. */
    public final Float boost;

    /**
     * Builds a new {@link LongMapper} using the specified boost.
     *
     * @param field the name of the field
     * @param column the name of the column to be mapped
     * @param validated if the field must be validated
     * @param boost the boost
     */
    public LongMapper(String field, String column, Boolean validated, Float boost) {
        super(field, column, true, validated, null, Long.class, NUMERIC_TYPES_WITH_DATE);
        this.boost = boost == null ? DEFAULT_BOOST : boost;
    }

    /** {@inheritDoc} */
    @Override
    protected Long doBase(String name, Object value) {
        if (value instanceof Number) {
            return ((Number) value).longValue();
        } else if (value instanceof Date) {
            return ((Date) value).getTime();
<<<<<<< HEAD
        } if (value instanceof String) {
=======
        } else if (value instanceof String) {
>>>>>>> dced1c2a
            try {
                return Double.valueOf((String) value).longValue();
            } catch (NumberFormatException e) {
                throw new IndexException("Field '{}' with value '{}' can not be parsed as long", name, value);
            }
        }
        throw new IndexException("Field '{}' requires a long, but found '{}'", name, value);
    }

    /** {@inheritDoc} */
    @Override
    public Optional<Field> indexedField(String name, Long value) {
        LongField longField = new LongField(name, value, STORE);
        longField.setBoost(boost);
        return Optional.of(longField);
    }

    /** {@inheritDoc} */
    @Override
    public Optional<Field> sortedField(String name, Long value) {
        return Optional.of(new SortedNumericDocValuesField(name, value));
    }

    /** {@inheritDoc} */
    @Override
    public SortField sortField(String name, boolean reverse) {
        return new SortedNumericSortField(name, Type.LONG, reverse);
    }

    /** {@inheritDoc} */
    @Override
    public String toString() {
        return toStringHelper(this).add("boost", boost).toString();
    }
}<|MERGE_RESOLUTION|>--- conflicted
+++ resolved
@@ -59,11 +59,7 @@
             return ((Number) value).longValue();
         } else if (value instanceof Date) {
             return ((Date) value).getTime();
-<<<<<<< HEAD
-        } if (value instanceof String) {
-=======
         } else if (value instanceof String) {
->>>>>>> dced1c2a
             try {
                 return Double.valueOf((String) value).longValue();
             } catch (NumberFormatException e) {
