--- conflicted
+++ resolved
@@ -87,8 +87,6 @@
 
         BooleanQuery.Builder builder = new BooleanQuery.Builder();
 
-<<<<<<< HEAD
-
         if (!((vtFromTime.equals(0L)) && (vtToTime.equals(Long.MAX_VALUE)))) {
 
             BooleanQuery.Builder validBuilder = new BooleanQuery.Builder();
@@ -142,30 +140,6 @@
             transactionBuilder.add(containsTransactionBuilder.build(), SHOULD);
             builder.add(transactionBuilder.build(), MUST);
         }
-=======
-        BooleanQuery.Builder validBuilder = new BooleanQuery.Builder();
-        validBuilder.add(newLongRange(field + BitemporalMapper.VT_FROM_FIELD_SUFFIX, vtFromTime, vtToTime, true, true),
-                         SHOULD);
-        validBuilder.add(newLongRange(field + BitemporalMapper.VT_TO_FIELD_SUFFIX, vtFromTime, vtToTime, true, true),
-                         SHOULD);
-
-        BooleanQuery.Builder containsValidBuilder = new BooleanQuery.Builder();
-        containsValidBuilder.add(newLongRange(field + BitemporalMapper.VT_FROM_FIELD_SUFFIX, minTime, vtFromTime, true, true), MUST);
-        containsValidBuilder.add(newLongRange(field + BitemporalMapper.VT_TO_FIELD_SUFFIX, vtToTime, maxTime, true, true), MUST);
-        validBuilder.add(containsValidBuilder.build(), SHOULD);
-
-        BooleanQuery.Builder transactionBuilder = new BooleanQuery.Builder();
-        transactionBuilder.add(newLongRange(field + BitemporalMapper.TT_FROM_FIELD_SUFFIX, ttFromTime, ttToTime, true, true), SHOULD);
-        transactionBuilder.add(newLongRange(field + BitemporalMapper.TT_TO_FIELD_SUFFIX, ttFromTime, ttToTime, true, true), SHOULD);
-
-        BooleanQuery.Builder containsTransactionBuilder = new BooleanQuery.Builder();
-        containsTransactionBuilder.add(newLongRange(field + BitemporalMapper.TT_FROM_FIELD_SUFFIX, minTime, ttFromTime, true, true), MUST);
-        containsTransactionBuilder.add(newLongRange(field + BitemporalMapper.TT_TO_FIELD_SUFFIX, ttToTime, maxTime, true, true), MUST);
-        transactionBuilder.add(containsTransactionBuilder.build(), SHOULD);
-
-        builder.add(validBuilder.build(), MUST);
-        builder.add(transactionBuilder.build(), MUST);
->>>>>>> abf45f9c
 
         Query query = builder.build();
         query.setBoost(boost);
