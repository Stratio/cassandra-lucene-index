/*
 * Copyright (C) 2014 Stratio (http://stratio.com)
 *
 * Licensed under the Apache License, Version 2.0 (the "License");
 * you may not use this file except in compliance with the License.
 * You may obtain a copy of the License at
 *
 *         http://www.apache.org/licenses/LICENSE-2.0
 *
 * Unless required by applicable law or agreed to in writing, software
 * distributed under the License is distributed on an "AS IS" BASIS,
 * WITHOUT WARRANTIES OR CONDITIONS OF ANY KIND, either express or implied.
 * See the License for the specific language governing permissions and
 * limitations under the License.
 */
package com.stratio.cassandra.lucene.search.condition;

import com.google.common.base.MoreObjects;
import com.stratio.cassandra.lucene.IndexException;
import com.stratio.cassandra.lucene.schema.Schema;
import org.apache.commons.lang3.StringUtils;
import org.apache.lucene.analysis.Analyzer;
import org.apache.lucene.queryparser.classic.ParseException;
import org.apache.lucene.queryparser.classic.QueryParser;
import org.apache.lucene.search.Query;

import java.util.LinkedHashSet;
import java.util.Set;

/**
 * A {@link Condition} implementation that matches documents satisfying a Lucene Query Syntax.
 *
 * @author Andres de la Pena {@literal <adelapena@stratio.com>}
 */
public class LuceneCondition extends Condition {

    /** The default name of the field where the clauses will be applied by default. */
    public static final String DEFAULT_FIELD = "lucene";

    /** The Lucene query syntax expression. */
    public final String query;

    /** The name of the field where the clauses will be applied by default. */
    public final String defaultField;

    /**
     * Constructor using the field name and the value to be matched.
     *
     * @param boost The boost for this query clause. Documents matching this clause will (in addition to the normal
     * weightings) have their score multiplied by {@code boost}.
     * @param defaultField the default field name
     * @param query the Lucene Query Syntax query
     */
    public LuceneCondition(Float boost, String defaultField, String query) {
        super(boost);
        if (StringUtils.isBlank(query)) {
            throw new IndexException("Query statement required");
        }
        this.query = query;
        this.defaultField = defaultField == null ? DEFAULT_FIELD : defaultField;
    }

    /** {@inheritDoc} */
    public Set<String> postProcessingFields() {
        Set<String> fields = new LinkedHashSet<>();
        if (!StringUtils.isBlank(defaultField)) {
            fields.add(defaultField);
        }
        for (String term : query.split("[ ]")) {
            if (term.contains(":")) {
                fields.add(term.split(":")[0]);
            }
        }
        return fields;
    }

    /** {@inheritDoc} */
    @Override
    public Query doQuery(Schema schema) {
        try {
<<<<<<< HEAD
            Analyzer analyzer = schema.analyzer();
=======
            Analyzer analyzer = schema.analyzer;
>>>>>>> 905c1eef
            QueryParser queryParser = new QueryParser(defaultField, analyzer);
            queryParser.setAllowLeadingWildcard(true);
            queryParser.setLowercaseExpandedTerms(false);
            return queryParser.parse(query);
        } catch (ParseException e) {
            throw new IndexException("Error while parsing lucene syntax query: {}", e.getMessage());
        }
    }

    /** {@inheritDoc} */
    @Override
    public MoreObjects.ToStringHelper toStringHelper() {
        return toStringHelper(this).add("query", query).add("defaultField", defaultField);
    }
}<|MERGE_RESOLUTION|>--- conflicted
+++ resolved
@@ -78,11 +78,7 @@
     @Override
     public Query doQuery(Schema schema) {
         try {
-<<<<<<< HEAD
-            Analyzer analyzer = schema.analyzer();
-=======
             Analyzer analyzer = schema.analyzer;
->>>>>>> 905c1eef
             QueryParser queryParser = new QueryParser(defaultField, analyzer);
             queryParser.setAllowLeadingWildcard(true);
             queryParser.setLowercaseExpandedTerms(false);
