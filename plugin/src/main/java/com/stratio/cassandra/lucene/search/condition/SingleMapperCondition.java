--- conflicted
+++ resolved
@@ -58,11 +58,7 @@
         } else if (!type.isAssignableFrom(mapper.getClass())) {
             throw new IndexException("Field '{}' requires a mapper of type '{}' but found '{}'", field, type, mapper);
         }
-<<<<<<< HEAD
-        return doQuery((T) mapper, schema.analyzer());
-=======
         return doQuery((T) mapper, schema.analyzer);
->>>>>>> 905c1eef
     }
 
     /**
