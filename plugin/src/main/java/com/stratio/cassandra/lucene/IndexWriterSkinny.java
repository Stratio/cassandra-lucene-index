--- conflicted
+++ resolved
@@ -70,10 +70,7 @@
         if (transactionType != IndexTransaction.Type.CLEANUP) {
             optionalRow.ifPresent(row -> {
                 if (transactionType == IndexTransaction.Type.COMPACTION || service.needsReadBeforeWrite(key, row)) {
-<<<<<<< HEAD
-=======
                     Tracer.trace("Lucene index reading before write");
->>>>>>> 00f932e0
                     UnfilteredRowIterator iterator = service.read(key, nowInSec, opGroup);
                     if (iterator.hasNext()) {
                         row = (Row) iterator.next();
