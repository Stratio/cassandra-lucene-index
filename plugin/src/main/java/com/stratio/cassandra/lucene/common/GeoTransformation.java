/*
 * Copyright (C) 2014 Stratio (http://stratio.com)
 *
 * Licensed under the Apache License, Version 2.0 (the "License");
 * you may not use this file except in compliance with the License.
 * You may obtain a copy of the License at
 *
 *         http://www.apache.org/licenses/LICENSE-2.0
 *
 * Unless required by applicable law or agreed to in writing, software
 * distributed under the License is distributed on an "AS IS" BASIS,
 * WITHOUT WARRANTIES OR CONDITIONS OF ANY KIND, either express or implied.
 * See the License for the specific language governing permissions and
 * limitations under the License.
 */
package com.stratio.cassandra.lucene.common;

import com.fasterxml.jackson.annotation.JsonCreator;
import com.fasterxml.jackson.annotation.JsonProperty;
import com.fasterxml.jackson.annotation.JsonSubTypes;
import com.fasterxml.jackson.annotation.JsonTypeInfo;
import com.google.common.base.MoreObjects;
import com.spatial4j.core.shape.Rectangle;
import com.spatial4j.core.shape.jts.JtsGeometry;
import com.vividsolutions.jts.geom.Geometry;

import static com.stratio.cassandra.lucene.common.GeospatialUtilsJTS.CONTEXT;

/**
 * Class representing the transformation of a JTS geographical shape into a new shape.
 *
 * @author Andres de la Pena {@literal <adelapena@stratio.com>}
 */
@JsonTypeInfo(use = JsonTypeInfo.Id.NAME, include = JsonTypeInfo.As.PROPERTY, property = "type")
@JsonSubTypes({@JsonSubTypes.Type(value = GeoTransformation.BBox.class, name = "bbox"),
               @JsonSubTypes.Type(value = GeoTransformation.Buffer.class, name = "buffer"),
               @JsonSubTypes.Type(value = GeoTransformation.Centroid.class, name = "centroid"),
               @JsonSubTypes.Type(value = GeoTransformation.ConvexHull.class, name = "convex_hull")})
public interface GeoTransformation {

    /**
     * Returns the {@link JtsGeometry} resulting of applying this transformation to the specified {@link JtsGeometry}.
     *
     * @param shape the JTS shape to be transformed
     * @return the transformed JTS shape
     */
    JtsGeometry apply(JtsGeometry shape);

    /**
<<<<<<< HEAD
     * {@link GeoTransformation} that returns the bounding box of a JTS geographical shape.
     * The bounding box of shape is the minimal rectangle containing the shape.
=======
     * {@link GeoTransformation} that returns the bounding box of a JTS geographical shape. The bounding box of shape is
     * the minimal rectangle containing the shape.
>>>>>>> 36180486
     */
    class BBox implements GeoTransformation {

        /**
         * Returns the bounding box of the specified {@link JtsGeometry}.
         *
         * @param shape the JTS shape to be transformed
         * @return the convex hull
         */
        @Override
        public JtsGeometry apply(JtsGeometry shape) {
            Rectangle rectangle = shape.getBoundingBox();
            Geometry geometry = CONTEXT.getGeometryFrom(rectangle);
            return CONTEXT.makeShape(geometry);
        }

        /** {@inheritDoc} */
        @Override
        public String toString() {
            return MoreObjects.toStringHelper(this).toString();
        }
    }

    /**
     * {@link GeoTransformation} that returns the bounding shape of a JTS geographical shape.
     */
    class Buffer implements GeoTransformation {

        /** The max allowed distance. */
        @JsonProperty("max_distance")
        public final GeoDistance maxDistance;

        /** The min allowed distance. */
        @JsonProperty("min_distance")
        public final GeoDistance minDistance;

        /**
         * Constructor take the distance range.
         *
         * @param minDistance the min allowed distance
         * @param maxDistance the max allowed distance
         */
        @JsonCreator
        public Buffer(@JsonProperty("min_distance") GeoDistance minDistance,
                      @JsonProperty("max_distance") GeoDistance maxDistance) {
            this.minDistance = minDistance;
            this.maxDistance = maxDistance;
        }

        /**
         * Returns the buffer of the specified {@link JtsGeometry}.
         *
         * @param shape the JTS shape to be transformed
         * @return the buffer
         */
        @Override
        public JtsGeometry apply(JtsGeometry shape) {

            JtsGeometry max = maxDistance == null
                              ? CONTEXT.makeShape(shape.getGeom())
                              : shape.getBuffered(maxDistance.getDegrees(), CONTEXT);

            if (minDistance != null) {
                JtsGeometry min = shape.getBuffered(minDistance.getDegrees(), CONTEXT);
                Geometry difference = max.getGeom().difference(min.getGeom());
                return CONTEXT.makeShape(difference);
            }
            return max;
        }

        /** {@inheritDoc} */
        @Override
        public String toString() {
            return MoreObjects.toStringHelper(this)
                              .add("minDistance", minDistance)
                              .add("maxDistance", maxDistance)
                              .toString();
        }
    }

    /**
     * {@link GeoTransformation} that returns the center point of a JTS geographical shape.
     */
    class Centroid implements GeoTransformation {

        /**
         * Returns the center of the specified {@link JtsGeometry}.
         *
         * @param shape the JTS shape to be transformed
         * @return the center
         */
        @Override
        public JtsGeometry apply(JtsGeometry shape) {
            Geometry centroid = shape.getGeom().getCentroid();
            return CONTEXT.makeShape(centroid);
        }

        /** {@inheritDoc} */
        @Override
        public String toString() {
            return MoreObjects.toStringHelper(this).toString();
        }
    }

    /**
     * {@link GeoTransformation} that returns the convex hull of a JTS geographical shape.
     */
    class ConvexHull implements GeoTransformation {

        /**
         * Returns the convex hull of the specified {@link JtsGeometry}.
         *
         * @param shape the JTS shape to be transformed
         * @return the convex hull
         */
        @Override
        public JtsGeometry apply(JtsGeometry shape) {
            Geometry centroid = shape.getGeom().convexHull();
            return CONTEXT.makeShape(centroid);
        }

        /** {@inheritDoc} */
        @Override
        public String toString() {
            return MoreObjects.toStringHelper(this).toString();
        }
    }
}<|MERGE_RESOLUTION|>--- conflicted
+++ resolved
@@ -47,13 +47,8 @@
     JtsGeometry apply(JtsGeometry shape);
 
     /**
-<<<<<<< HEAD
-     * {@link GeoTransformation} that returns the bounding box of a JTS geographical shape.
-     * The bounding box of shape is the minimal rectangle containing the shape.
-=======
      * {@link GeoTransformation} that returns the bounding box of a JTS geographical shape. The bounding box of shape is
      * the minimal rectangle containing the shape.
->>>>>>> 36180486
      */
     class BBox implements GeoTransformation {
 
