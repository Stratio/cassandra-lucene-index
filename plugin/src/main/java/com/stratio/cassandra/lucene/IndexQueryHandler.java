--- conflicted
+++ resolved
@@ -72,15 +72,11 @@
     }
 
     private static boolean hasAnyAggregateFunctions(SelectStatement selectStatement) throws Exception {
-<<<<<<< HEAD
-        if(selectStatement.getFunctions() != null) {
-            for (Function function : selectStatement.getFunctions()) {
-=======
         if (selectStatement.getFunctions() != null) {
             Iterator<Function> functions = selectStatement.getFunctions().iterator();
             while (functions.hasNext()) {
                 Function function = functions.next();
->>>>>>> eb7b2b59
+
                 if (function.isAggregate()) {
                     return true;
                 }
