--- conflicted
+++ resolved
@@ -114,10 +114,10 @@
      * {@inheritDoc}
      */
     @Override
-    public Sort sort() {
+    public SortField[] sortFields() {
         SortField[] partitionKeySort = tokenMapper.sortFields();
         SortField[] clusteringKeySort = clusteringKeyMapper.sortFields();
-        return new Sort(ArrayUtils.addAll(partitionKeySort, clusteringKeySort));
+        return ArrayUtils.addAll(partitionKeySort, clusteringKeySort);
     }
 
     /**
@@ -134,11 +134,7 @@
      */
     @Override
     public RowComparator comparator() {
-<<<<<<< HEAD
-        return new RowComparatorNatural(clusteringKeyMapper);
-=======
         return comparator;
->>>>>>> 69e8e3be
     }
 
     /**
