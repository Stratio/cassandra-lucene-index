/*
 * Copyright (C) 2014 Stratio (http://stratio.com)
 *
 * Licensed under the Apache License, Version 2.0 (the "License");
 * you may not use this file except in compliance with the License.
 * You may obtain a copy of the License at
 *
 *         http://www.apache.org/licenses/LICENSE-2.0
 *
 * Unless required by applicable law or agreed to in writing, software
 * distributed under the License is distributed on an "AS IS" BASIS,
 * WITHOUT WARRANTIES OR CONDITIONS OF ANY KIND, either express or implied.
 * See the License for the specific language governing permissions and
 * limitations under the License.
 */
package com.stratio.cassandra.lucene.schema.mapping;

import com.google.common.base.MoreObjects;
import com.stratio.cassandra.lucene.IndexException;
import com.stratio.cassandra.lucene.column.Columns;
<<<<<<< HEAD
import com.stratio.cassandra.lucene.util.DateParser;
=======
import com.stratio.cassandra.lucene.common.DateParser;
>>>>>>> 905c1eef
import org.apache.commons.lang3.StringUtils;
import org.apache.lucene.index.IndexableField;
import org.apache.lucene.search.SortField;
import org.apache.lucene.spatial.prefix.NumberRangePrefixTreeStrategy;
import org.apache.lucene.spatial.prefix.tree.DateRangePrefixTree;
import org.apache.lucene.spatial.prefix.tree.NumberRangePrefixTree.NRShape;
import org.apache.lucene.spatial.prefix.tree.NumberRangePrefixTree.UnitNRShape;

import java.util.Arrays;
import java.util.Collections;
import java.util.Date;
import java.util.List;

/**
 * A {@link Mapper} to map 1-dimensional date ranges.
 *
 * @author Andres de la Pena {@literal <adelapena@stratio.com>}
 */
public class DateRangeMapper extends Mapper {

    /** The name of the column containing the from date. */
    public final String from;

    /** The name of the column containing the to date. */
    public final String to;

    /** The {@link DateParser}. */
    public final DateParser parser;

    private final DateRangePrefixTree tree;

    /** The {@link NumberRangePrefixTreeStrategy}. */
    public final NumberRangePrefixTreeStrategy strategy;

    /**
     * Builds a new {@link DateRangeMapper}.
     *
     * @param field the name of the field
     * @param validated if the field must be validated
     * @param from the name of the column containing the from date
     * @param to the name of the column containing the to date
     * @param pattern the date pattern
     */
    public DateRangeMapper(String field, Boolean validated, String from, String to, String pattern) {
        super(field, false, validated, null, Arrays.asList(from, to), DATE_TYPES);

        if (StringUtils.isBlank(from)) {
            throw new IndexException("from column name is required");
        }

        if (StringUtils.isBlank(to)) {
            throw new IndexException("to column name is required");
        }

        this.from = from;
        this.to = to;
        this.parser = new DateParser(pattern);
        tree = DateRangePrefixTree.INSTANCE;
        strategy = new NumberRangePrefixTreeStrategy(tree, field);
    }

    /** {@inheritDoc} */
    @Override
    public List<IndexableField> indexableFields(Columns columns) {

        Date fromDate = readFrom(columns);
        Date toDate = readTo(columns);

        if (fromDate == null && toDate == null) {
            return Collections.emptyList();
        }

        validate(fromDate, toDate);

        NRShape shape = makeShape(fromDate, toDate);
        return Arrays.asList(strategy.createIndexableFields(shape));
    }

    private void validate(Date from, Date to) {
        if (from == null) {
            throw new IndexException("From column required");
        }
        if (to == null) {
            throw new IndexException("To column required");
        }
        if (from.after(to)) {
            throw new IndexException("From:'{}' is after To:'{}'", parser.toString(to), parser.toString(from));
        }
    }

    /** {@inheritDoc} */
    @Override
    public SortField sortField(String name, boolean reverse) {
        throw new IndexException("Date range mapper '{}' does not support sorting", name);
    }

    /**
     * Makes an spatial shape representing the time range defined by the two specified dates.
     *
     * @param from the start {@link Date}
     * @param to the end {@link Date}
     * @return a shape
     */
    public NRShape makeShape(Date from, Date to) {
        UnitNRShape fromShape = tree.toUnitShape(from);
        UnitNRShape toShape = tree.toUnitShape(to);
        return tree.toRangeShape(fromShape, toShape);
    }

    /**
     * Returns the start {@link Date} contained in the specified {@link Columns}.
     *
     * @param columns the columns containing the start {@link Date}
     * @return the start date
     */
    Date readFrom(Columns columns) {
<<<<<<< HEAD
        Column<?> column = columns.withFieldName(from).head();
        if (column == null) {
            return null;
        }
        Date fromDate = parser.parse(column.value().getOrElse(null));
        if (fromDate == null) {
            throw new IndexException("From date required");
        }
        return fromDate;
=======
        return parser.parse(columns.valueForField(from));
>>>>>>> 905c1eef
    }

    /**
     * Returns the end {@link Date} contained in the specified {@link Columns}.
     *
     * @param columns the columns containing the end {@link Date}
     * @return the end date
     */
    Date readTo(Columns columns) {
<<<<<<< HEAD
        Column<?> column = columns.withFieldName(to).head();
        if (column == null) {
            return null;
        }
        Date toDate = parser.parse(column.value().getOrElse(null));
        if (toDate == null) {
            throw new IndexException("To date required");
        }
        return toDate;
=======
        return parser.parse(columns.valueForField(to));
>>>>>>> 905c1eef
    }

    /**
     * Returns the {@link Date} represented by the specified object, or {@code null} if there is no one. A {@link
     * IllegalArgumentException} if the date is not parseable.
     *
     * @param value a value which could represent a {@link Date}
     * @return the date represented by the specified object, or {@code null} if there is no one
     */
    public Date base(Object value) {
        return parser.parse(value);
    }

    /** {@inheritDoc} */
    @Override
    public String toString() {
        return MoreObjects.toStringHelper(this)
                          .add("field", field)
                          .add("validated", validated)
                          .add("from", from)
                          .add("to", to)
                          .add("pattern", parser)
                          .toString();
    }
}<|MERGE_RESOLUTION|>--- conflicted
+++ resolved
@@ -18,11 +18,7 @@
 import com.google.common.base.MoreObjects;
 import com.stratio.cassandra.lucene.IndexException;
 import com.stratio.cassandra.lucene.column.Columns;
-<<<<<<< HEAD
-import com.stratio.cassandra.lucene.util.DateParser;
-=======
 import com.stratio.cassandra.lucene.common.DateParser;
->>>>>>> 905c1eef
 import org.apache.commons.lang3.StringUtils;
 import org.apache.lucene.index.IndexableField;
 import org.apache.lucene.search.SortField;
@@ -139,19 +135,7 @@
      * @return the start date
      */
     Date readFrom(Columns columns) {
-<<<<<<< HEAD
-        Column<?> column = columns.withFieldName(from).head();
-        if (column == null) {
-            return null;
-        }
-        Date fromDate = parser.parse(column.value().getOrElse(null));
-        if (fromDate == null) {
-            throw new IndexException("From date required");
-        }
-        return fromDate;
-=======
         return parser.parse(columns.valueForField(from));
->>>>>>> 905c1eef
     }
 
     /**
@@ -161,19 +145,7 @@
      * @return the end date
      */
     Date readTo(Columns columns) {
-<<<<<<< HEAD
-        Column<?> column = columns.withFieldName(to).head();
-        if (column == null) {
-            return null;
-        }
-        Date toDate = parser.parse(column.value().getOrElse(null));
-        if (toDate == null) {
-            throw new IndexException("To date required");
-        }
-        return toDate;
-=======
         return parser.parse(columns.valueForField(to));
->>>>>>> 905c1eef
     }
 
     /**
