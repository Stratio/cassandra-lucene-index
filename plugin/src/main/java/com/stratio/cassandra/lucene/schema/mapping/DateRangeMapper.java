--- conflicted
+++ resolved
@@ -20,10 +20,6 @@
 import com.stratio.cassandra.lucene.column.Columns;
 import com.stratio.cassandra.lucene.common.DateParser;
 import org.apache.commons.lang3.StringUtils;
-<<<<<<< HEAD
-=======
-import org.apache.lucene.document.Field;
->>>>>>> fc6afe6d
 import org.apache.lucene.index.IndexableField;
 import org.apache.lucene.search.SortField;
 import org.apache.lucene.spatial.prefix.NumberRangePrefixTreeStrategy;
@@ -31,14 +27,10 @@
 import org.apache.lucene.spatial.prefix.tree.NumberRangePrefixTree.NRShape;
 import org.apache.lucene.spatial.prefix.tree.NumberRangePrefixTree.UnitNRShape;
 
-<<<<<<< HEAD
 import java.util.Arrays;
 import java.util.Collections;
 import java.util.Date;
 import java.util.List;
-=======
-import java.util.*;
->>>>>>> fc6afe6d
 
 /**
  * A {@link Mapper} to map 1-dimensional date ranges.
@@ -71,11 +63,7 @@
      * @param pattern the date pattern
      */
     public DateRangeMapper(String field, Boolean validated, String from, String to, String pattern) {
-<<<<<<< HEAD
-        super(field, false, validated, null, Arrays.asList(from, to), DATE_TYPES);
-=======
         super(field, validated, Arrays.asList(from, to), DATE_TYPES);
->>>>>>> fc6afe6d
 
         if (StringUtils.isBlank(from)) {
             throw new IndexException("from column name is required");
