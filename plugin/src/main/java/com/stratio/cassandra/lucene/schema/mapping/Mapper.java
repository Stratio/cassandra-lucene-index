--- conflicted
+++ resolved
@@ -90,14 +90,9 @@
     /** The supported column value data types. */
     public final List<Class<?>> supportedTypes;
 
-<<<<<<< HEAD
-    /** If this mapper allows collections in its rows. */
-    public final Boolean supportCollections;
-=======
     /** If this mapper support collections. */
     public final Boolean supportsCollections;
 
->>>>>>> 4b6aa620
     /**
      * Builds a new {@link Mapper} supporting the specified types for indexing.
      *
@@ -115,11 +110,7 @@
                      String analyzer,
                      List<String> mappedColumns,
                      List<Class<?>> supportedTypes,
-<<<<<<< HEAD
-                     Boolean supportCollections) {
-=======
                      Boolean supportsCollections) {
->>>>>>> 4b6aa620
         if (StringUtils.isBlank(field)) {
             throw new IndexException("Field name is required");
         }
@@ -130,11 +121,7 @@
         this.mappedColumns = mappedColumns.stream().filter(Objects::nonNull).collect(toList()); // Remove nulls
         this.mappedCells = this.mappedColumns.stream().map(Column::parseCellName).collect(toList());
         this.supportedTypes = supportedTypes;
-<<<<<<< HEAD
-        this.supportCollections= supportCollections;
-=======
         this.supportsCollections = supportsCollections;
->>>>>>> 4b6aa620
     }
 
     /**
