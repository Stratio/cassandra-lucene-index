/*
 * Copyright (C) 2014 Stratio (http://stratio.com)
 *
 * Licensed under the Apache License, Version 2.0 (the "License");
 * you may not use this file except in compliance with the License.
 * You may obtain a copy of the License at
 *
 *         http://www.apache.org/licenses/LICENSE-2.0
 *
 * Unless required by applicable law or agreed to in writing, software
 * distributed under the License is distributed on an "AS IS" BASIS,
 * WITHOUT WARRANTIES OR CONDITIONS OF ANY KIND, either express or implied.
 * See the License for the specific language governing permissions and
 * limitations under the License.
 */
package com.stratio.cassandra.lucene.schema.mapping;

import com.google.common.base.MoreObjects;
import com.stratio.cassandra.lucene.IndexException;
import com.stratio.cassandra.lucene.column.Column;
import com.stratio.cassandra.lucene.column.Columns;
import com.stratio.cassandra.lucene.schema.analysis.StandardAnalyzers;
import org.apache.commons.lang3.StringUtils;
import org.apache.lucene.document.Field.Store;
import org.apache.lucene.index.IndexWriter;
import org.apache.lucene.index.IndexableField;
import org.apache.lucene.search.SortField;
import org.apache.lucene.util.BytesRef;

import java.math.BigInteger;
import java.net.InetAddress;
import java.util.*;

import static java.util.stream.Collectors.toList;

/**
 * Class for mapping between Cassandra's columns and Lucene documents.
 *
 * @author Andres de la Pena {@literal <adelapena@stratio.com>}
 */
public abstract class Mapper {

    /** A no-action analyzer for not tokenized {@link Mapper} implementations. */
    static final String KEYWORD_ANALYZER = StandardAnalyzers.KEYWORD.toString();

    static final List<Class<?>> TEXT_TYPES = Collections.singletonList(String.class);

    static final List<Class<?>> INTEGER_TYPES = Arrays.asList(
            String.class, Byte.class, Short.class, Integer.class, Long.class, BigInteger.class);

    static final List<Class<?>> NUMERIC_TYPES = Arrays.asList(String.class, Number.class);

    static final List<Class<?>> DATE_TYPES = Arrays.asList(
            String.class, Integer.class, Long.class, BigInteger.class, Date.class, UUID.class);

    static final List<Class<?>> NUMERIC_TYPES_WITH_DATE = Arrays.asList(String.class, Number.class, Date.class);

    static final List<Class<?>> PRINTABLE_TYPES = Arrays.asList(
            String.class, Number.class, UUID.class, Boolean.class, InetAddress.class);

    /** The store field in Lucene default option. */
    static final Store STORE = Store.NO;

    /** If the field must be validated when no specified. */
    static final boolean DEFAULT_VALIDATED = false;

    /** The name of the Lucene field. */
    public final String field;

    /** If the field produces doc values. */
    public final Boolean docValues;

    /** If the field must be validated. */
    public final Boolean validated;

    /** The name of the analyzer to be used. */
    public final String analyzer;

    /** The names of the columns to be mapped. */
    public final List<String> mappedColumns;

    /** The names of the columns to be mapped. */
    public final List<String> mappedCells;

    /** The supported column value data types. */
    public final List<Class<?>> supportedTypes;

    /**
     * Builds a new {@link Mapper} supporting the specified types for indexing.
     *
     * @param field the name of the field
     * @param docValues if the mapper supports doc values
     * @param validated if the field must be validated
     * @param analyzer the name of the analyzer to be used
     * @param mappedColumns the names of the columns to be mapped
     * @param supportedTypes the supported column value data types
     */
    protected Mapper(String field,
                     Boolean docValues,
                     Boolean validated,
                     String analyzer,
                     List<String> mappedColumns,
                     List<Class<?>> supportedTypes) {
        if (StringUtils.isBlank(field)) {
            throw new IndexException("Field name is required");
        }
        this.field = field;
        this.docValues = docValues;
        this.validated = validated == null ? DEFAULT_VALIDATED : validated;
        this.analyzer = analyzer;
        this.mappedColumns = mappedColumns.stream().filter(x -> x != null).collect(toList()); // Remove nulls
<<<<<<< HEAD
        this.mappedCells = this.mappedColumns.stream().map(Column::parse).map(Column::cellName).collect(toList());
=======
        this.mappedCells = this.mappedColumns.stream().map(Column::parseCellName).collect(toList());
>>>>>>> d467ba80
        this.supportedTypes = supportedTypes;
    }

    /**
     * Returns the Lucene {@link IndexableField}s resulting from the mapping of the specified {@link Columns}.
     *
     * @param columns the columns
     * @return a list of indexable fields
     */
    public abstract List<IndexableField> indexableFields(Columns columns);

    /**
     * Validates the specified {@link Columns} if {#validated}.
     *
     * @param columns the columns to be validated
     */
    public final void validate(Columns columns) {
        if (validated) {
            indexableFields(columns);
        }
    }

    /**
     * Returns the {@link SortField} resulting from the mapping of the specified object.
     *
     * @param name the name of the sorting field
     * @param reverse {@code true} the sort must be reversed, {@code false} otherwise
     * @return the sort field
     */
    public abstract SortField sortField(String name, boolean reverse);

    /**
     * Returns if this maps the specified cell.
     *
     * @param cell the cell name
     * @return {@code true} if this maps the column, {@code false} otherwise
     */
    public boolean mapsCell(String cell) {
        return mappedCells.stream().anyMatch(x -> x.equals(cell));
    }

    void validateTerm(String name, BytesRef term) {
        int maxSize = IndexWriter.MAX_TERM_LENGTH;
        int size = term.length;
        if (size > maxSize) {
            throw new IndexException("Discarding immense term in field='{}', " +
                                     "Lucene only allows terms with at most " +
                                     "{} bytes in length; got {} bytes: {}...",
                                     name, maxSize, size, term.utf8ToString().substring(0, 10));
        }
    }

    protected MoreObjects.ToStringHelper toStringHelper(Object self) {
        return MoreObjects.toStringHelper(self).add("field", field).add("validated", validated);
    }

    /** {@inheritDoc} */
    @Override
    public String toString() {
        return toStringHelper(this).toString();
    }
}<|MERGE_RESOLUTION|>--- conflicted
+++ resolved
@@ -109,11 +109,7 @@
         this.validated = validated == null ? DEFAULT_VALIDATED : validated;
         this.analyzer = analyzer;
         this.mappedColumns = mappedColumns.stream().filter(x -> x != null).collect(toList()); // Remove nulls
-<<<<<<< HEAD
-        this.mappedCells = this.mappedColumns.stream().map(Column::parse).map(Column::cellName).collect(toList());
-=======
         this.mappedCells = this.mappedColumns.stream().map(Column::parseCellName).collect(toList());
->>>>>>> d467ba80
         this.supportedTypes = supportedTypes;
     }
 
