--- conflicted
+++ resolved
@@ -131,10 +131,7 @@
      * any mapping errors.
      *
      * @param columns the columns
-<<<<<<< HEAD
-=======
      * @return a list of indexable fields
->>>>>>> 36180486
      */
     public List<IndexableField> bestEffortIndexableFields(Columns columns) {
         return bestEffort(columns, this::indexableFields);
