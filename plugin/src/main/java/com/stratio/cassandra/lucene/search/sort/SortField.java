--- conflicted
+++ resolved
@@ -18,13 +18,8 @@
 
 package com.stratio.cassandra.lucene.search.sort;
 
-<<<<<<< HEAD
-import com.stratio.cassandra.lucene.schema.Schema;
-import com.stratio.cassandra.lucene.schema.column.Columns;
-=======
 import com.stratio.cassandra.lucene.column.Columns;
 import com.stratio.cassandra.lucene.schema.Schema;
->>>>>>> 9e52feee
 
 import java.util.Comparator;
 
@@ -44,10 +39,6 @@
     /**
      * Returns a new {@link SortField}.
      *
-<<<<<<< HEAD
-
-=======
->>>>>>> 9e52feee
      * @param reverse {@code true} if natural order should be reversed.
      */
     public SortField(Boolean reverse) {
@@ -79,11 +70,6 @@
      * @return A Java {@link Comparator} for {@link Columns} with the same logic as this {@link SortField}.
      */
     public abstract Comparator<Columns> comparator(Schema schema);
-<<<<<<< HEAD
-
-
-=======
->>>>>>> 9e52feee
 
     @SuppressWarnings("unchecked")
     protected int compare(Comparable column1, Comparable column2) {
@@ -109,9 +95,4 @@
     /** {@inheritDoc} */
     @Override
     public abstract int hashCode();
-<<<<<<< HEAD
-
-
-=======
->>>>>>> 9e52feee
 }