/*
 * Licensed to STRATIO (C) under one or more contributor license agreements.
 * See the NOTICE file distributed with this work for additional information
 * regarding copyright ownership.  The STRATIO (C) licenses this file
 * to you under the Apache License, Version 2.0 (the
 * "License"); you may not use this file except in compliance
 * with the License.  You may obtain a copy of the License at
 *
 *   http://www.apache.org/licenses/LICENSE-2.0
 *
 * Unless required by applicable law or agreed to in writing,
 * software distributed under the License is distributed on an
 * "AS IS" BASIS, WITHOUT WARRANTIES OR CONDITIONS OF ANY
 * KIND, either express or implied.  See the License for the
 * specific language governing permissions and limitations
 * under the License.
 */

package com.stratio.cassandra.lucene.search;

import com.stratio.cassandra.lucene.search.condition.builder.*;
import com.stratio.cassandra.lucene.search.sort.builder.GeoDistanceSortFieldBuilder;
import com.stratio.cassandra.lucene.search.sort.builder.SimpleSortFieldBuilder;
import com.stratio.cassandra.lucene.search.sort.builder.SortFieldBuilder;

/**
 * Factory for {@link SearchBuilder} and {@link ConditionBuilder}s.
 *
 * @author Andres de la Pena {@literal <adelapena@stratio.com>}
 */
public final class SearchBuilders {

    /** Private constructor to hide the implicit public one. */
    private SearchBuilders() {
    }

    /**
     * Returns a new {@link SearchBuilder}.
     *
     * @return a new {@link SearchBuilder}.
     */
    public static SearchBuilder search() {
        return new SearchBuilder();
    }

    /**
     * Returns a new {@link SearchBuilder} using the specified {@link ConditionBuilder} as query.
     *
     * @param conditionBuilder The {@link ConditionBuilder} containing the query.
     * @return a new {@link SearchBuilder} using the specified {@link ConditionBuilder} as query.
     */
    public static SearchBuilder query(ConditionBuilder<?, ?> conditionBuilder) {
        return search().query(conditionBuilder);
    }

    /**
     * Returns a new {@link SearchBuilder} using the specified {@link ConditionBuilder} as clusteringKeyFilter.
     *
     * @param conditionBuilder The {@link ConditionBuilder} containing the filter.
     * @return a new {@link SearchBuilder} using the specified {@link ConditionBuilder} as clusteringKeyFilter.
     */
    public static SearchBuilder filter(ConditionBuilder<?, ?> conditionBuilder) {
        return search().filter(conditionBuilder);
    }

    /**
     * Returns a new {@link SearchBuilder} using the specified {@link SortFieldBuilder}s as sorting.
     *
     * @param sortFieldBuilders The {@link SortFieldBuilder}s.
     * @return a new {@link SearchBuilder} using the specified {@link SortFieldBuilder}s as sorting.
     */
    public static SearchBuilder sort(SortFieldBuilder... sortFieldBuilders) {
        return search().sort(sortFieldBuilders);
    }

    /**
     * Returns a new {@link BooleanConditionBuilder}.
     *
     * @return A new {@link BooleanConditionBuilder}.
     */
    public static BooleanConditionBuilder bool() {
        return new BooleanConditionBuilder();
    }

    /**
     * Returns a new {@link AllConditionBuilder} for the specified field and value.
     *
     * @return A new {@link AllConditionBuilder} for the specified field and value.
     */
    public static AllConditionBuilder all() {
        return new AllConditionBuilder();
    }

    /**
     * Returns a new {@link FuzzyConditionBuilder} for the specified field and value.
     *
     * @param field The name of the field to be matched.
     * @param value The value of the field to be matched.
     * @return A new {@link FuzzyConditionBuilder} for the specified field and value.
     */
    public static FuzzyConditionBuilder fuzzy(String field, String value) {
        return new FuzzyConditionBuilder(field, value);
    }

    /**
     * Returns a new {@link LuceneConditionBuilder} with the specified query.
     *
     * @param query The Lucene syntax query.
     * @return A new {@link LuceneConditionBuilder} with the specified query.
     */
    public static LuceneConditionBuilder lucene(String query) {
        return new LuceneConditionBuilder(query);
    }

    /**
     * Returns a new {@link MatchConditionBuilder} for the specified field and value.
     *
     * @param field The name of the field to be matched.
     * @param value The value of the field to be matched.
     * @return A new {@link MatchConditionBuilder} for the specified field and value.
     */
    public static MatchConditionBuilder match(String field, Object value) {
        return new MatchConditionBuilder(field, value);
    }

    /**
     * Returns a new {@link NoneConditionBuilder} for the specified field and value.
     *
     * @return A new {@link NoneConditionBuilder} for the specified field and value.
     */
    public static NoneConditionBuilder none() {
        return new NoneConditionBuilder();
    }

    /**
     * Returns a new {@link PhraseConditionBuilder} for the specified field and values.
     *
     * @param field The name of the field to be matched.
     * @param value The text to be matched.
     * @return A new {@link PhraseConditionBuilder} for the specified field and values.
     */
    public static PhraseConditionBuilder phrase(String field, String value) {
        return new PhraseConditionBuilder(field, value);
    }

    /**
     * Returns a new {@link PrefixConditionBuilder} for the specified field and value.
     *
     * @param field The name of the field to be matched.
     * @param value The value of the field to be matched.
     * @return A new {@link PrefixConditionBuilder} for the specified field and value.
     */
    public static PrefixConditionBuilder prefix(String field, String value) {
        return new PrefixConditionBuilder(field, value);
    }

    /**
     * Returns a new {@link RangeConditionBuilder} for the specified field.
     *
     * @param field The name of the field to be matched.
     * @return A new {@link RangeConditionBuilder} for the specified field.
     */
    public static RangeConditionBuilder range(String field) {
        return new RangeConditionBuilder(field);
    }

    /**
     * Returns a new {@link RegexpConditionBuilder} for the specified field and value.
     *
     * @param field The name of the field to be matched.
     * @param value The value of the field to be matched.
     * @return A new {@link RegexpConditionBuilder} for the specified field and value.
     */
    public static RegexpConditionBuilder regexp(String field, String value) {
        return new RegexpConditionBuilder(field, value);
    }

    /**
     * Returns a new {@link WildcardConditionBuilder} for the specified field and value.
     *
     * @param field The name of the field to be matched.
     * @param value The value of the field to be matched.
     * @return A new {@link WildcardConditionBuilder} for the specified field and value.
     */
    public static WildcardConditionBuilder wildcard(String field, String value) {
        return new WildcardConditionBuilder(field, value);
    }

    /**
     * Returns a new {@link GeoBBoxConditionBuilder} with the specified field name and bounding box coordinates.
     *
     * @param field The name of the field to be matched.
     * @param minLongitude The minimum accepted longitude.
     * @param maxLongitude The maximum accepted longitude.
     * @param minLatitude The minimum accepted latitude.
     * @param maxLatitude The maximum accepted latitude.
     * @return A new {@link GeoBBoxConditionBuilder}.
     */
    public static GeoBBoxConditionBuilder geoBBox(String field,
                                                  double minLongitude,
                                                  double maxLongitude,
                                                  double minLatitude,
                                                  double maxLatitude) {
        return new GeoBBoxConditionBuilder(field, minLatitude, maxLatitude, minLongitude, maxLongitude);
    }

    /**
     * Returns a new {@link GeoDistanceConditionBuilder} with the specified field reference point.
     *
     * @param field The name of the field to be matched.
     * @param longitude The longitude of the reference point.
     * @param latitude The latitude of the reference point.
     * @param maxDistance The max allowed distance.
     * @return A new {@link GeoDistanceConditionBuilder}.
     */
    public static GeoDistanceConditionBuilder geoDistance(String field,
                                                          double longitude,
                                                          double latitude,
                                                          String maxDistance) {
        return new GeoDistanceConditionBuilder(field, latitude, longitude, maxDistance);
    }

    /**
     * Returns a new {@link GeoShapeConditionBuilder} with the specified field reference point.
     *
     * /** Constructor receiving the name of the field and the shape.
     *
     * @param field the name of the field
     * @param shape the shape in <a href="http://en.wikipedia.org/wiki/Well-known_text"> WKT</a> format
     * @return A new {@link GeoShapeConditionBuilder}.
     */
    public static GeoShapeConditionBuilder geoShape(String field, String shape) {
        return new GeoShapeConditionBuilder(field, shape);
    }

    /**
     * Returns a new {@link DateRangeConditionBuilder} with the specified field reference point.
     *
     * @param field The name of the field to be matched.
     * @return A new {@link DateRangeConditionBuilder}.
     */
    public static DateRangeConditionBuilder dateRange(String field) {
        return new DateRangeConditionBuilder(field);
    }

    /**
     * Returns a new {@link SimpleSortFieldBuilder} for the specified field.
     *
     * @param field The name of the field to be sorted by.
     * @return A new {@link SimpleSortFieldBuilder} for the specified field.
     */
    public static SimpleSortFieldBuilder field(String field) {
        return new SimpleSortFieldBuilder(field);
    }

<<<<<<< HEAD
    /**
     * Returns a new {@link SimpleSortFieldBuilder} for the specified field.
     *
     * @param mapper The name of mapper to use to calculate distance.
     * @param longitude The longitude of the center point to sort by min distance to it.
     * @param latitude The latitude of the center point to sort by min distance to it.
     * @return A new {@link SimpleSortFieldBuilder} for the specified field.
     */
    public static GeoDistanceSortFieldBuilder geoDistanceSortField(String mapper, double longitude, double latitude) {
        return new GeoDistanceSortFieldBuilder(mapper, longitude, latitude);
    }

=======
>>>>>>> c47ecdc3
    /**
     * Returns a new {@link BitemporalConditionBuilder} for the specified field.
     *
     * @param field The name of the field to be sorted.
     * @return A new {@link BitemporalConditionBuilder} for the specified field.
     */
    public static BitemporalConditionBuilder bitemporalSearch(String field) {
        return new BitemporalConditionBuilder(field);
    }
}<|MERGE_RESOLUTION|>--- conflicted
+++ resolved
@@ -253,7 +253,6 @@
         return new SimpleSortFieldBuilder(field);
     }
 
-<<<<<<< HEAD
     /**
      * Returns a new {@link SimpleSortFieldBuilder} for the specified field.
      *
@@ -265,9 +264,6 @@
     public static GeoDistanceSortFieldBuilder geoDistanceSortField(String mapper, double longitude, double latitude) {
         return new GeoDistanceSortFieldBuilder(mapper, longitude, latitude);
     }
-
-=======
->>>>>>> c47ecdc3
     /**
      * Returns a new {@link BitemporalConditionBuilder} for the specified field.
      *
