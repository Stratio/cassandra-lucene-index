--- conflicted
+++ resolved
@@ -87,12 +87,7 @@
 
     /** {@inheritDoc} */
     @Override
-<<<<<<< HEAD
-    public Query doQuery(GeoPointMapper mapper, Analyzer analyzer) {
-        SpatialStrategy spatialStrategy = mapper.strategy;
-=======
     public Query doQuery(SpatialStrategy strategy) {
->>>>>>> 905c1eef
         BooleanQuery.Builder builder = new BooleanQuery.Builder();
         builder.add(query(maxGeoDistance, strategy), FILTER);
         if (minGeoDistance != null) {
