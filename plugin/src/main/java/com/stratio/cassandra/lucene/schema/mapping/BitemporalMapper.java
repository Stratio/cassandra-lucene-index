/*
 * Copyright (C) 2014 Stratio (http://stratio.com)
 *
 * Licensed under the Apache License, Version 2.0 (the "License");
 * you may not use this file except in compliance with the License.
 * You may obtain a copy of the License at
 *
 *         http://www.apache.org/licenses/LICENSE-2.0
 *
 * Unless required by applicable law or agreed to in writing, software
 * distributed under the License is distributed on an "AS IS" BASIS,
 * WITHOUT WARRANTIES OR CONDITIONS OF ANY KIND, either express or implied.
 * See the License for the specific language governing permissions and
 * limitations under the License.
 */
package com.stratio.cassandra.lucene.schema.mapping;

import com.google.common.base.MoreObjects;
import com.stratio.cassandra.lucene.IndexException;
import com.stratio.cassandra.lucene.column.Columns;
<<<<<<< HEAD
import com.stratio.cassandra.lucene.util.DateParser;
=======
import com.stratio.cassandra.lucene.common.DateParser;
>>>>>>> 905c1eef
import org.apache.commons.lang3.StringUtils;
import org.apache.lucene.document.LongField;
import org.apache.lucene.index.IndexableField;
import org.apache.lucene.search.SortField;

import java.util.*;

/**
 * A {@link Mapper} to map bitemporal DateRanges.
 *
 * @author Eduardo Alonso {@literal <eduardoalonso@stratio.com>}
 */
public class BitemporalMapper extends Mapper {

    /** The lucene Field suffix for vt_from */
    public static final String VT_FROM_FIELD_SUFFIX = ".vtFrom";

    /** The lucene Field suffix for vt_to */
    public static final String VT_TO_FIELD_SUFFIX = ".vtTo";

    /** The lucene Field suffix for tt_from */
    public static final String TT_FROM_FIELD_SUFFIX = ".ttFrom";

    /** The lucene Field suffix for tt_to */
    public static final String TT_TO_FIELD_SUFFIX = ".ttTo";

    /** The name of the column containing the valid time start. **/
    final String vtFrom;

    /** The name of the column containing the valid time stop. **/
    final String vtTo;

    /** The name of the column containing the transaction time start. **/
    final String ttFrom;

    /** The name of the column containing the transaction time stop. **/
    final String ttTo;

    /** The NOW Value. **/
    final Long nowValue;

    /** The {@link DateParser}. */
    public final DateParser parser;

    /**
     * Builds a new {@link BitemporalMapper}.
     *
     * @param field the name of the field
     * @param validated if the field must be validated
     * @param vtFrom the name of the column containing the valid time start
     * @param vtTo the name of the column containing the valid time end
     * @param ttFrom the name of the column containing the transaction time start
     * @param ttTo the name of the column containing the transaction time end
     * @param pattern the date pattern
     * @param nowValue the value representing now
     */
    public BitemporalMapper(String field,
                            Boolean validated,
                            String vtFrom,
                            String vtTo,
                            String ttFrom,
                            String ttTo,
                            String pattern,
                            Object nowValue) {

        super(field, false, validated, null, Arrays.asList(vtFrom, vtTo, ttFrom, ttTo), DATE_TYPES);

        if (StringUtils.isBlank(vtFrom)) {
            throw new IndexException("vt_from column name is required");
        }

        if (StringUtils.isBlank(vtTo)) {
            throw new IndexException("vt_to column name is required");
        }

        if (StringUtils.isBlank(ttFrom)) {
            throw new IndexException("tt_from column name is required");
        }

        if (StringUtils.isBlank(ttTo)) {
            throw new IndexException("tt_to column name is required");
        }

        this.vtFrom = vtFrom;
        this.vtTo = vtTo;
        this.ttFrom = ttFrom;
        this.ttTo = ttTo;
        this.parser = new DateParser(pattern);

        // Validate pattern
        this.nowValue = (nowValue == null) ? Long.MAX_VALUE : parser.parse(nowValue).getTime();
    }

    /** {@inheritDoc} */
    @Override
    public List<IndexableField> indexableFields(Columns columns) {

        BitemporalDateTime vtFromTime = readBitemporalDate(columns, vtFrom);
        BitemporalDateTime vtToTime = readBitemporalDate(columns, vtTo);
        BitemporalDateTime ttFromTime = readBitemporalDate(columns, ttFrom);
        BitemporalDateTime ttToTime = readBitemporalDate(columns, ttTo);

        if (vtFromTime == null && vtToTime == null && ttFromTime == null && ttToTime == null) {
            return Collections.emptyList();
        }

        validate(vtFromTime, vtToTime, ttFromTime, ttToTime);

        List<IndexableField> fields = new ArrayList<>(4);
        fields.add(new LongField(field + VT_FROM_FIELD_SUFFIX, vtFromTime.toTimestamp(), STORE));
        fields.add(new LongField(field + VT_TO_FIELD_SUFFIX, vtToTime.toTimestamp(), STORE));
        fields.add(new LongField(field + TT_FROM_FIELD_SUFFIX, ttFromTime.toTimestamp(), STORE));
        fields.add(new LongField(field + TT_TO_FIELD_SUFFIX, ttToTime.toTimestamp(), STORE));
        return fields;
    }

    private void validate(BitemporalDateTime vtFrom,
                          BitemporalDateTime vtTo,
                          BitemporalDateTime ttFrom,
                          BitemporalDateTime ttTo) {
        if (vtFrom == null) {
            throw new IndexException("vt_from column required");
        }
        if (vtTo == null) {
            throw new IndexException("vt_to column required");
        }
        if (ttFrom == null) {
            throw new IndexException("tt_from column required");
        }
        if (ttTo == null) {
            throw new IndexException("tt_to column required");
        }
        if (vtFrom.after(vtTo)) {
            throw new IndexException("vt_from:'{}' is after vt_to:'{}'",
                                     vtTo.toString(parser),
                                     vtFrom.toString(parser));
        }
        if (ttFrom.after(ttTo)) {
            throw new IndexException("tt_from:'{}' is after tt_to:'{}'",
                                     ttTo.toString(parser),
                                     ttFrom.toString(parser));
        }
    }

    /**
     * Returns a {@link BitemporalDateTime} read from the specified {@link Columns}.
     *
     * @param columns the column where the data is
     * @param field the name of the field to be read from {@code columns}
     * @return a bitemporal date time
     */
<<<<<<< HEAD
    BitemporalDateTime readBitemporalDate(Columns columns, String fieldName) {
        Column<?> column = columns.withFieldName(fieldName).head();
        if (column == null) {
            return null;
        }
        return parseBitemporalDate(column.value().getOrElse(null));
    }

    private BitemporalDateTime checkIfNow(Long in) {
        if (in > nowValue) {
            throw new IndexException("BitemporalDateTime value '{}' exceeds Max Value: '{}'", in, nowValue);
        } else if (in < nowValue) {
            return new BitemporalDateTime(in);
        } else {
            return new BitemporalDateTime(Long.MAX_VALUE);
        }
=======
    BitemporalDateTime readBitemporalDate(Columns columns, String field) {
        return parseBitemporalDate(columns.valueForField(field));
>>>>>>> 905c1eef
    }

    /**
     * Parses an {@link Object} into a {@link BitemporalDateTime}. It parses {@link Long} and {@link String} format
     * values based in pattern.
     *
     * @param value the object to be parsed
     * @return a bitemporal date time
     */
    public BitemporalDateTime parseBitemporalDate(Object value) {
        Date date = parser.parse(value);
        return date == null ? null : checkIfNow(date.getTime());
    }

<<<<<<< HEAD
=======
    private BitemporalDateTime checkIfNow(Long in) {
        if (in > nowValue) {
            throw new IndexException("BitemporalDateTime value '{}' exceeds Max Value: '{}'", in, nowValue);
        } else if (in < nowValue) {
            return new BitemporalDateTime(in);
        } else {
            return new BitemporalDateTime(Long.MAX_VALUE);
        }
    }

>>>>>>> 905c1eef
    /** {@inheritDoc} */
    @Override
    public SortField sortField(String name, boolean reverse) {
        throw new IndexException("Bitemporal mapper '{}' does not support sorting", name);
    }

    /** {@inheritDoc} */
    @Override
    public String toString() {
        return MoreObjects.toStringHelper(this)
                          .add("field", field)
                          .add("validated", validated)
                          .add("vtFrom", vtFrom)
                          .add("vtTo", vtTo)
                          .add("ttFrom", ttFrom)
                          .add("ttTo", ttTo)
                          .add("pattern", parser.pattern)
                          .add("nowValue", nowValue)
                          .toString();
    }

    public static class BitemporalDateTime implements Comparable<BitemporalDateTime> {

        public static final BitemporalDateTime MAX = new BitemporalDateTime(Long.MAX_VALUE);
        public static final BitemporalDateTime MIN = new BitemporalDateTime(0L);

        private final Long timestamp;
        private final Date date;

        /**
         * @param date A date.
         */
        BitemporalDateTime(Date date) {
            timestamp = date.getTime();
            this.date = date;
        }

        /**
         * @param timestamp A timestamp.
         */
        public BitemporalDateTime(Long timestamp) {
            if (timestamp < 0L) {
                throw new IndexException("Cannot build a BitemporalDateTime with a negative unix time");
            }
            this.timestamp = timestamp;
            date = new Date(timestamp);
        }

        public boolean isNow() {
            return timestamp.equals(MAX.timestamp);
        }

        public boolean isMax() {
            return timestamp.equals(MAX.timestamp);
        }

        public boolean isMin() {
            return timestamp.equals(0L);
        }

        public Date toDate() {
            return date;
        }

        public Long toTimestamp() {
            return timestamp;
        }

        public boolean after(BitemporalDateTime time) {
            return date.after(time.date);
        }

        @Override
        public int compareTo(BitemporalDateTime other) {
            return timestamp.compareTo(other.timestamp);
        }

        public static BitemporalDateTime max(BitemporalDateTime bt1, BitemporalDateTime bt2) {
            int result = bt1.compareTo(bt2);
            return (result <= 0) ? bt2 : bt1;
        }

        /** {@inheritDoc} */
        @Override
        public String toString() {
            return timestamp.toString();
        }

        public String toString(DateParser dateParser) {
            return dateParser.toString(date);
        }

        /** {@inheritDoc} */
        @Override
        public boolean equals(Object o) {
            if (this == o) {
                return true;
            }
            if (o == null || getClass() != o.getClass()) {
                return false;
            }
            BitemporalDateTime that = (BitemporalDateTime) o;
            return timestamp.equals(that.timestamp);
        }

        /** {@inheritDoc} */
        @Override
        public int hashCode() {
            return timestamp.hashCode();
        }
    }
}<|MERGE_RESOLUTION|>--- conflicted
+++ resolved
@@ -18,11 +18,7 @@
 import com.google.common.base.MoreObjects;
 import com.stratio.cassandra.lucene.IndexException;
 import com.stratio.cassandra.lucene.column.Columns;
-<<<<<<< HEAD
-import com.stratio.cassandra.lucene.util.DateParser;
-=======
 import com.stratio.cassandra.lucene.common.DateParser;
->>>>>>> 905c1eef
 import org.apache.commons.lang3.StringUtils;
 import org.apache.lucene.document.LongField;
 import org.apache.lucene.index.IndexableField;
@@ -174,27 +170,8 @@
      * @param field the name of the field to be read from {@code columns}
      * @return a bitemporal date time
      */
-<<<<<<< HEAD
-    BitemporalDateTime readBitemporalDate(Columns columns, String fieldName) {
-        Column<?> column = columns.withFieldName(fieldName).head();
-        if (column == null) {
-            return null;
-        }
-        return parseBitemporalDate(column.value().getOrElse(null));
-    }
-
-    private BitemporalDateTime checkIfNow(Long in) {
-        if (in > nowValue) {
-            throw new IndexException("BitemporalDateTime value '{}' exceeds Max Value: '{}'", in, nowValue);
-        } else if (in < nowValue) {
-            return new BitemporalDateTime(in);
-        } else {
-            return new BitemporalDateTime(Long.MAX_VALUE);
-        }
-=======
     BitemporalDateTime readBitemporalDate(Columns columns, String field) {
         return parseBitemporalDate(columns.valueForField(field));
->>>>>>> 905c1eef
     }
 
     /**
@@ -209,8 +186,6 @@
         return date == null ? null : checkIfNow(date.getTime());
     }
 
-<<<<<<< HEAD
-=======
     private BitemporalDateTime checkIfNow(Long in) {
         if (in > nowValue) {
             throw new IndexException("BitemporalDateTime value '{}' exceeds Max Value: '{}'", in, nowValue);
@@ -221,7 +196,6 @@
         }
     }
 
->>>>>>> 905c1eef
     /** {@inheritDoc} */
     @Override
     public SortField sortField(String name, boolean reverse) {
