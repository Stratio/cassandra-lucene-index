/*
 * Copyright (C) 2014 Stratio (http://stratio.com)
 *
 * Licensed under the Apache License, Version 2.0 (the "License");
 * you may not use this file except in compliance with the License.
 * You may obtain a copy of the License at
 *
 *         http://www.apache.org/licenses/LICENSE-2.0
 *
 * Unless required by applicable law or agreed to in writing, software
 * distributed under the License is distributed on an "AS IS" BASIS,
 * WITHOUT WARRANTIES OR CONDITIONS OF ANY KIND, either express or implied.
 * See the License for the specific language governing permissions and
 * limitations under the License.
 */
package com.stratio.cassandra.lucene.schema.mapping;

import com.google.common.base.MoreObjects;
import com.stratio.cassandra.lucene.IndexException;
import com.stratio.cassandra.lucene.column.Column;
import com.stratio.cassandra.lucene.column.Columns;
import com.stratio.cassandra.lucene.util.DateParser;
import org.apache.commons.lang3.StringUtils;
import org.apache.lucene.document.LongField;
import org.apache.lucene.index.IndexableField;
import org.apache.lucene.search.SortField;

import java.util.*;

/**
 * A {@link Mapper} to map bitemporal DateRanges.
 *
 * @author Eduardo Alonso {@literal <eduardoalonso@stratio.com>}
 */
public class BitemporalMapper extends Mapper {

    /** The lucene Field suffix for vt_from */
    public static final String VT_FROM_FIELD_SUFFIX = ".vtFrom";

    /** The lucene Field suffix for vt_to */
    public static final String VT_TO_FIELD_SUFFIX = ".vtTo";

    /** The lucene Field suffix for tt_from */
    public static final String TT_FROM_FIELD_SUFFIX = ".ttFrom";

    /** The lucene Field suffix for tt_to */
    public static final String TT_TO_FIELD_SUFFIX = ".ttTo";

    /** The name of the column containing the valid time start. **/
    final String vtFrom;

    /** The name of the column containing the valid time stop. **/
    final String vtTo;

    /** The name of the column containing the transaction time start. **/
    final String ttFrom;

    /** The name of the column containing the transaction time stop. **/
    final String ttTo;

    /** The NOW Value. **/
    final Long nowValue;

    /** The {@link DateParser}. */
    public final DateParser parser;

    /**
     * Builds a new {@link BitemporalMapper}.
     *
     * @param field the name of the field
     * @param validated if the field must be validated
     * @param vtFrom the name of the column containing the valid time start
     * @param vtTo the name of the column containing the valid time end
     * @param ttFrom the name of the column containing the transaction time start
     * @param ttTo the name of the column containing the transaction time end
     * @param pattern the date pattern
     * @param nowValue the value representing now
     */
    public BitemporalMapper(String field,
                            Boolean validated,
                            String vtFrom,
                            String vtTo,
                            String ttFrom,
                            String ttTo,
                            String pattern,
                            Object nowValue) {

        super(field, false, validated, null, Arrays.asList(vtFrom, vtTo, ttFrom, ttTo), DATE_TYPES);

        if (StringUtils.isBlank(vtFrom)) {
            throw new IndexException("vt_from column name is required");
        }

        if (StringUtils.isBlank(vtTo)) {
            throw new IndexException("vt_to column name is required");
        }

        if (StringUtils.isBlank(ttFrom)) {
            throw new IndexException("tt_from column name is required");
        }

        if (StringUtils.isBlank(ttTo)) {
            throw new IndexException("tt_to column name is required");
        }

        this.vtFrom = vtFrom;
        this.vtTo = vtTo;
        this.ttFrom = ttFrom;
        this.ttTo = ttTo;
        this.parser = new DateParser(pattern);

        // Validate pattern
        this.nowValue = (nowValue == null) ? Long.MAX_VALUE : parser.parse(nowValue).getTime();
    }

    /** {@inheritDoc} */
    @Override
    public List<IndexableField> indexableFields(Columns columns) {

        BitemporalDateTime vtFromTime = readBitemporalDate(columns, vtFrom);
        BitemporalDateTime vtToTime = readBitemporalDate(columns, vtTo);
        BitemporalDateTime ttFromTime = readBitemporalDate(columns, ttFrom);
        BitemporalDateTime ttToTime = readBitemporalDate(columns, ttTo);

        if (vtFromTime == null && vtToTime == null && ttFromTime == null && ttToTime == null) {
            return Collections.emptyList();
        }

        validate(vtFromTime, vtToTime, ttFromTime, ttToTime);

        List<IndexableField> fields = new ArrayList<>(4);
        fields.add(new LongField(field + VT_FROM_FIELD_SUFFIX, vtFromTime.toTimestamp(), STORE));
        fields.add(new LongField(field + VT_TO_FIELD_SUFFIX, vtToTime.toTimestamp(), STORE));
        fields.add(new LongField(field + TT_FROM_FIELD_SUFFIX, ttFromTime.toTimestamp(), STORE));
        fields.add(new LongField(field + TT_TO_FIELD_SUFFIX, ttToTime.toTimestamp(), STORE));
        return fields;
    }

    private void validate(BitemporalDateTime vtFrom,
                          BitemporalDateTime vtTo,
                          BitemporalDateTime ttFrom,
                          BitemporalDateTime ttTo) {
        if (vtFrom == null) {
            throw new IndexException("vt_from column required");
        }
        if (vtTo == null) {
            throw new IndexException("vt_to column required");
        }
        if (ttFrom == null) {
            throw new IndexException("tt_from column required");
        }
        if (ttTo == null) {
            throw new IndexException("tt_to column required");
        }
        if (vtFrom.after(vtTo)) {
            throw new IndexException("vt_from:'{}' is after vt_to:'{}'",
                                     vtTo.toString(parser),
                                     vtFrom.toString(parser));
        }
        if (ttFrom.after(ttTo)) {
            throw new IndexException("tt_from:'{}' is after tt_to:'{}'",
                                     ttTo.toString(parser),
                                     ttFrom.toString(parser));
        }
    }

    /**
     * Returns a {@link BitemporalDateTime} read from the specified {@link Columns}.
     *
     * @param columns the column where the data is
     * @param fieldName the name of the field to be read from {@code columns}
     * @return a bitemporal date time
     */
    BitemporalDateTime readBitemporalDate(Columns columns, String fieldName) {
        Column<?> column = columns.withFieldName(fieldName).head();
        if (column == null) {
            return null;
        }
<<<<<<< HEAD
        return parseBitemporalDate(column);
=======
        return parseBitemporalDate(column.value().getOrElse(null));
>>>>>>> 00f932e0
    }

    private BitemporalDateTime checkIfNow(Long in) {
        if (in > nowValue) {
            throw new IndexException("BitemporalDateTime value '{}' exceeds Max Value: '{}'", in, nowValue);
        } else if (in < nowValue) {
            return new BitemporalDateTime(in);
        } else {
            return new BitemporalDateTime(Long.MAX_VALUE);
        }
    }

    /**
     * Parses an {@link Object} into a {@link BitemporalDateTime}. It parses {@link Long} and {@link String} format
     * values based in pattern.
     *
     * @param value the object to be parsed
     * @return a bitemporal date time
     */
    public BitemporalDateTime parseBitemporalDate(Object value) {
        Date date = parser.parse(value);
        return date == null ? null : checkIfNow(date.getTime());
    }

    private <T> BitemporalDateTime parseBitemporalDate(Column<T> column) {
        Date date = dateParser.parse(column);
        return date == null ? null : checkIfNow(date.getTime());
    }

    /** {@inheritDoc} */
    @Override
    public SortField sortField(String name, boolean reverse) {
        throw new IndexException("Bitemporal mapper '{}' does not support sorting", name);
    }

    /** {@inheritDoc} */
    @Override
    public String toString() {
        return MoreObjects.toStringHelper(this)
                          .add("field", field)
                          .add("validated", validated)
                          .add("vtFrom", vtFrom)
                          .add("vtTo", vtTo)
                          .add("ttFrom", ttFrom)
                          .add("ttTo", ttTo)
                          .add("pattern", parser.pattern)
                          .add("nowValue", nowValue)
                          .toString();
    }

    public static class BitemporalDateTime implements Comparable<BitemporalDateTime> {

        public static final BitemporalDateTime MAX = new BitemporalDateTime(Long.MAX_VALUE);
        public static final BitemporalDateTime MIN = new BitemporalDateTime(0L);

        private final Long timestamp;
        private final Date date;

        /**
         * @param date A date.
         */
        BitemporalDateTime(Date date) {
            timestamp = date.getTime();
            this.date = date;
        }

        /**
         * @param timestamp A timestamp.
         */
        public BitemporalDateTime(Long timestamp) {
            if (timestamp < 0L) {
                throw new IndexException("Cannot build a BitemporalDateTime with a negative unix time");
            }
            this.timestamp = timestamp;
            date = new Date(timestamp);
        }

        public boolean isNow() {
            return timestamp.equals(MAX.timestamp);
        }

        public boolean isMax() {
            return timestamp.equals(MAX.timestamp);
        }

        public boolean isMin() {
            return timestamp.equals(0L);
        }

        public Date toDate() {
            return date;
        }

        public Long toTimestamp() {
            return timestamp;
        }

        public boolean after(BitemporalDateTime time) {
            return date.after(time.date);
        }

        @Override
        public int compareTo(BitemporalDateTime other) {
            return timestamp.compareTo(other.timestamp);
        }

        public static BitemporalDateTime max(BitemporalDateTime bt1, BitemporalDateTime bt2) {
            int result = bt1.compareTo(bt2);
            return (result <= 0) ? bt2 : bt1;
        }

        /** {@inheritDoc} */
        @Override
        public String toString() {
            return timestamp.toString();
        }

        public String toString(DateParser dateParser) {
            return dateParser.toString(date);
        }

        /** {@inheritDoc} */
        @Override
        public boolean equals(Object o) {
            if (this == o) {
                return true;
            }
            if (o == null || getClass() != o.getClass()) {
                return false;
            }
            BitemporalDateTime that = (BitemporalDateTime) o;
            return timestamp.equals(that.timestamp);
        }

        /** {@inheritDoc} */
        @Override
        public int hashCode() {
            return timestamp.hashCode();
        }
    }
}<|MERGE_RESOLUTION|>--- conflicted
+++ resolved
@@ -176,11 +176,7 @@
         if (column == null) {
             return null;
         }
-<<<<<<< HEAD
-        return parseBitemporalDate(column);
-=======
         return parseBitemporalDate(column.value().getOrElse(null));
->>>>>>> 00f932e0
     }
 
     private BitemporalDateTime checkIfNow(Long in) {
@@ -202,11 +198,6 @@
      */
     public BitemporalDateTime parseBitemporalDate(Object value) {
         Date date = parser.parse(value);
-        return date == null ? null : checkIfNow(date.getTime());
-    }
-
-    private <T> BitemporalDateTime parseBitemporalDate(Column<T> column) {
-        Date date = dateParser.parse(column);
         return date == null ? null : checkIfNow(date.getTime());
     }
 
