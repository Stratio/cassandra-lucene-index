--- conflicted
+++ resolved
@@ -29,10 +29,7 @@
 import org.apache.lucene.spatial.prefix.tree.SpatialPrefixTree;
 import org.apache.lucene.spatial.serialized.SerializedDVStrategy;
 
-<<<<<<< HEAD
-=======
 import java.util.Arrays;
->>>>>>> 00f932e0
 import java.util.Collections;
 import java.util.List;
 
@@ -121,15 +118,6 @@
 
     /** {@inheritDoc} */
     @Override
-<<<<<<< HEAD
-    public SortField sortField(String name, boolean reverse) {
-        throw new IndexException("GeoShape mapper '%s' does not support simple sorting", name);
-    }
-
-    /** {@inheritDoc} */
-    @Override
-=======
->>>>>>> 00f932e0
     protected String doBase(String field, Object value) {
         return value.toString();
     }
