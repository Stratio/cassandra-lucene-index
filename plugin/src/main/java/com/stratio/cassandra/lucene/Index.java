/*
 * Copyright (C) 2014 Stratio (http://stratio.com)
 *
 * Licensed under the Apache License, Version 2.0 (the "License");
 * you may not use this file except in compliance with the License.
 * You may obtain a copy of the License at
 *
 *         http://www.apache.org/licenses/LICENSE-2.0
 *
 * Unless required by applicable law or agreed to in writing, software
 * distributed under the License is distributed on an "AS IS" BASIS,
 * WITHOUT WARRANTIES OR CONDITIONS OF ANY KIND, either express or implied.
 * See the License for the specific language governing permissions and
 * limitations under the License.
 */
package com.stratio.cassandra.lucene;

import com.stratio.cassandra.lucene.search.Search;
import org.apache.cassandra.config.CFMetaData;
import org.apache.cassandra.config.ColumnDefinition;
import org.apache.cassandra.cql3.Operator;
import org.apache.cassandra.db.*;
import org.apache.cassandra.db.filter.RowFilter;
import org.apache.cassandra.db.marshal.AbstractType;
import org.apache.cassandra.db.marshal.UTF8Type;
import org.apache.cassandra.db.partitions.PartitionIterator;
import org.apache.cassandra.db.partitions.PartitionUpdate;
import org.apache.cassandra.exceptions.ConfigurationException;
import org.apache.cassandra.exceptions.InvalidRequestException;
import org.apache.cassandra.index.IndexRegistry;
import org.apache.cassandra.index.transactions.IndexTransaction;
import org.apache.cassandra.schema.IndexMetadata;
import org.apache.cassandra.service.ClientState;
import org.apache.cassandra.utils.concurrent.OpOrder;
import org.slf4j.Logger;
import org.slf4j.LoggerFactory;

import java.lang.reflect.Field;
import java.lang.reflect.Modifier;
import java.util.Collections;
import java.util.Map;
import java.util.Optional;
import java.util.concurrent.Callable;
import java.util.function.BiFunction;

/**
 * {@link org.apache.cassandra.index.Index} that uses Apache Lucene as backend. It allows, among others, multi-column
 * and full-text search.
 *
 * @author Andres de la Pena {@literal <adelapena@stratio.com>}
 */
public class Index implements org.apache.cassandra.index.Index {

    private static final Logger logger = LoggerFactory.getLogger(Index.class);

    private final ColumnFamilyStore table;
    private final IndexMetadata indexMetadata;
    private IndexService service;
    private String name;

    // Setup CQL query handler
    static {
        try {
            Field field = ClientState.class.getDeclaredField("cqlQueryHandler");
            field.setAccessible(true);

            Field modifiersField = Field.class.getDeclaredField("modifiers");
            modifiersField.setAccessible(true);
            modifiersField.setInt(field, field.getModifiers() & ~Modifier.FINAL);

            field.set(null, new IndexQueryHandler());
        } catch (Exception e) {
            logger.error("Unable to set Lucene CQL query handler", e);
        }
    }

    /**
     * Builds a new Lucene index for the specified {@link ColumnFamilyStore} using the specified {@link IndexMetadata}.
     *
     * @param table the indexed {@link ColumnFamilyStore}
     * @param indexMetadata the index's metadata
     */
    public Index(ColumnFamilyStore table, IndexMetadata indexMetadata) {
        logger.debug("Building Lucene index {} {}", table.metadata, indexMetadata);
        this.table = table;
        this.indexMetadata = indexMetadata;
        try {
            service = IndexService.build(table, indexMetadata);
        } catch (Exception e) {
            throw new IndexException(e);
        }
        name = service.qualifiedName;
    }

    /**
     * Validates the specified index options.
     *
     * @param options the options to be validated
     * @param metadata the metadata of the table to be indexed
     * @return the validated options
     * @throws ConfigurationException if the options are not valid
     */
    public static Map<String, String> validateOptions(Map<String, String> options, CFMetaData metadata) {
        logger.debug("Validating Lucene index options");
        try {
            IndexOptions.validateOptions(options, metadata);
        } catch (IndexException e) {
            logger.error("Invalid index options: " + options, e);
            throw new ConfigurationException(e.getMessage());
        }
        logger.debug("Lucene index options are valid");
        return Collections.emptyMap();
    }

    /*
     * Management functions
     */

    /**
     * Return a task to perform any initialization work when a new index instance is created. This may involve costly
     * operations such as (re)building the index, and is performed asynchronously by SecondaryIndexManager
     *
     * @return a task to perform any necessary initialization work
     */
    @Override
    public Callable<?> getInitializationTask() {
        logger.info("Getting initialization task of {}", name);
        if (table.isEmpty() || SystemKeyspace.isIndexBuilt(table.keyspace.getName(), indexMetadata.name)) {
            logger.info("Index {} doesn't need (re)building", name);
            return null;
        } else {
            logger.info("Index {} needs (re)building", name);
            return () -> {
                table.forceBlockingFlush();
                service.truncate();
                table.indexManager.buildIndexBlocking(this);
                return null;
            };
        }
    }

    /**
     * Returns the IndexMetadata which configures and defines the index instance. This should be the same object passed
     * as the argument to setIndexMetadata.
     *
     * @return the index's metadata
     */
    @Override
    public IndexMetadata getIndexMetadata() {
        return indexMetadata;
    }

    /**
     * Return a task to reload the internal metadata of an index. Called when the base table metadata is modified or
     * when the configuration of the Index is updated Implementations should return a task which performs any necessary
     * work to be done due to updating the configuration(s) such as (re)building etc. This task is performed
     * asynchronously by SecondaryIndexManager
     *
     * @return task to be executed by the index manager during a reload
     */
    @Override
    public Callable<?> getMetadataReloadTask(IndexMetadata indexMetadata) { // TODO: Check rebuild
        return () -> {
            logger.debug("Reloading Lucene index {} metadata: {}", name, indexMetadata);
            return null;
        };
    }

    /**
     * An index must be registered in order to be able to either subscribe to update events on the base table and/or to
     * provide IndexSearcher functionality for reads. The double dispatch involved here, where the Index actually
     * performs its own registration by calling back to the supplied IndexRegistry's own registerIndex method, is to
     * make the decision as to whether or not to register an index belong to the implementation, not the manager.
     *
     * @param registry the index registry to register the instance with
     */
    @Override
    public void register(IndexRegistry registry) {
        registry.registerIndex(this);
    }

    /**
     * If the index implementation uses a local table to store its index data this method should return a handle to it.
     * If not, an empty Optional should be returned. Typically, this is useful for the built-in Index implementations.
     *
     * @return an Optional referencing the Index's backing storage table if it has one, or Optional.empty() if not
     */
    public Optional<ColumnFamilyStore> getBackingTable() {
        return Optional.empty();
    }

    /**
     * Return a task which performs a blocking flush of the index's data to persistent storage.
     *
     * @return task to be executed by the index manager to perform the flush
     */
    @Override
    public Callable<?> getBlockingFlushTask() {
        return () -> {
            logger.info("Flushing Lucene index {}", name);
            service.commit();
            return null;
        };
    }

    /**
     * Return a task which invalidates the index, indicating it should no longer be considered usable. This should
     * include an clean up and releasing of resources required when dropping an index.
     *
     * @return task to be executed by the index manager to invalidate the index
     */
    @Override
    public Callable<?> getInvalidateTask() {
        return () -> {
            service.delete();
            return null;
        };
    }

    /**
     * Return a task to truncate the index with the specified truncation timestamp. Called when the base table is
     * truncated.
     *
     * @param truncatedAt timestamp of the truncation operation. This will be the same timestamp used in the truncation
     * of the base table.
     * @return task to be executed by the index manager when the base table is truncated.
     */
    @Override
    public Callable<?> getTruncateTask(long truncatedAt) {
        logger.trace("Getting truncate task");
        return () -> {
            logger.info("Truncating Lucene index {}", name);
            service.truncate();
            logger.info("Truncated Lucene index {}", name);
            return null;
        };
    }

    /**
     * Return true if this index can be built or rebuilt when the index manager determines it is necessary. Returning
     * false enables the index implementation (or some other component) to control if and when SSTable data is
     * incorporated into the index.
     *
     * This is called by SecondaryIndexManager in buildIndexBlocking, buildAllIndexesBlocking and rebuildIndexesBlocking
     * where a return value of false causes the index to be excluded from the set of those which will process the
     * SSTable data.
     *
     * @return if the index should be included in the set which processes SSTable data, false otherwise.
     */
    @Override
    public boolean shouldBuildBlocking() {
        logger.trace("Asking if it should build blocking");
        return true;
    }

    /*
     * Index selection
     */

    /**
     * Called to determine whether this index targets a specific column. Used during schema operations such as when
     * dropping or renaming a column, to check if the index will be affected by the change. Typically, if an index
     * answers that it does depend upon a column, then schema operations on that column are not permitted until the
     * index is dropped or altered.
     *
     * @param column the column definition to check
     * @return true if the index depends on the supplied column being present; false if the column may be safely dropped
     * or modified without adversely affecting the index
     */
    @Override
    public boolean dependsOn(ColumnDefinition column) { // TODO: Could return true only for key and/or mapped columns
        logger.trace("Asking if it depends on column {}", column);
        return service.dependsOn(column);
    }

    /**
     * Called to determine whether this index can provide a searcher to execute a query on the supplied column using the
     * specified operator. This forms part of the query validation done before a CQL select statement is executed.
     *
     * @param column the target column of a search query predicate
     * @param operator the operator of a search query predicate
     * @return true if this index is capable of supporting such expressions, false otherwise
     */
    @Override
    public boolean supportsExpression(ColumnDefinition column, Operator operator) {
        logger.trace("Asking if it supports the expression {} {}", column, operator);
        return service.supportsExpression(column, operator);
    }

    /**
     * If the index supports custom search expressions using the {@code}SELECT * FROM table WHERE expr(index_name,
     * expression){@code} syntax, this method should return the expected type of the expression argument. For example,
     * if the index supports custom expressions as Strings, calls to this method should return
     * {@code}UTF8Type.instance{@code}. If the index implementation does not support custom expressions, then it should
     * return null.
     *
     * @return an the type of custom index expressions supported by this index, or an null if custom expressions are not
     * supported.
     */
    @Override
    public AbstractType<?> customExpressionValueType() {
        logger.trace("Requesting the custom expressions value type");
        return UTF8Type.instance;
    }

    /**
     * Transform an initial RowFilter into the filter that will still need to applied to a set of Rows after the index
     * has performed it's initial scan. Used in ReadCommand#executeLocal to reduce the amount of filtering performed on
     * the results of the index query.
     *
     * @param filter the initial filter belonging to a ReadCommand
     * @return the (hopefully) reduced filter that would still need to be applied after the index was used to narrow the
     * initial result set
     */
    @Override
    public RowFilter getPostIndexQueryFilter(RowFilter filter) {
        logger.trace("Getting the post index query filter for {}", filter);
        return service.getPostIndexQueryFilter(filter);
    }

    /**
     * Return an estimate of the number of results this index is expected to return for any given query that it can be
     * used to answer. Used in conjunction with indexes() and supportsExpression() to determine the most selective index
     * for a given ReadCommand. Additionally, this is also used by StorageProxy.estimateResultsPerRange to calculate the
     * initial concurrency factor for range requests
     *
     * @return the estimated average number of results aIndexSearcher may return for any given query
     */
    @Override
    public long getEstimatedResultRows() {
        logger.trace("Getting the estimated result rows");
        return 1;
    }

    /*
     * Input validation
     */

    /**
     * Called at write time to ensure that values present in the update are valid according to the rules of all
     * registered indexes which will process it. The partition key as well as the clustering and cell values for each
     * row in the update may be checked by index implementations
     *
     * @param update PartitionUpdate containing the values to be validated by registered Index implementations.
     * @throws InvalidRequestException If the update doesn't pass through the validation.
     */
    @Override
    public void validate(PartitionUpdate update) {
        logger.trace("Validating {}", update);
        try {
            service.validate(update);
        } catch (Exception e) {
<<<<<<< HEAD
            logger.error("Invalid partition update: " + update, e);
=======
            logger.debug("Invalid partition update: " + update, e);
>>>>>>> 00f932e0
            throw new InvalidRequestException(e.getMessage());
        }
    }

    /*
     * Update processing
     */

    /**
     * Creates an new {@code IndexWriter} object for updates to a given partition.
     *
     * @param key key of the partition being modified
     * @param columns the regular and static columns the created indexer will have to deal with. This can be empty as an
     * update might only contain partition, range and row deletions, but the indexer is guaranteed to not get any cells
     * for a column that is not part of {@code columns}.
     * @param nowInSec current time of the update operation
     * @param opGroup operation group spanning the update operation
     * @param transactionType indicates what kind of update is being performed on the base data i.e. a write time
     * insert/update/delete or the result of compaction
     * @return the newly created indexer or {@code null} if the index is not interested by the update (this could be
     * because the index doesn't care about that particular partition, doesn't care about that type of transaction,
     * ...).
     */
    @Override
    public org.apache.cassandra.index.Index.Indexer indexerFor(DecoratedKey key,
                                                               PartitionColumns columns,
                                                               int nowInSec,
                                                               OpOrder.Group opGroup,
                                                               IndexTransaction.Type transactionType) {
        return service.indexWriter(key, nowInSec, opGroup, transactionType);
    }

    /*
     * Querying
     */

    /**
     * Return a function which performs post processing on the results of a partition range read command. In future,
     * this may be used as a generalized mechanism for transforming results on the coordinator prior to returning them
     * to the caller.
     *
     * This is used on the coordinator during execution of a range command to perform post processing of merged results
     * obtained from the necessary replicas. This is the only way in which results are transformed in this way but this
     * may change over time as usage is generalized. See CASSANDRA-8717 for further discussion.
     *
     * The function takes a PartitionIterator of the results from the replicas which has already been collated and
     * reconciled, along with the command being executed. It returns another PartitionIterator containing the results of
     * the transformation (which may be the same as the input if the transformation is a no-op).
     */
    @Override
    public BiFunction<PartitionIterator, ReadCommand, PartitionIterator> postProcessorFor(ReadCommand command) {
        return (partitions, readCommand) -> service.postProcess(partitions, readCommand);
    }

    public BiFunction<PartitionIterator, SinglePartitionReadCommand.Group, PartitionIterator> postProcessorFor(
            SinglePartitionReadCommand.Group group) {
        return (partitions, readCommand) -> service.postProcess(partitions, group);
    }

    /**
     * Factory method for query time search helper. Custom index implementations should perform any validation of query
     * expressions here and throw a meaningful InvalidRequestException when any expression is invalid.
     *
     * @param command the read command being executed
     * @return an IndexSearcher with which to perform the supplied command
     * @throws InvalidRequestException if the command's expressions are invalid according to the specific syntax
     * supported by the index implementation.
     */
    @Override
    public org.apache.cassandra.index.Index.Searcher searcherFor(ReadCommand command) {
        logger.trace("Getting searcher for {}", command);
        try {
            return service.searcher(command);
        } catch (Exception e) {
            logger.debug("Error getting searcher for command: " + command, e);
            throw new InvalidRequestException(e.getMessage());
        }
    }

    /**
     * Validates the specified {@link RowFilter.CustomExpression}.
     *
     * @param expression the expression to be validated
     * @return the valid search represented by {@code expression}
     * @throws InvalidRequestException if the expression is not valid
     */
    public Search validate(RowFilter.Expression expression) {
        try {
            return service.validate(expression);
        } catch (Exception e) {
            logger.debug("Invalid index expression: " + expression, e);
            throw new InvalidRequestException(e.getMessage());
        }
    }
}<|MERGE_RESOLUTION|>--- conflicted
+++ resolved
@@ -350,11 +350,7 @@
         try {
             service.validate(update);
         } catch (Exception e) {
-<<<<<<< HEAD
-            logger.error("Invalid partition update: " + update, e);
-=======
             logger.debug("Invalid partition update: " + update, e);
->>>>>>> 00f932e0
             throw new InvalidRequestException(e.getMessage());
         }
     }
