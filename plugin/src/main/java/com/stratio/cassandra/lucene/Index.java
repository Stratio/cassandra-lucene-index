--- conflicted
+++ resolved
@@ -272,15 +272,9 @@
      * or modified without adversely affecting the index
      */
     @Override
-<<<<<<< HEAD
-    public boolean dependsOn(ColumnDefinition column) {
+    public boolean dependsOn(ColumnDefinition column) { // TODO: Could return true only for key and/or mapped columns
         logger.trace("Asking if it depends on column {}", column);
-        return true; // TODO: Check if it should return true only for key and/or mapped columns
-=======
-    public boolean dependsOn(ColumnDefinition column) { // TODO: Could return true only for key and/or mapped columns
-        logger.debug("Asking if it depends on column {}", column);
         return true;
->>>>>>> 2ca9a93c
     }
 
     /**
