--- conflicted
+++ resolved
@@ -71,11 +71,7 @@
      * post-filtered, at the expense of creating more terms in the search index.
      */
     public GeoPointMapper(String field, Boolean validated, String latitude, String longitude, Integer maxLevels) {
-<<<<<<< HEAD
         super(field, validated, Arrays.asList(latitude, longitude), NUMERIC_TYPES);
-=======
-        super(field, false, validated, null, Arrays.asList(latitude, longitude), NUMERIC_TYPES, false);
->>>>>>> 4b6aa620
 
         if (StringUtils.isBlank(latitude)) {
             throw new IndexException("latitude column name is required");
