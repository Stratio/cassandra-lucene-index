--- conflicted
+++ resolved
@@ -19,11 +19,7 @@
 import com.spatial4j.core.shape.Point;
 import com.stratio.cassandra.lucene.IndexException;
 import com.stratio.cassandra.lucene.column.Columns;
-<<<<<<< HEAD
-import com.stratio.cassandra.lucene.util.GeospatialUtils;
-=======
 import com.stratio.cassandra.lucene.common.GeospatialUtils;
->>>>>>> 905c1eef
 import org.apache.commons.lang3.StringUtils;
 import org.apache.lucene.index.IndexableField;
 import org.apache.lucene.search.SortField;
@@ -32,10 +28,6 @@
 import org.apache.lucene.spatial.prefix.tree.GeohashPrefixTree;
 import org.apache.lucene.spatial.prefix.tree.SpatialPrefixTree;
 import org.apache.lucene.spatial.serialized.SerializedDVStrategy;
-<<<<<<< HEAD
-import scala.Option;
-=======
->>>>>>> 905c1eef
 
 import java.util.Arrays;
 import java.util.Collections;
@@ -130,13 +122,8 @@
      * @return the validated latitude
      */
     Double readLatitude(Columns columns) {
-<<<<<<< HEAD
-        Column<?> column = columns.withFieldName(latitude).head();
-        return column == null ? null : readLatitude(column.value());
-=======
         Object value = columns.valueForField(latitude);
         return value == null ? null : readLatitude(value);
->>>>>>> 905c1eef
     }
 
     /**
@@ -147,13 +134,8 @@
      * @return the validated longitude
      */
     Double readLongitude(Columns columns) {
-<<<<<<< HEAD
-        Column<?> column = columns.withFieldName(longitude).head();
-        return column == null ? null : readLongitude(column.value());
-=======
         Object value = columns.valueForField(longitude);
         return value == null ? null : readLongitude(value);
->>>>>>> 905c1eef
     }
 
     /**
@@ -164,18 +146,9 @@
      * @param option the {@link Object} containing the latitude
      * @return the latitude
      */
-<<<<<<< HEAD
-    private static <T> Double readLatitude(Option<T> option) {
-        Double value;
-        if (option == null || option.isEmpty()) {
-            return null;
-        }
-        Object o = option.get();
-=======
     private static <T> Double readLatitude(Object o) {
         if (o == null) return null;
         Double value;
->>>>>>> 905c1eef
         if (o instanceof Number) {
             value = ((Number) o).doubleValue();
         } else {
@@ -193,21 +166,12 @@
      *
      * A valid longitude must in the range [-180, 180].
      *
-     * @param option the {@link Object} containing the latitude
+     * @param o the {@link Object} containing the latitude
      * @return the longitude
      */
-<<<<<<< HEAD
-    private static <T> Double readLongitude(Option<T> option) {
-        Double value;
-        if (option == null || option.isEmpty()) {
-            return null;
-        }
-        Object o = option.get();
-=======
     private static <T> Double readLongitude(Object o) {
         if (o == null) return null;
         Double value;
->>>>>>> 905c1eef
         if (o instanceof Number) {
             value = ((Number) o).doubleValue();
         } else {
