--- conflicted
+++ resolved
@@ -45,9 +45,6 @@
     /** The default max number of levels for geohash search trees. */
     public static final int DEFAULT_MAX_LEVELS = 11;
 
-    /** The default max number of levels for geohash search trees. */
-    public static final int DEFAULT_MAX_LEVELS = 11;
-
     /** The name of the latitude column. */
     public final String latitude;
 
@@ -72,11 +69,7 @@
      * post-filtered, at the expense of creating more terms in the search index.
      */
     public GeoPointMapper(String field, Boolean validated, String latitude, String longitude, Integer maxLevels) {
-<<<<<<< HEAD
-        super(field, false, validated, null, Arrays.asList(latitude, longitude), NUMERIC_TYPES);
-=======
         super(field, validated, Arrays.asList(latitude, longitude), NUMERIC_TYPES, Collections.singletonList(Byte.class));
->>>>>>> fc6afe6d
 
         if (StringUtils.isBlank(latitude)) {
             throw new IndexException("latitude column name is required");
@@ -153,15 +146,10 @@
      * @param o the {@link Object} containing the latitude
      * @return the latitude
      */
-<<<<<<< HEAD
-    private static <T> Double readLatitude(Object o) {
-        if (o == null) return null;
-=======
     private static Double readLatitude(Object o) {
         if (o == null) {
             return null;
         }
->>>>>>> fc6afe6d
         Double value;
         if (o instanceof Number) {
             value = ((Number) o).doubleValue();
@@ -183,15 +171,10 @@
      * @param o the {@link Object} containing the latitude
      * @return the longitude
      */
-<<<<<<< HEAD
-    private static <T> Double readLongitude(Object o) {
-        if (o == null) return null;
-=======
     private static Double readLongitude(Object o) {
         if (o == null) {
             return null;
         }
->>>>>>> fc6afe6d
         Double value;
         if (o instanceof Number) {
             value = ((Number) o).doubleValue();
