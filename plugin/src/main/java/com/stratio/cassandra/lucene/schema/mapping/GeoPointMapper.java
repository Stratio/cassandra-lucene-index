/*
 * Copyright (C) 2014 Stratio (http://stratio.com)
 *
 * Licensed under the Apache License, Version 2.0 (the "License");
 * you may not use this file except in compliance with the License.
 * You may obtain a copy of the License at
 *
 *         http://www.apache.org/licenses/LICENSE-2.0
 *
 * Unless required by applicable law or agreed to in writing, software
 * distributed under the License is distributed on an "AS IS" BASIS,
 * WITHOUT WARRANTIES OR CONDITIONS OF ANY KIND, either express or implied.
 * See the License for the specific language governing permissions and
 * limitations under the License.
 */
package com.stratio.cassandra.lucene.schema.mapping;

import com.google.common.base.MoreObjects;
import com.spatial4j.core.shape.Point;
import com.stratio.cassandra.lucene.IndexException;
import com.stratio.cassandra.lucene.column.Column;
import com.stratio.cassandra.lucene.column.Columns;
import com.stratio.cassandra.lucene.util.GeospatialUtils;
import org.apache.cassandra.db.marshal.*;
import org.apache.commons.lang3.StringUtils;
import org.apache.lucene.document.Document;
import org.apache.lucene.document.StoredField;
import org.apache.lucene.index.IndexableField;
import org.apache.lucene.search.SortField;
import org.apache.lucene.spatial.SpatialStrategy;
import org.apache.lucene.spatial.bbox.BBoxStrategy;
import org.apache.lucene.spatial.prefix.RecursivePrefixTreeStrategy;
import org.apache.lucene.spatial.prefix.tree.GeohashPrefixTree;
import org.apache.lucene.spatial.prefix.tree.SpatialPrefixTree;

import java.util.Arrays;
import static com.stratio.cassandra.lucene.util.GeospatialUtils.CONTEXT;

import static com.stratio.cassandra.lucene.util.GeospatialUtils.CONTEXT;

/**
 * A {@link Mapper} to map geographical points.
 *
 * @author Andres de la Pena {@literal <adelapena@stratio.com>}
 */
public class GeoPointMapper extends Mapper {

    /** The name of the latitude column. */
    public final String latitude;

    /** The name of the longitude column. */
    public final String longitude;

    /** The max number of levels in the tree. */
    public final int maxLevels;

    /** The spatial strategy for radial distance searches. */
    public final SpatialStrategy distanceStrategy;

    /** The spatial strategy for bounding box searches. */
    public final SpatialStrategy bboxStrategy;

    /**
     * Builds a new {@link GeoPointMapper}.
     *
     * @param field the name of the field
     * @param validated if the field must be validated
     * @param latitude the name of the column containing the latitude
     * @param longitude the name of the column containing the longitude
     * @param maxLevels the maximum number of levels in the tree
     */
    public GeoPointMapper(String field,
                          Boolean validated,
                          String latitude,
                          String longitude,
                          Integer maxLevels) {
        super(field,
              false,
              validated,
              null,
              Arrays.asList(latitude, longitude),
              AsciiType.instance,
              DecimalType.instance,
              DoubleType.instance,
              FloatType.instance,
              IntegerType.instance,
              Int32Type.instance,
              LongType.instance,
              ShortType.instance, UTF8Type.instance);

        if (StringUtils.isBlank(latitude)) {
            throw new IndexException("latitude column name is required");
        }

        if (StringUtils.isBlank(longitude)) {
            throw new IndexException("longitude column name is required");
        }

        this.latitude = latitude;
        this.longitude = longitude;
        this.maxLevels = GeospatialUtils.validateGeohashMaxLevels(maxLevels);

        SpatialPrefixTree grid = new GeohashPrefixTree(CONTEXT, this.maxLevels);
        distanceStrategy = new RecursivePrefixTreeStrategy(grid, field + ".dist");
        bboxStrategy = new BBoxStrategy(CONTEXT, field + ".bbox");
    }

    /** {@inheritDoc} */
    @Override
    public void addFields(Document document, Columns columns) {

        Double lon = readLongitude(columns);
        Double lat = readLatitude(columns);

        if (lon == null && lat == null) {
            return;
        } else if (lat == null) {
            throw new IndexException("Latitude column required if there is a longitude");
        } else if (lon == null) {
            throw new IndexException("Longitude column required if there is a latitude");
        }

        Point point = CONTEXT.makePoint(lon, lat);
<<<<<<< HEAD
        if (indexed) {
            for (IndexableField indexableField : distanceStrategy.createIndexableFields(point)) {
                document.add(indexableField);
            }
            for (IndexableField indexableField : bboxStrategy.createIndexableFields(point)) {
                document.add(indexableField);
            }
        }
=======
>>>>>>> f7cbe634

        for (IndexableField indexableField : distanceStrategy.createIndexableFields(point)) {
            document.add(indexableField);
        }
        for (IndexableField indexableField : bboxStrategy.createIndexableFields(point)) {
            document.add(indexableField);
        }

        document.add(new StoredField(distanceStrategy.getFieldName(), point.getX() + " " + point.getY()));
    }

    /** {@inheritDoc} */
    @Override
    public SortField sortField(String name, boolean reverse) {
        throw new IndexException("GeoPoint mapper '%s' does not support simple sorting", name);
    }

    /**
     * Returns the latitude contained in the specified {@link Columns}. A valid latitude must in the range [-90, 90].
     *
     * @param columns the columns containing the latitude
     * @return the validated latitude
     */
    public Double readLatitude(Columns columns) {
        Column<?> column = columns.getColumnsByFullName(latitude).getFirst();
        return column == null ? null : readLatitude(column.getComposedValue());
    }

    /**
     * Returns the longitude contained in the specified {@link Columns}. A valid longitude must in the range [-180,
     * 180].
     *
     * @param columns the columns containing the longitude
     * @return the validated longitude
     */
    public Double readLongitude(Columns columns) {
        Column<?> column = columns.getColumnsByFullName(longitude).getFirst();
        return column == null ? null : readLongitude(column.getComposedValue());
    }

    /**
     * Returns the latitude contained in the specified {@link Object}.
     *
     * A valid latitude must in the range [-90, 90].
     *
     * @param o the {@link Object} containing the latitude
     * @return the latitude
     */
    private Double readLatitude(Object o) {
        Double value;
        if (o == null) {
            return null;
        } else if (o instanceof Number) {
            value = ((Number) o).doubleValue();
        } else {
            try {
                value = Double.valueOf(o.toString());
            } catch (NumberFormatException e) {
                throw new IndexException("Unparseable latitude: %s", o);
            }
        }
        return GeospatialUtils.checkLatitude("latitude", value);
    }

    /**
     * Returns the longitude contained in the specified {@link Object}.
     *
     * A valid longitude must in the range [-180, 180].
     *
     * @param o the {@link Object} containing the latitude
     * @return the longitude
     */
    private static Double readLongitude(Object o) {
        Double value;
        if (o == null) {
            return null;
        } else if (o instanceof Number) {
            value = ((Number) o).doubleValue();
        } else {
            try {
                value = Double.valueOf(o.toString());
            } catch (NumberFormatException e) {
                throw new IndexException("Unparseable longitude: %s", o);
            }
        }
        return GeospatialUtils.checkLongitude("longitude", value);
    }

    /** {@inheritDoc} */
    @Override
    public String toString() {
        return MoreObjects.toStringHelper(this)
                          .add("field", field)
                          .add("validated", validated)
                          .add("latitude", latitude)
                          .add("longitude", longitude)
                          .add("maxLevels", maxLevels)
                          .toString();
    }
}<|MERGE_RESOLUTION|>--- conflicted
+++ resolved
@@ -34,7 +34,6 @@
 import org.apache.lucene.spatial.prefix.tree.SpatialPrefixTree;
 
 import java.util.Arrays;
-import static com.stratio.cassandra.lucene.util.GeospatialUtils.CONTEXT;
 
 import static com.stratio.cassandra.lucene.util.GeospatialUtils.CONTEXT;
 
@@ -121,17 +120,6 @@
         }
 
         Point point = CONTEXT.makePoint(lon, lat);
-<<<<<<< HEAD
-        if (indexed) {
-            for (IndexableField indexableField : distanceStrategy.createIndexableFields(point)) {
-                document.add(indexableField);
-            }
-            for (IndexableField indexableField : bboxStrategy.createIndexableFields(point)) {
-                document.add(indexableField);
-            }
-        }
-=======
->>>>>>> f7cbe634
 
         for (IndexableField indexableField : distanceStrategy.createIndexableFields(point)) {
             document.add(indexableField);
