--- conflicted
+++ resolved
@@ -56,11 +56,7 @@
                                      SingleColumnMapper.class.getSimpleName(),
                                      mapper);
         }
-<<<<<<< HEAD
-        return doQuery((SingleColumnMapper<?>) mapper, schema.analyzer());
-=======
         return doQuery((SingleColumnMapper<?>) mapper, schema.analyzer);
->>>>>>> 905c1eef
     }
 
     /**
