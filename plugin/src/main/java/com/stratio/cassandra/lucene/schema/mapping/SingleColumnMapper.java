/*
 * Licensed to STRATIO (C) under one or more contributor license agreements.
 * See the NOTICE file distributed with this work for additional information
 * regarding copyright ownership.  The STRATIO (C) licenses this file
 * to you under the Apache License, Version 2.0 (the
 * "License"); you may not use this file except in compliance
 * with the License.  You may obtain a copy of the License at
 *
 *   http://www.apache.org/licenses/LICENSE-2.0
 *
 * Unless required by applicable law or agreed to in writing,
 * software distributed under the License is distributed on an
 * "AS IS" BASIS, WITHOUT WARRANTIES OR CONDITIONS OF ANY
 * KIND, either express or implied.  See the License for the
 * specific language governing permissions and limitations
 * under the License.
 */

package com.stratio.cassandra.lucene.schema.mapping;

import com.google.common.base.MoreObjects;
import com.stratio.cassandra.lucene.IndexException;
import com.stratio.cassandra.lucene.column.Column;
import com.stratio.cassandra.lucene.column.Columns;
import org.apache.cassandra.db.marshal.AbstractType;
import org.apache.commons.lang3.StringUtils;
import org.apache.lucene.document.Document;
import org.apache.lucene.document.Field;

import javax.validation.constraints.NotNull;
import java.util.Collections;

/**
 * Class for mapping between Cassandra's columns and Lucene documents.
 *
 * @param <T> The base type.
 * @author Andres de la Pena {@literal <adelapena@stratio.com>}
 */
public abstract class SingleColumnMapper<T extends Comparable<T>> extends Mapper {

    /** The name of the mapped column. */
    public final String column;

    /** The Lucene type for this mapper. */
    public final Class<T> base;

    /**
     * Builds a new {@link SingleColumnMapper} supporting the specified types for indexing and clustering.
     *
     * @param field The name of the field.
     * @param column The name of the column to be mapped.
     * @param indexed If the field supports searching.
     * @param sorted If the field supports sorting.
     * @param validated If the field must be validated.
     * @param analyzer The name of the analyzer to be used.
     * @param base The Lucene type for this mapper.
     * @param supportedTypes The supported Cassandra types for indexing.
     */
    public SingleColumnMapper(String field,
                              String column,
                              Boolean indexed,
                              Boolean sorted,
                              Boolean validated,
                              String analyzer,
                              Class<T> base,
                              AbstractType<?>... supportedTypes) {
        super(field,
              indexed,
              sorted,
              validated,
              analyzer,
              Collections.singletonList(column == null ? field : column),
              supportedTypes);

        if (StringUtils.isWhitespace(column)) {
            throw new IndexException("Column must not be whitespace, but found '%s'", column);
        }

        this.column = column == null ? field : column;
        this.base = base;
    }

    public String getColumn() {
        return column;
    }

    /** {@inheritDoc} */
    @Override
    public void addFields(Document document, Columns columns) {
        for (Column<?> c : columns.getColumnsByMapperName(column)) {
            String name = column.equals(field) ? c.getFullName() : c.getFieldName(field);
            Object value = c.getComposedValue();
            addFields(document, name, value);
        }
    }

    /**
     * Adds the specified column name and value to the specified {@link Document}.
     *
     * @param document A {@link Document}.
     * @param name The name of the column to be mapped.
     * @param value The value of the column to be mapped.
     */
    private void addFields(Document document, String name, Object value) {
        if (value != null) {
            T b = base(name, value);
            if (indexed) {
                addIndexedFields(document, name, b);
            }
            if (sorted) {
                addSortedFields(document, name, b);
            }
        }
    }

    /**
     * Returns the {@link Field} to search for the mapped column.
     *
<<<<<<< HEAD
=======
     * @param document A {@link Document}.
>>>>>>> c47ecdc3
     * @param name The name of the column.
     * @param value The value of the column.
     */
    public abstract void addIndexedFields(Document document, String name, T value);

    /**
     * Returns the {@link Field} to sort by the mapped column.
     *
<<<<<<< HEAD
=======
     * @param document A {@link Document}.
>>>>>>> c47ecdc3
     * @param name The name of the column.
     * @param value The value of the column.
     */
    public abstract void addSortedFields(Document document, String name, T value);

    /**
     * Returns the {@link Column} query value resulting from the mapping of the specified object.
     *
     * @param field The field name.
     * @param value The object to be mapped, never is {@code null}.
     * @return The {@link Column} index value resulting from the mapping of the specified object.
     */
    public final T base(String field, Object value) {
        return value == null ? null : doBase(field, value);
    }

    protected abstract T doBase(String field, @NotNull Object value);

    /** {@inheritDoc} */
    @Override
    protected MoreObjects.ToStringHelper toStringHelper(Object self) {
        return super.toStringHelper(self).add("column", column);
    }

    /** {@inheritDoc} */
    @Override
    public String toString() {
        return toStringHelper(this).toString();
    }

    /**
     * {@link SingleColumnMapper} that produces just a single field.
     *
     * @param <T> the base type
     */
    public static abstract class SingleFieldMapper<T extends Comparable<T>> extends SingleColumnMapper<T> {
        public SingleFieldMapper(String field,
                                 String column,
                                 Boolean indexed,
                                 Boolean sorted,
                                 Boolean validated,
                                 String analyzer,
                                 Class<T> base,
                                 AbstractType<?>... supportedTypes) {
            super(field, column, indexed, sorted, validated, analyzer, base, supportedTypes);
        }

        /** {@inheritDoc} */
        @Override
        public void addIndexedFields(Document document, String name, T value) {
            document.add(indexedField(name, value));
        }

        /** {@inheritDoc} */
        @Override
        public void addSortedFields(Document document, String name, T value) {
            document.add(sortedField(name, value));
        }

        /**
         * Returns the {@link Field} to index by the mapped column.
         *
         * @param name The name of the column.
         * @param value The value of the column.
         * @return The {@link Field} to sort by the mapped column.
         */
        public abstract Field indexedField(String name, T value);

        /**
         * Returns the {@link Field} to sort by the mapped column.
         *
         * @param name The name of the column.
         * @param value The value of the column.
         * @return The {@link Field} to sort by the mapped column.
         */
        public abstract Field sortedField(String name, T value);
    }

}<|MERGE_RESOLUTION|>--- conflicted
+++ resolved
@@ -116,10 +116,7 @@
     /**
      * Returns the {@link Field} to search for the mapped column.
      *
-<<<<<<< HEAD
-=======
      * @param document A {@link Document}.
->>>>>>> c47ecdc3
      * @param name The name of the column.
      * @param value The value of the column.
      */
@@ -128,10 +125,7 @@
     /**
      * Returns the {@link Field} to sort by the mapped column.
      *
-<<<<<<< HEAD
-=======
      * @param document A {@link Document}.
->>>>>>> c47ecdc3
      * @param name The name of the column.
      * @param value The value of the column.
      */
