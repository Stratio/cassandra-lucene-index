--- conflicted
+++ resolved
@@ -79,19 +79,6 @@
 
     /** {@inheritDoc} */
     @Override
-<<<<<<< HEAD
-    public List<IndexableField> indexableFields(Columns columns) {
-        List<IndexableField> fields = new LinkedList<>();
-        for (Column c : columns.withMapperName(column)) {
-            fields.addAll(indexableFields(c));
-        }
-        return fields;
-    }
-
-    private <K> List<IndexableField> indexableFields(Column<?> c) {
-        String name = column.equals(field) ? c.fieldName() : c.fieldName(field);
-        K value = c.value().getOrElse(null);
-=======
     public List<IndexableField> bestEffortIndexableFields(Columns columns) {
         List<IndexableField> fields = new LinkedList<>();
         columns.foreachWithMapper(column, c -> fields.addAll(bestEffort(c, this::indexableFields)));
@@ -109,7 +96,6 @@
     private List<IndexableField> indexableFields(Column c) {
         String name = column.equals(field) ? c.field() : c.fieldName(field);
         Object value = c.valueOrNull();
->>>>>>> 905c1eef
         if (value != null) {
             T base = base(c);
             return indexableFields(name, base);
@@ -143,24 +129,14 @@
      * @param column the column
      * @return the {@link Column} index value resulting from the mapping of the specified object
      */
-<<<<<<< HEAD
-    public final <K> T base(Column<K> column) {
-        return column == null ? null : column.value().getOrElse(null) == null ? null : doBase(column);
-=======
     public final T base(Column column) {
         return column == null ? null : column.valueOrNull() == null ? null : doBase(column);
->>>>>>> 905c1eef
     }
 
     protected abstract T doBase(@NotNull String field, @NotNull Object value);
 
-<<<<<<< HEAD
-    protected final <K> T doBase(Column<K> column) {
-        return doBase(column.fieldName(field), column.value().getOrElse(null));
-=======
     protected final T doBase(Column column) {
         return doBase(column.fieldName(field), column.valueOrNull());
->>>>>>> 905c1eef
     }
 
     /** {@inheritDoc} */
