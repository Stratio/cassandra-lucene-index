--- conflicted
+++ resolved
@@ -20,14 +20,8 @@
 import com.stratio.cassandra.lucene.column.Columns;
 import com.stratio.cassandra.lucene.schema.mapping.Mapper;
 import com.stratio.cassandra.lucene.search.Search;
-import org.apache.cassandra.config.ColumnDefinition;
 import org.apache.lucene.analysis.Analyzer;
 import org.apache.lucene.index.IndexableField;
-<<<<<<< HEAD
-import org.slf4j.Logger;
-import org.slf4j.LoggerFactory;
-=======
->>>>>>> 905c1eef
 
 import java.io.Closeable;
 import java.util.LinkedList;
@@ -69,47 +63,18 @@
         mappedCells = mappers.values()
                              .stream()
                              .flatMap(x -> x.mappedColumns.stream())
-<<<<<<< HEAD
-                             .map(x -> Column.parse(x).cellName())
-=======
                              .map(Column::parseCellName)
->>>>>>> 905c1eef
                              .collect(Collectors.toSet());
     }
 
     /**
-<<<<<<< HEAD
-     * Returns the used {@link Analyzer}.
-     *
-     * @return the used {@link Analyzer}
-     */
-    public Analyzer analyzer() {
-        return analyzer;
-    }
-
-    /**
-     * Returns the default {@link Analyzer}.
-     *
-     * @return the default {@link Analyzer}
-     */
-    public Analyzer defaultAnalyzer() {
-        return analyzer.getDefaultAnalyzer().getAnalyzer();
-    }
-
-    /**
-=======
->>>>>>> 905c1eef
      * Returns the {@link Analyzer} identified by the specified field name.
      *
      * @param fieldName a field name
      * @return an {@link Analyzer}
      */
     public Analyzer analyzer(String fieldName) {
-<<<<<<< HEAD
-        return analyzer.getAnalyzer(fieldName).getAnalyzer();
-=======
         return analyzer.getAnalyzer(fieldName).analyzer();
->>>>>>> 905c1eef
     }
 
     /**
@@ -119,11 +84,7 @@
      * @return the mapper, or {@code null} if not found.
      */
     public Mapper mapper(String field) {
-<<<<<<< HEAD
-        String mapperName = Column.parse(field).mapperName();
-=======
         String mapperName = Column.parseMapperName(field);
->>>>>>> 905c1eef
         return mappers.get(mapperName);
     }
 
@@ -156,20 +117,7 @@
      */
     public List<IndexableField> indexableFields(Columns columns) {
         List<IndexableField> fields = new LinkedList<>();
-<<<<<<< HEAD
-        for (Mapper mapper : mappers.values()) {
-            try {
-                fields.addAll(mapper.indexableFields(columns));
-            } catch (IndexException e) {
-                logger.warn("Error in Lucene index:\n\t" +
-                            "while mapping : {}\n\t" +
-                            "with mapper   : {}\n\t" +
-                            "caused by     : {}", columns, mapper, e.getMessage());
-            }
-        }
-=======
         mappers.values().forEach(mapper -> fields.addAll(mapper.bestEffortIndexableFields(columns)));
->>>>>>> 905c1eef
         return fields;
     }
 
@@ -183,11 +131,7 @@
      */
     public List<IndexableField> postProcessingIndexableFields(Columns columns, Search search) {
         List<IndexableField> fields = new LinkedList<>();
-<<<<<<< HEAD
-        search.postProcessingFields().stream().forEach(field -> {
-=======
         search.postProcessingFields().forEach(field -> {
->>>>>>> 905c1eef
             Mapper mapper = mapper(field);
             if (mapper != null) {
                 fields.addAll(mapper.indexableFields(columns));
@@ -197,16 +141,6 @@
     }
 
     /**
-<<<<<<< HEAD
-     * Returns if this has any mapping for the specified column definition.
-     *
-     * @param columnDefinition the column definition
-     * @return {@code true} if there is any mapping for the column, {@code false} otherwise
-     */
-    public boolean maps(ColumnDefinition columnDefinition) {
-        String columnName = columnDefinition.name.toString();
-        return mappers.values().stream().anyMatch(mapper -> mapper.maps(columnName));
-=======
      * Returns if this has any mapping for the specified cell.
      *
      * @param cell the cell name
@@ -214,7 +148,6 @@
      */
     public boolean mapsCell(String cell) {
         return mappers.values().stream().anyMatch(mapper -> mapper.mapsCell(cell));
->>>>>>> 905c1eef
     }
 
     /** {@inheritDoc} */
