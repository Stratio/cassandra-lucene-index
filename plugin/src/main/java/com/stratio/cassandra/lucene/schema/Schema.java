/*
 * Copyright (C) 2014 Stratio (http://stratio.com)
 *
 * Licensed under the Apache License, Version 2.0 (the "License");
 * you may not use this file except in compliance with the License.
 * You may obtain a copy of the License at
 *
 *         http://www.apache.org/licenses/LICENSE-2.0
 *
 * Unless required by applicable law or agreed to in writing, software
 * distributed under the License is distributed on an "AS IS" BASIS,
 * WITHOUT WARRANTIES OR CONDITIONS OF ANY KIND, either express or implied.
 * See the License for the specific language governing permissions and
 * limitations under the License.
 */
package com.stratio.cassandra.lucene.schema;

import com.google.common.base.MoreObjects;
import com.stratio.cassandra.lucene.IndexException;
import com.stratio.cassandra.lucene.column.Column;
import com.stratio.cassandra.lucene.column.Columns;
import com.stratio.cassandra.lucene.schema.mapping.Mapper;
import com.stratio.cassandra.lucene.search.Search;
import org.apache.lucene.analysis.Analyzer;
import org.apache.lucene.index.IndexableField;
import org.slf4j.Logger;
import org.slf4j.LoggerFactory;

import java.io.Closeable;
import java.util.LinkedList;
import java.util.List;
import java.util.Map;
import java.util.Set;
import java.util.stream.Collectors;

/**
 * The user-defined mapping from Cassandra columns to Lucene documents.
 *
 * @author Andres de la Pena {@literal <adelapena@stratio.com>}
 */
public class Schema implements Closeable {

    private static final Logger logger = LoggerFactory.getLogger(Schema.class);

    /** The {@link Columns} {@link Mapper}s. */
    public final Map<String, Mapper> mappers;

    /** The wrapping all-in-one {@link Analyzer}. */
    public final SchemaAnalyzer analyzer;

    /** The default {@link Analyzer}. */
    public final Analyzer defaultAnalyzer;

    /** The names of the mapped cells. */
    private final Set<String> mappedCells;

    /**
     * Returns a new {@code Schema} for the specified {@link Mapper}s and {@link Analyzer}s.
     *
     * @param defaultAnalyzer the default {@link Analyzer} to be used
     * @param mappers the per field {@link Mapper}s builders to be used
     * @param analyzers the per field {@link Analyzer}s to be used
     */
    public Schema(Analyzer defaultAnalyzer, Map<String, Mapper> mappers, Map<String, Analyzer> analyzers) {
        this.mappers = mappers;
        this.defaultAnalyzer = defaultAnalyzer;
        this.analyzer = new SchemaAnalyzer(defaultAnalyzer, analyzers, mappers);
        mappedCells = mappers.values()
                             .stream()
                             .flatMap(x -> x.mappedColumns.stream())
                             .map(Column::parseCellName)
                             .collect(Collectors.toSet());
    }

    /**
<<<<<<< HEAD
     * Returns the used {@link Analyzer}.
     *
     * @return the used {@link Analyzer}
     */
    public Analyzer analyzer() {
        return analyzer;
    }

    /**
     * Returns the default {@link Analyzer}.
     *
     * @return the default {@link Analyzer}
     */
    public Analyzer defaultAnalyzer() {
        return analyzer.getDefaultAnalyzer().analyzer();
    }

    /**
=======
>>>>>>> d467ba80
     * Returns the {@link Analyzer} identified by the specified field name.
     *
     * @param fieldName a field name
     * @return an {@link Analyzer}
     */
    public Analyzer analyzer(String fieldName) {
        return analyzer.getAnalyzer(fieldName).analyzer();
    }

    /**
     * Returns the {@link Mapper} identified by the specified field name, or {@code null} if not found.
     *
     * @param field a field name
     * @return the mapper, or {@code null} if not found.
     */
    public Mapper mapper(String field) {
        String mapperName = Column.parseMapperName(field);
        return mappers.get(mapperName);
    }

    /**
     * Returns the names of the cells mapped by the mappers.
     *
     * @return the names of the mapped cells
     */
    public Set<String> mappedCells() {
        return mappedCells;
    }

    /**
     * Validates the specified {@link Columns} for mapping.
     *
     * @param columns the {@link Columns} to be validated
     */
    public void validate(Columns columns) {
        for (Mapper mapper : mappers.values()) {
            mapper.validate(columns);
        }
    }

    /**
     * Returns the Lucene {@link IndexableField}s resulting from the mapping of the specified {@link Columns}. <p> This
     * is done in a best-effort way, so each mapper errors are logged and ignored.
     *
     * @param columns the {@link Columns} to be added
     * @return a list of indexable fields
     */
    public List<IndexableField> indexableFields(Columns columns) {
        List<IndexableField> fields = new LinkedList<>();
        for (Mapper mapper : mappers.values()) {
            try {
                fields.addAll(mapper.indexableFields(columns));
            } catch (IndexException e) {
                logger.warn("Error in Lucene index:\n\t" +
                            "while mapping : {}\n\t" +
                            "with mapper   : {}\n\t" +
                            "caused by     : {}", columns, mapper, e.getMessage());
            }
        }
        return fields;
    }

    /**
     * Returns the Lucene {@link IndexableField}s resulting from the mapping of the specified {@link Columns} only if
     * they are required by the post processing phase of the specified {@link Search}.
     *
     * @param columns the {@link Columns} to be added
     * @param search a search
     * @return a list of indexable fields
     */
    public List<IndexableField> postProcessingIndexableFields(Columns columns, Search search) {
        List<IndexableField> fields = new LinkedList<>();
        search.postProcessingFields().forEach(field -> {
            Mapper mapper = mapper(field);
            if (mapper != null) {
                fields.addAll(mapper.indexableFields(columns));
            }
        });
        return fields;
    }

    /**
     * Returns if this has any mapping for the specified cell.
     *
     * @param cell the cell name
     * @return {@code true} if there is any mapping for the cell, {@code false} otherwise
     */
    public boolean mapsCell(String cell) {
        return mappers.values().stream().anyMatch(mapper -> mapper.mapsCell(cell));
    }

    /** {@inheritDoc} */
    @Override
    public void close() {
        analyzer.close();
    }

    /** {@inheritDoc} */
    @Override
    public String toString() {
        return MoreObjects.toStringHelper(this).add("mappers", mappers).add("analyzer", analyzer).toString();
    }
}<|MERGE_RESOLUTION|>--- conflicted
+++ resolved
@@ -73,27 +73,6 @@
     }
 
     /**
-<<<<<<< HEAD
-     * Returns the used {@link Analyzer}.
-     *
-     * @return the used {@link Analyzer}
-     */
-    public Analyzer analyzer() {
-        return analyzer;
-    }
-
-    /**
-     * Returns the default {@link Analyzer}.
-     *
-     * @return the default {@link Analyzer}
-     */
-    public Analyzer defaultAnalyzer() {
-        return analyzer.getDefaultAnalyzer().analyzer();
-    }
-
-    /**
-=======
->>>>>>> d467ba80
      * Returns the {@link Analyzer} identified by the specified field name.
      *
      * @param fieldName a field name
