/*
 * Copyright (C) 2014 Stratio (http://stratio.com)
 *
 * Licensed under the Apache License, Version 2.0 (the "License");
 * you may not use this file except in compliance with the License.
 * You may obtain a copy of the License at
 *
 *         http://www.apache.org/licenses/LICENSE-2.0
 *
 * Unless required by applicable law or agreed to in writing, software
 * distributed under the License is distributed on an "AS IS" BASIS,
 * WITHOUT WARRANTIES OR CONDITIONS OF ANY KIND, either express or implied.
 * See the License for the specific language governing permissions and
 * limitations under the License.
 */
package com.stratio.cassandra.lucene.schema;

import com.google.common.base.MoreObjects;
import com.stratio.cassandra.lucene.IndexException;
import com.stratio.cassandra.lucene.column.Column;
import com.stratio.cassandra.lucene.index.TokenLengthAnalyzer;
import com.stratio.cassandra.lucene.schema.analysis.ClasspathAnalyzerBuilder;
import com.stratio.cassandra.lucene.schema.analysis.StandardAnalyzers;
import com.stratio.cassandra.lucene.schema.mapping.Mapper;
import org.apache.commons.lang3.StringUtils;
import org.apache.lucene.analysis.Analyzer;
import org.apache.lucene.analysis.DelegatingAnalyzerWrapper;

import java.util.HashMap;
import java.util.Map;

/**
 * Variation of {@link DelegatingAnalyzerWrapper} to be used with CQL.
 *
 * @author Andres de la Pena {@literal <adelapena@stratio.com>}
 */
public class SchemaAnalyzer extends DelegatingAnalyzerWrapper {

    private final TokenLengthAnalyzer defaultAnalyzer;
    private final Map<String, TokenLengthAnalyzer> fieldAnalyzers;

    /**
     * Constructs with default analyzer and a map of analyzers to use for specific fields.
     *
     * @param defaultAnalyzer the default analyzer
     * @param analyzers the user-defined analyzers
     * @param mappers the user-defined mappers
     */
    public SchemaAnalyzer(Analyzer defaultAnalyzer, Map<String, Analyzer> analyzers, Map<String, Mapper> mappers) {
        super(PER_FIELD_REUSE_STRATEGY);
        this.defaultAnalyzer = new TokenLengthAnalyzer(defaultAnalyzer);
        this.fieldAnalyzers = new HashMap<>();
        for (Map.Entry<String, Mapper> entry : mappers.entrySet()) {
            String name = entry.getKey();
            Mapper mapper = entry.getValue();
            String analyzerName = mapper.analyzer;
            if (analyzerName != null) {
                Analyzer analyzer = getAnalyzer(analyzers, analyzerName);
                TokenLengthAnalyzer fieldAnalyzer = new TokenLengthAnalyzer(analyzer);
                fieldAnalyzers.put(name, fieldAnalyzer);
            }
        }
    }

    /**
     * Returns the {@link Analyzer} identified by the specified name. If there is no analyzer with the specified name,
     * then it will be interpreted as a class name and it will be instantiated by reflection.
     *
     * @param analyzers the per field analyzers to be used
     * @param name the name of the {@link Analyzer} to be returned
     * @return the analyzer identified by the specified name
     */
    protected static Analyzer getAnalyzer(Map<String, Analyzer> analyzers, String name) {
        if (StringUtils.isBlank(name)) {
            throw new IndexException("Not empty analyzer name required");
        }
        Analyzer analyzer = analyzers.get(name);
        if (analyzer == null) {
            analyzer = StandardAnalyzers.get(name);
            if (analyzer == null) {
                try {
                    analyzer = (new ClasspathAnalyzerBuilder(name)).analyzer();
                } catch (Exception e) {
                    throw new IndexException(e, "Not found analyzer '{}'", name);
                }
            }
        }
        return analyzer;
    }

    /**
     * Returns the default {@link Analyzer}.
     *
     * @return the default analyzer
     */
    public TokenLengthAnalyzer getDefaultAnalyzer() {
        return defaultAnalyzer;
    }

    /**
     * Returns the {@link Analyzer} identified by the specified field name.
     *
     * @param fieldName the name of the {@link Analyzer} to be returned
     * @return the {@link Analyzer} identified by the specified field name
     */
    public TokenLengthAnalyzer getAnalyzer(String fieldName) {

        if (StringUtils.isBlank(fieldName)) {
            throw new IllegalArgumentException("Not empty analyzer name required");
        }
<<<<<<< HEAD
        String name = Column.parse(fieldName).mapperName();
=======
        String name = Column.parseMapperName(fieldName);
>>>>>>> 905c1eef
        TokenLengthAnalyzer analyzer = fieldAnalyzers.get(name);
        if (analyzer != null) {
            return analyzer;
        } else {
            for (Map.Entry<String, TokenLengthAnalyzer> entry : fieldAnalyzers.entrySet()) {
                if (name.startsWith(entry.getKey() + ".")) {
                    return entry.getValue();
                }
            }
            return defaultAnalyzer;
        }
    }

    /** {@inheritDoc} */
    @Override
    protected Analyzer getWrappedAnalyzer(String fieldName) {
        return getAnalyzer(fieldName);
    }

    /** {@inheritDoc} */
    @Override
    public String toString() {
        return MoreObjects.toStringHelper(this)
                          .add("defaultAnalyzer", defaultAnalyzer)
                          .add("fieldAnalyzers", fieldAnalyzers)
                          .toString();
    }
}<|MERGE_RESOLUTION|>--- conflicted
+++ resolved
@@ -108,11 +108,7 @@
         if (StringUtils.isBlank(fieldName)) {
             throw new IllegalArgumentException("Not empty analyzer name required");
         }
-<<<<<<< HEAD
-        String name = Column.parse(fieldName).mapperName();
-=======
         String name = Column.parseMapperName(fieldName);
->>>>>>> 905c1eef
         TokenLengthAnalyzer analyzer = fieldAnalyzers.get(name);
         if (analyzer != null) {
             return analyzer;
