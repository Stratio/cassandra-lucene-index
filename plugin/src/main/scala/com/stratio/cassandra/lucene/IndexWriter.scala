--- conflicted
+++ resolved
@@ -82,15 +82,6 @@
 
   /** Deletes all the rows in the specified tombstone. */
   protected def delete(tombstone: RangeTombstone)
-<<<<<<< HEAD
-
-  /** Indexes the specified row. It behaviours as an upsert and may involve read-before-write.
-    *
-    * @param row the row to be indexed.
-    */
-  protected def index(row: Row)
-
-=======
 
   /** Try indexing the row. If the row does not affect index it is not indexed */
   private[this] def tryIndex(row: Row): Unit = {
@@ -107,7 +98,6 @@
     */
   protected def index(row: Row)
 
->>>>>>> 55ccd789
   /** Retrieves from the local storage the rows satisfying the specified read command.
     *
     * @param command a single partition read command
@@ -119,7 +109,6 @@
       val unfilteredRows = command.queryMemtableAndDisk(table, controller)
       UnfilteredRowIterators.filter(unfilteredRows, nowInSec)
     } finally controller.close()
-<<<<<<< HEAD
   }
 
   /** @inheritdoc */
@@ -132,20 +121,6 @@
     service.readBeforeWriteLocker.run(key, () => commit())
   }
 
-=======
-  }
-
-  /** @inheritdoc */
-  override final def finish() {
-
-    // Skip on cleanups
-    if (transactionType == CLEANUP) return
-
-    // Finish with mutual exclusion on partition
-    service.readBeforeWriteLocker.run(key, () => commit())
-  }
-
->>>>>>> 55ccd789
   /** Commits all pending writes */
   protected def commit()
 
