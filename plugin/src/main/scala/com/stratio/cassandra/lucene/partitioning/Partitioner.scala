/*
 * Copyright (C) 2014 Stratio (http://stratio.com)
 *
 * Licensed under the Apache License, Version 2.0 (the "License");
 * you may not use this file except in compliance with the License.
 * You may obtain a copy of the License at
 *
 *         http://www.apache.org/licenses/LICENSE-2.0
 *
 * Unless required by applicable law or agreed to in writing, software
 * distributed under the License is distributed on an "AS IS" BASIS,
 * WITHOUT WARRANTIES OR CONDITIONS OF ANY KIND, either express or implied.
 * See the License for the specific language governing permissions and
 * limitations under the License.
 */
package com.stratio.cassandra.lucene.partitioning

import com.fasterxml.jackson.annotation.{JsonSubTypes, JsonTypeInfo}
import com.stratio.cassandra.lucene.common.JsonSerializer
import org.apache.cassandra.config.CFMetaData
import org.apache.cassandra.db.{DecoratedKey, ReadCommand}

/** Class defining an index partitioning strategy. Partitioning splits each node index in multiple
  * partitions in order to speed up some searches to the detriment of others, depending on
  * the concrete partitioning strategy. It is also useful to overcome the  Lucene's hard limit of
  * 2147483519 documents per local index, which becomes a per-partition limit.
  *
  * @author Andres de la Pena `adelapena@stratio.com`
  */
trait Partitioner {

  /** Returns the number of partitions. */
  def numPartitions: Int

  /** Returns all the partitions. */
  lazy val allPartitions: List[Int] = (0 until numPartitions).toList

  /** Returns the partition for the specified partition key.
    *
    * @param key a partition key to be routed to a partition
    * @return the partition owning `key`
    */
  def partition(key: DecoratedKey): Int

  /** Returns the involved partitions for the specified read command.
    *
    * @param command a read command to be routed to some partitions
    * @return the partitions containing the all data required to satisfy `command`
    */
  def partitions(command: ReadCommand): List[Int]

}

/** Companion object for [[Partitioner]]. */
object Partitioner {

  /** Returns the [[Builder]] represented by the specified JSON string.
    *
    * @param json a JSON string representing a [[Partitioner]]
    * @return the partitioner builder represented by `json`
    */
  def fromJson(json: String): Builder =
    JsonSerializer.fromString(json, classOf[Partitioner.Builder])

  /** Returns the [[Partitioner]] represented by the specified JSON string.
    *
    * @param metadata the indexed table metadata
    * @param json a JSON string representing a [[Partitioner]]
    * @return the partitioner represented by `json`
    */
  def fromJson(metadata: CFMetaData, json: String): Partitioner =
    fromJson(json).build(metadata)

  @JsonTypeInfo(
    use = JsonTypeInfo.Id.NAME,
    include = JsonTypeInfo.As.PROPERTY,
    property = "type",
    defaultImpl = classOf[PartitionerOnNone.Builder])
  @JsonSubTypes(Array(
    new JsonSubTypes.Type(value = classOf[PartitionerOnNone.Builder], name = "none"),
    new JsonSubTypes.Type(value = classOf[PartitionerOnToken.Builder], name = "token"),
<<<<<<< HEAD
    new JsonSubTypes.Type(value = classOf[PartitionerOnColumn.Builder], name = "column")))
=======
    new JsonSubTypes.Type(value = classOf[PartitionerOnColumn.Builder], name = "column"),
    new JsonSubTypes.Type(value = classOf[PartitionerOnVirtualNode.Builder], name = "vnode")))
>>>>>>> 36180486
  trait Builder {

    def build(metadata: CFMetaData): Partitioner

  }

}<|MERGE_RESOLUTION|>--- conflicted
+++ resolved
@@ -79,12 +79,8 @@
   @JsonSubTypes(Array(
     new JsonSubTypes.Type(value = classOf[PartitionerOnNone.Builder], name = "none"),
     new JsonSubTypes.Type(value = classOf[PartitionerOnToken.Builder], name = "token"),
-<<<<<<< HEAD
-    new JsonSubTypes.Type(value = classOf[PartitionerOnColumn.Builder], name = "column")))
-=======
     new JsonSubTypes.Type(value = classOf[PartitionerOnColumn.Builder], name = "column"),
     new JsonSubTypes.Type(value = classOf[PartitionerOnVirtualNode.Builder], name = "vnode")))
->>>>>>> 36180486
   trait Builder {
 
     def build(metadata: CFMetaData): Partitioner
