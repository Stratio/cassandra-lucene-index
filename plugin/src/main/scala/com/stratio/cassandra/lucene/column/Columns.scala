--- conflicted
+++ resolved
@@ -15,30 +15,15 @@
  */
 package com.stratio.cassandra.lucene.column
 
-<<<<<<< HEAD
-import com.google.common.base.MoreObjects
-
-/** A sorted list of CQL3 logic [[Column]]s.
-=======
 import com.google.common.base.MoreObjects.toStringHelper
 
 /** An immutable sorted list of CQL3 logic [[Column]]s.
->>>>>>> d467ba80
   *
   * @param columns the [[Column]]s composing this
   * @author Andres de la Pena `adelapena@stratio.com`
   */
 @scala.annotation.varargs
-<<<<<<< HEAD
-case class Columns(columns: Column[_]*)
-  extends Traversable[Column[_]]
-    with java.lang.Iterable[Column[_]] {
-
-  /** @constructor create a new columns with a list of columns. */
-  def this(columns: Traversable[Column[_]]) = this(columns.toArray: _*)
-=======
 case class Columns(private val columns: List[Column]) extends Traversable[Column] {
->>>>>>> d467ba80
 
   /** @constructor create a new empty columns. */
   def this() = this(Nil)
@@ -49,22 +34,6 @@
   /** @inheritdoc */
   override def foreach[A](f: Column => A): Unit = columns.foreach(f)
 
-<<<<<<< HEAD
-  /** Returns a copy of this with the specified column appended. */
-  def +(column: Column[_]): Columns =
-  new Columns(columns :+ column)
-
-  /** Returns a copy of this with the specified columns appended. */
-  def +(columns: Columns): Columns =
-  new Columns(this.columns ++ columns)
-
-  override def head: Column[_] =
-    if (columns.isEmpty) null else columns.head
-
-  /** Returns copy of this with only the columns with the specified full name. */
-  def withFieldName(name: String): Columns =
-  new Columns(filter(_.fieldName == name))
-=======
   /** Returns a copy of this with the specified column prepended in O(1) time. */
   def ::(column: Column): Columns = new Columns(column :: columns)
 
@@ -76,7 +45,6 @@
 
   /** Returns the value of the first column with the specifed mapper name. */
   def valueForField(field: String): Any = columns.find(_.field == field).flatMap(_.value).orNull
->>>>>>> d467ba80
 
   /** Runs the specified function over each column with the specified field name. */
   def foreachWithMapper[A](field: String)(f: Column => A): Unit = {
@@ -94,16 +62,7 @@
   override def toString: String = (toStringHelper(this) /: columns) ((helper, column) =>
     helper.add(column.field, column.value)).toString
 
-<<<<<<< HEAD
-  /** Returns copy of this without the columns deleted at the specified time.
-    *
-    * @param timeInSec the max allowed UNIX time in seconds
-    */
-  def withoutDeleted(timeInSec: Int): Columns =
-  new Columns(filterNot(_.isDeleted(timeInSec)))
-=======
 }
->>>>>>> d467ba80
 
 /** Companion object for [[Columns]]. */
 object Columns {
@@ -117,13 +76,7 @@
   /** Returns a new [[Columns]] composed by the specified [[Column]]s. */
   def apply(columns: Traversable[Column]): Columns = new Columns(columns.toList)
 
-<<<<<<< HEAD
-  override def toString: String =
-    columns.foldLeft(MoreObjects.toStringHelper(this))(
-      (helper, column) => helper.add(column.fieldName, column.value)).toString
-=======
   /** Returns a new [[Columns]] composed by the specified [[Column]]s. */
   def apply(columns: Column*): Columns = new Columns(columns.toList)
->>>>>>> d467ba80
 
 }