/*
 * Copyright (C) 2014 Stratio (http://stratio.com)
 *
 * Licensed under the Apache License, Version 2.0 (the "License");
 * you may not use this file except in compliance with the License.
 * You may obtain a copy of the License at
 *
 *         http://www.apache.org/licenses/LICENSE-2.0
 *
 * Unless required by applicable law or agreed to in writing, software
 * distributed under the License is distributed on an "AS IS" BASIS,
 * WITHOUT WARRANTIES OR CONDITIONS OF ANY KIND, either express or implied.
 * See the License for the specific language governing permissions and
 * limitations under the License.
 */
package com.stratio.cassandra.lucene

import java.lang.reflect.{Field, Modifier}
import java.nio.ByteBuffer

import com.stratio.cassandra.lucene.IndexQueryHandler._
import com.stratio.cassandra.lucene.partitioning.Partitioner
import com.stratio.cassandra.lucene.util.{Logging, TimeCounter}
import org.apache.cassandra.cql3._
import org.apache.cassandra.cql3.statements.RequestValidations.checkNotNull
import org.apache.cassandra.cql3.statements.{BatchStatement, IndexTarget, ParsedStatement, SelectStatement}
import org.apache.cassandra.db.SinglePartitionReadCommand.Group
import org.apache.cassandra.db._
import org.apache.cassandra.db.filter.RowFilter.{CustomExpression, Expression}
import org.apache.cassandra.db.partitions.PartitionIterator
import org.apache.cassandra.exceptions.InvalidRequestException
import org.apache.cassandra.service.{ClientState, LuceneStorageProxy, QueryState}
import org.apache.cassandra.transport.messages.ResultMessage
import org.apache.cassandra.transport.messages.ResultMessage.{Prepared, Rows}
import org.apache.cassandra.utils.{FBUtilities, MD5Digest}

import scala.collection.JavaConverters._
import scala.collection.mutable


/** [[QueryHandler]] to be used with Lucene searches.
  *
  * @author Andres de la Pena `adelapena@stratio.com`
  */
class IndexQueryHandler extends QueryHandler with Logging {

  type Payload = java.util.Map[String, ByteBuffer]

  /** @inheritdoc */
  override def prepare(query: String, state: QueryState, payload: Payload): Prepared = {
    QueryProcessor.instance.prepare(query, state)
  }

  /** @inheritdoc */
  override def getPrepared(id: MD5Digest): ParsedStatement.Prepared = {
    QueryProcessor.instance.getPrepared(id)
  }

  /** @inheritdoc */
  override def getPreparedForThrift(id: Integer): ParsedStatement.Prepared = {
    QueryProcessor.instance.getPreparedForThrift(id)
  }

  /** @inheritdoc */
  override def processBatch(
      statement: BatchStatement,
      state: QueryState,
      options: BatchQueryOptions,
      payload: Payload): ResultMessage = {
    QueryProcessor.instance.processBatch(statement, state, options, payload)
  }

  /** @inheritdoc */
  override def processPrepared(
      statement: CQLStatement,
      state: QueryState,
      options: QueryOptions,
      payload: Payload): ResultMessage = {
    QueryProcessor.metrics.preparedStatementsExecuted.inc()
    processStatement(statement, state, options)
  }

  /** @inheritdoc */
  override def process(
      query: String,
      state: QueryState,
      options: QueryOptions,
      payload: Payload): ResultMessage = {
    val p = QueryProcessor.getStatement(query, state.getClientState)
    options.prepare(p.boundNames)
    val prepared = p.statement
    if (prepared.getBoundTerms != options.getValues.size) {
      throw new InvalidRequestException("Invalid amount of bind variables")
    }
    if (!state.getClientState.isInternal) {
      QueryProcessor.metrics.regularStatementsExecuted.inc()
    }
    processStatement(prepared, state, options)
  }

  def processStatement(
      statement: CQLStatement,
      state: QueryState,
      options: QueryOptions): ResultMessage = {

    logger.trace(s"Process $statement @CL.${options.getConsistency}")
    val clientState = state.getClientState
    statement.checkAccess(clientState)
    statement.validate(clientState)

    // Intercept Lucene index searches
    statement match {
      case select: SelectStatement =>
        val expressions = luceneExpressions(select, options)
        if (expressions.nonEmpty) {
          val time = TimeCounter.start
          try {
            return executeLuceneQuery(select, state, options, expressions)
          } catch {
            case e: ReflectiveOperationException => throw new IndexException(e)
          } finally {
            logger.debug(s"Lucene search total time: $time\n")
          }
        }
      case _ =>
    }
    execute(statement, state, options)
  }

  def luceneExpressions(
      select: SelectStatement,
      options: QueryOptions): Map[Expression, Index] = {
    val map = mutable.LinkedHashMap.empty[Expression, Index]
    val expressions = select.getRowFilter(options).getExpressions
    val cfs = Keyspace.open(select.keyspace).getColumnFamilyStore(select.columnFamily)
    val indexes = cfs.indexManager.listIndexes.asScala.collect { case index: Index => index }
    expressions.forEach {
      case expression: CustomExpression =>
        val clazz = expression.getTargetIndex.options.get(IndexTarget.CUSTOM_INDEX_OPTION_NAME)
        if (clazz == classOf[Index].getCanonicalName) {
          val index = cfs.indexManager.getIndex(expression.getTargetIndex).asInstanceOf[Index]
          map += expression -> index
        }
      case expr: Expression =>
        indexes.filter(_.supportsExpression(expr.column, expr.operator)).foreach(map.put(expr, _))
    }
    map.toMap
  }

  def execute(statement: CQLStatement, state: QueryState, options: QueryOptions): ResultMessage = {
    val result = statement.execute(state, options)
    if (result == null) new ResultMessage.Void else result
  }

  def executeLuceneQuery(
      select: SelectStatement,
      state: QueryState,
      options: QueryOptions,
      expressions: Map[Expression, Index]): ResultMessage = {

    if (expressions.size > 1) {
      throw new InvalidRequestException(
        "Lucene index only supports one search expression per query.")
    }

    if (select.getPerPartitionLimit(options) < Integer.MAX_VALUE) {
      throw new InvalidRequestException("Lucene index doesn't support PER PARTITION LIMIT")
    }

    // Validate expression
    val (expression, index) = expressions.head
    val search = index.validate(expression)

    // Get partitioner
    val partitioner = index.service.partitioner

    // Get paging info
    val limit = select.getLimit(options)
    val page = getPageSize.invoke(select, options).asInstanceOf[Int]

    // Take control of paging if there is paging and the query requires post processing
    if (search.requiresPostProcessing && page > 0 && page < limit) {
      executeSortedLuceneQuery(select, state, options, partitioner)
    } else {
      execute(select, state, options)
    }
  }

  def executeSortedLuceneQuery(
      select: SelectStatement,
      state: QueryState,
      options: QueryOptions,
      partitioner: Partitioner): Rows = {

    // Check consistency level
    val consistency = options.getConsistency
    checkNotNull(consistency, "Invalid empty consistency level")
    consistency.validateForRead(select.keyspace)

    val now = FBUtilities.nowInSeconds
    val limit = select.getLimit(options)
    val userPerPartitionLimit = select.getPerPartitionLimit(options)
    val page = options.getPageSize

    // Read paging state and write it to query
    val pagingState = IndexPagingState.build(options.getPagingState, limit)
    val remaining = Math.min(page, pagingState.remaining)
    val query = select.getQuery(options, now, remaining, userPerPartitionLimit)
    pagingState.rewrite(query)

    // Read data
    val data = query match {
      case group: Group if group.commands.size > 1 => LuceneStorageProxy.read(group, consistency)
      case _ => query.execute(consistency, state.getClientState)
    }

    // Process data updating paging state
    try {
      val processedData = pagingState.update(query, data, consistency, partitioner)
      val rows = processResults.invoke(
        select,
        processedData,
        options,
        now.asInstanceOf[AnyRef],
        page.asInstanceOf[AnyRef]).asInstanceOf[Rows]
      rows.result.metadata.setHasMorePages(pagingState.toPagingState)
      rows
    } finally {
      if (data != null) data.close()
    }
  }
}

/** Companion object for [[IndexQueryHandler]]. */
object IndexQueryHandler {

  val getPageSize = classOf[SelectStatement].getDeclaredMethod("getPageSize", classOf[QueryOptions])
  getPageSize.setAccessible(true)

  val processResults = classOf[SelectStatement].getDeclaredMethod(
    "processResults", classOf[PartitionIterator], classOf[QueryOptions], classOf[Int], classOf[Int])
  processResults.setAccessible(true)

  /** Sets this query handler as the Cassandra CQL query handler, replacing the previous one. */
<<<<<<< HEAD
  def set(): Unit = {
=======
  def activate(): Unit = {
>>>>>>> 43159501
    this.synchronized {
      if (!ClientState.getCQLQueryHandler.isInstanceOf[IndexQueryHandler]) {
        try {
          val field = classOf[ClientState].getDeclaredField("cqlQueryHandler")
          field.setAccessible(true)
          val modifiersField = classOf[Field].getDeclaredField("modifiers")
          modifiersField.setAccessible(true)
          modifiersField.setInt(field, field.getModifiers & ~Modifier.FINAL)
          field.set(null, new IndexQueryHandler)
        } catch {
          case e: Exception => throw new IndexException("Unable to set Lucene CQL query handler", e)
        }
      }
    }
  }

}<|MERGE_RESOLUTION|>--- conflicted
+++ resolved
@@ -242,11 +242,7 @@
   processResults.setAccessible(true)
 
   /** Sets this query handler as the Cassandra CQL query handler, replacing the previous one. */
-<<<<<<< HEAD
-  def set(): Unit = {
-=======
   def activate(): Unit = {
->>>>>>> 43159501
     this.synchronized {
       if (!ClientState.getCQLQueryHandler.isInstanceOf[IndexQueryHandler]) {
         try {
