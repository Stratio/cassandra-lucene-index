/*
 * Copyright (C) 2014 Stratio (http://stratio.com)
 *
 * Licensed under the Apache License, Version 2.0 (the "License");
 * you may not use this file except in compliance with the License.
 * You may obtain a copy of the License at
 *
 *         http://www.apache.org/licenses/LICENSE-2.0
 *
 * Unless required by applicable law or agreed to in writing, software
 * distributed under the License is distributed on an "AS IS" BASIS,
 * WITHOUT WARRANTIES OR CONDITIONS OF ANY KIND, either express or implied.
 * See the License for the specific language governing permissions and
 * limitations under the License.
 */
package com.stratio.cassandra.lucene

<<<<<<< HEAD
import org.apache.cassandra.db.rows.{Row, Unfiltered}
import org.apache.cassandra.db.{Clustering, DecoratedKey}
=======
import org.apache.cassandra.db.rows.Row
import org.apache.cassandra.db.{Clustering, DecoratedKey, RangeTombstone}
>>>>>>> 6f0b76e2
import org.apache.cassandra.index.transactions.IndexTransaction
import org.apache.cassandra.index.transactions.IndexTransaction.Type._
import org.apache.cassandra.utils.concurrent.OpOrder

import scala.collection.JavaConverters._


/** [[IndexWriter]] for wide rows.
  *
  * @param service         the service to perform the indexing operation
  * @param key             key of the partition being modified
  * @param nowInSec        current time of the update operation
  * @param opGroup         operation group spanning the update operation
  * @param transactionType what kind of update is being performed on the base data
  * @author Andres de la Pena `adelapena@stratio.com`
  */
class IndexWriterWide(
    service: IndexServiceWide,
    key: DecoratedKey,
    nowInSec: Int,
    opGroup: OpOrder.Group,
    transactionType: IndexTransaction.Type)
  extends IndexWriter(service, key, nowInSec, opGroup, transactionType) {

  /** The clustering keys of the rows needing read before write. */
  private val clusterings = new java.util.TreeSet[Clustering](metadata.comparator)

  /** The rows ready to be written. */
  private val rows = new java.util.TreeMap[Clustering, Row](metadata.comparator)

  /** @inheritdoc */
  override def delete() {
    service.delete(key)
    clusterings.clear()
    rows.clear()
  }

  /** @inheritdoc */
  override def delete(tombstone: RangeTombstone): Unit = {
    val slice = tombstone.deletedSlice
    service.delete(key, slice)
    clusterings.removeIf(slice.includes(metadata.comparator, _))
    rows.keySet.removeIf(slice.includes(metadata.comparator, _))
  }

  /** @inheritdoc */
  override def index(row: Row) {
    if (!row.isStatic) {
      val clustering = row.clustering
      if (service.needsReadBeforeWrite(key, row)) {
        tracer.trace("Lucene index doing read before write")
        clusterings.add(clustering)
      } else {
        tracer.trace("Lucene index skipping read before write")
        rows.put(clustering, row)
      }
    }
  }

  /** @inheritdoc */
  override def finish() {

    // Skip on cleanups
    if (transactionType == CLEANUP) return

    // Read required rows from storage engine
    read(key, clusterings)
      .asScala
      .filter(_.kind()== Unfiltered.Kind.ROW)
      .map(_.asInstanceOf[Row])
      .foreach(row => rows.put(row.clustering(), row))

    // Write rows
    rows.forEach((clustering, row) => {
      if (row.hasLiveData(nowInSec)) {
        tracer.trace("Lucene index writing document")
        service.upsert(key, row, nowInSec)
      } else {
        tracer.trace("Lucene index deleting document")
        service.delete(key, clustering)
      }
    })
  }

}<|MERGE_RESOLUTION|>--- conflicted
+++ resolved
@@ -15,13 +15,8 @@
  */
 package com.stratio.cassandra.lucene
 
-<<<<<<< HEAD
 import org.apache.cassandra.db.rows.{Row, Unfiltered}
-import org.apache.cassandra.db.{Clustering, DecoratedKey}
-=======
-import org.apache.cassandra.db.rows.Row
 import org.apache.cassandra.db.{Clustering, DecoratedKey, RangeTombstone}
->>>>>>> 6f0b76e2
 import org.apache.cassandra.index.transactions.IndexTransaction
 import org.apache.cassandra.index.transactions.IndexTransaction.Type._
 import org.apache.cassandra.utils.concurrent.OpOrder
@@ -52,14 +47,14 @@
   /** The rows ready to be written. */
   private val rows = new java.util.TreeMap[Clustering, Row](metadata.comparator)
 
-  /** @inheritdoc */
+  /** @inheritdoc*/
   override def delete() {
     service.delete(key)
     clusterings.clear()
     rows.clear()
   }
 
-  /** @inheritdoc */
+  /** @inheritdoc*/
   override def delete(tombstone: RangeTombstone): Unit = {
     val slice = tombstone.deletedSlice
     service.delete(key, slice)
@@ -67,7 +62,7 @@
     rows.keySet.removeIf(slice.includes(metadata.comparator, _))
   }
 
-  /** @inheritdoc */
+  /** @inheritdoc*/
   override def index(row: Row) {
     if (!row.isStatic) {
       val clustering = row.clustering
@@ -81,7 +76,7 @@
     }
   }
 
-  /** @inheritdoc */
+  /** @inheritdoc*/
   override def finish() {
 
     // Skip on cleanups
@@ -90,7 +85,7 @@
     // Read required rows from storage engine
     read(key, clusterings)
       .asScala
-      .filter(_.kind()== Unfiltered.Kind.ROW)
+      .filter(_.kind() == Unfiltered.Kind.ROW)
       .map(_.asInstanceOf[Row])
       .foreach(row => rows.put(row.clustering(), row))
 
