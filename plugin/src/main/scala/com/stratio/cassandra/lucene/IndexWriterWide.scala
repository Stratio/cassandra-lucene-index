--- conflicted
+++ resolved
@@ -15,10 +15,6 @@
  */
 package com.stratio.cassandra.lucene
 
-<<<<<<< HEAD
-=======
-
->>>>>>> 55ccd789
 import org.apache.cassandra.db.filter.{ClusteringIndexNamesFilter, ColumnFilter}
 import org.apache.cassandra.db.rows.Row
 import org.apache.cassandra.db._
@@ -56,11 +52,7 @@
     rows.clear()
   }
 
-<<<<<<< HEAD
-  /** @inheritdoc*/
-=======
   /** @inheritdoc */
->>>>>>> 55ccd789
   override def delete(tombstone: RangeTombstone): Unit = {
     val slice = tombstone.deletedSlice
     service.delete(key, slice)
@@ -72,11 +64,7 @@
     ClusteringBound.create(clustering.clustering().kind(), clustering.getRawValues)
   }
 
-<<<<<<< HEAD
-  /** @inheritdoc*/
-=======
   /** @inheritdoc */
->>>>>>> 55ccd789
   override def index(row: Row) {
     val clustering = row.clustering
     if (service.needsReadBeforeWrite(key, row)) {
@@ -88,11 +76,7 @@
     }
   }
 
-<<<<<<< HEAD
-  /** @inheritdoc*/
-=======
   /** @inheritdoc */
->>>>>>> 55ccd789
   override def commit() {
 
     // Read required rows from storage engine
