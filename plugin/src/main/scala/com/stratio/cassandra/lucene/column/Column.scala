/*
 * Copyright (C) 2014 Stratio (http://stratio.com)
 *
 * Licensed under the Apache License, Version 2.0 (the "License");
 * you may not use this file except in compliance with the License.
 * You may obtain a copy of the License at
 *
 *         http://www.apache.org/licenses/LICENSE-2.0
 *
 * Unless required by applicable law or agreed to in writing, software
 * distributed under the License is distributed on an "AS IS" BASIS,
 * WITHOUT WARRANTIES OR CONDITIONS OF ANY KIND, either express or implied.
 * See the License for the specific language governing permissions and
 * limitations under the License.
 */
package com.stratio.cassandra.lucene.column

import java.nio.ByteBuffer
import java.util.Date
import java.util.regex.Pattern

import com.google.common.base.MoreObjects
import com.stratio.cassandra.lucene.IndexException
import com.stratio.cassandra.lucene.column.Column._
import org.apache.cassandra.db.marshal.{AbstractType, SimpleDateType}
import org.apache.commons.lang3.StringUtils
import org.apache.commons.lang3.StringUtils.EMPTY

/** A cell of a CQL3 logic column, which in most cases is different from a storage engine column.
  *
  * @param cell the name of the base cell
  * @param udt the UDT suffix
  * @param map the map suffix
  * @param value    the optional value
  * @author Andres de la Pena `adelapena@stratio.com`
  */
case class Column(cell: String,
    udt: String = EMPTY,
    map: String = EMPTY,
    value: Option[_] = None) {

  if (StringUtils.isBlank(cell)) throw new IndexException("Cell name shouldn't be blank")

  /** The columns mapper name, composed by cell name and UDT names, without map names. */
  lazy val mapper: String = cell.concat(udt)

  /** The columns field name, composed by cell name, UDT names and map names. */
  lazy val field: String = mapper.concat(map)

  /** Returns `true` if the value is not defined, `false` otherwise. */
  def isEmpty: Boolean = value.isEmpty

  /** Returns the value, or null if it is not defined. */
  def valueOrNull: Any = value.orNull

  /** Returns a copy of this with the specified name appended to the list of UDT names. */
  def withUDTName(name: String): Column = copy(udt = udt + UDT_SEPARATOR + name)

  /** Returns a copy of this with the specified name appended to the list of map names. */
  def withMapName(name: String): Column = copy(map = map + MAP_SEPARATOR + name)

  /** Returns a copy of this with the specified value. */
  def withValue[B](value: B): Column = copy(value = Option(value))

  /** Returns a copy of this with the specified decomposed value. */
  def withValue(bb: ByteBuffer, t: AbstractType[_]): Column = withValue(compose(bb, t))

<<<<<<< HEAD
  /** Returns if this is a deletion at the specified UNIX timestamp in seconds. */
  def isDeleted(timeInSec: Int): Boolean =
    value.isEmpty || deletionTime <= timeInSec
=======
  /** Returns the name for fields. */
  def fieldName(field: String): String = field.concat(map)
>>>>>>> d467ba80

  /** Returns a [[Columns]] composed by this and the specified column. */
  def +(column: Column): Columns = Columns(this, column)

  /** Returns a [[Columns]] composed by this and the specified columns. */
  def +(columns: Columns): Columns = this :: columns

  /** @inheritdoc */
  override def toString: String =
    MoreObjects.toStringHelper(this)
<<<<<<< HEAD
      .add("cell", cellName)
      .add("name", fieldName)
      .add("value", value)
      .add("deletionTime", deletionTime)
=======
      .add("cell", cell)
      .add("field", field)
      .add("value", value)
>>>>>>> d467ba80
      .toString
}

/** Companion object for [[Column]]. */
object Column {

<<<<<<< HEAD
  val NO_DELETION_TIME = Int.MaxValue

  private val UDT_SEPARATOR = "."
  private val MAP_SEPARATOR = "$"

  private[this] val UDT_PATTERN = Pattern.quote(UDT_SEPARATOR)
  private[this] val MAP_PATTERN = Pattern.quote(MAP_SEPARATOR)
=======
  private val UDT_SEPARATOR = "."
  private val MAP_SEPARATOR = "$"

  private[this] val UDT_PATTERN = Pattern.quote(UDT_SEPARATOR)

  def apply(cell: String): Column = new Column(cell = cell)
>>>>>>> d467ba80

  def parseCellName(name: String): String = {
    val udtSuffixStart = name.indexOf(UDT_SEPARATOR)
    if (udtSuffixStart < 0) {
      val mapSuffixStart = name.indexOf(MAP_SEPARATOR)
      if (mapSuffixStart < 0) name else name.substring(0, mapSuffixStart)
    } else name.substring(0, udtSuffixStart)
  }

  def parseMapperName(name: String): String = {
    val mapSuffixStart = name.indexOf(MAP_SEPARATOR)
    if (mapSuffixStart < 0) name else name.substring(0, mapSuffixStart)
  }

  def parseUdtNames(name: String): List[String] = {
    val udtSuffixStart = name.indexOf(UDT_SEPARATOR)
    if (udtSuffixStart < 0) Nil else {
      val mapSuffixStart = name.indexOf(MAP_SEPARATOR)
      val udtSuffix = if (mapSuffixStart < 0) {
        name.substring(udtSuffixStart + 1)
      } else {
        name.substring(udtSuffixStart + 1, mapSuffixStart)
      }
      udtSuffix.split(UDT_PATTERN).toList
    }
  }

  def compose(bb: ByteBuffer, t: AbstractType[_]): Any = t match {
    case sdt: SimpleDateType => new Date(sdt.toTimeInMillis(bb))
    case _ => t.compose(bb)
  }
}<|MERGE_RESOLUTION|>--- conflicted
+++ resolved
@@ -65,14 +65,8 @@
   /** Returns a copy of this with the specified decomposed value. */
   def withValue(bb: ByteBuffer, t: AbstractType[_]): Column = withValue(compose(bb, t))
 
-<<<<<<< HEAD
-  /** Returns if this is a deletion at the specified UNIX timestamp in seconds. */
-  def isDeleted(timeInSec: Int): Boolean =
-    value.isEmpty || deletionTime <= timeInSec
-=======
   /** Returns the name for fields. */
   def fieldName(field: String): String = field.concat(map)
->>>>>>> d467ba80
 
   /** Returns a [[Columns]] composed by this and the specified column. */
   def +(column: Column): Columns = Columns(this, column)
@@ -83,38 +77,21 @@
   /** @inheritdoc */
   override def toString: String =
     MoreObjects.toStringHelper(this)
-<<<<<<< HEAD
-      .add("cell", cellName)
-      .add("name", fieldName)
-      .add("value", value)
-      .add("deletionTime", deletionTime)
-=======
       .add("cell", cell)
       .add("field", field)
       .add("value", value)
->>>>>>> d467ba80
       .toString
 }
 
 /** Companion object for [[Column]]. */
 object Column {
 
-<<<<<<< HEAD
-  val NO_DELETION_TIME = Int.MaxValue
-
-  private val UDT_SEPARATOR = "."
-  private val MAP_SEPARATOR = "$"
-
-  private[this] val UDT_PATTERN = Pattern.quote(UDT_SEPARATOR)
-  private[this] val MAP_PATTERN = Pattern.quote(MAP_SEPARATOR)
-=======
   private val UDT_SEPARATOR = "."
   private val MAP_SEPARATOR = "$"
 
   private[this] val UDT_PATTERN = Pattern.quote(UDT_SEPARATOR)
 
   def apply(cell: String): Column = new Column(cell = cell)
->>>>>>> d467ba80
 
   def parseCellName(name: String): String = {
     val udtSuffixStart = name.indexOf(UDT_SEPARATOR)
