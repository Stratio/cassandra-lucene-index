/*
 * Copyright 2014, Stratio.
 *
 * Licensed under the Apache License, Version 2.0 (the "License");
 * you may not use this file except in compliance with the License.
 * You may obtain a copy of the License at
 *
 * http://www.apache.org/licenses/LICENSE-2.0
 *
 * Unless required by applicable law or agreed to in writing, software
 * distributed under the License is distributed on an "AS IS" BASIS,
 * WITHOUT WARRANTIES OR CONDITIONS OF ANY KIND, either express or implied.
 * See the License for the specific language governing permissions and
 * limitations under the License.
 */

package com.stratio.cassandra.lucene.search.condition;

import com.stratio.cassandra.lucene.IndexException;
import com.stratio.cassandra.lucene.schema.Schema;
import org.apache.lucene.search.ConstantScoreQuery;
import org.apache.lucene.search.Query;
import org.apache.lucene.spatial.prefix.IntersectsPrefixTreeFilter;
import org.apache.lucene.spatial.query.SpatialOperation;
import org.junit.Test;

import static com.stratio.cassandra.lucene.schema.SchemaBuilders.*;
import static com.stratio.cassandra.lucene.search.SearchBuilders.dateRange;
import static org.junit.Assert.*;

/**
 * @author Andres de la Pena {@literal <adelapena@stratio.com>}
 */
public class DateRangeConditionTest {

    @Test
    public void testConstructorWithDefaults() {
        DateRangeCondition condition = new DateRangeCondition(null, "name", 1, 2, null);
        assertEquals(DateRangeCondition.DEFAULT_BOOST, condition.boost, 0);
        assertEquals("name", condition.field);
        assertEquals(1, condition.from);
        assertEquals(2, condition.to);
        assertEquals(DateRangeCondition.DEFAULT_OPERATION, condition.operation);
    }

    @Test
    public void testConstructorWithAllArgs() {
        DateRangeCondition condition = new DateRangeCondition(0.5f, "name", 1, 2, "contains");
        assertEquals(0.5, condition.boost, 0);
        assertEquals("name", condition.field);
        assertEquals(1, condition.from);
        assertEquals(2, condition.to);
        assertEquals("contains", condition.operation);
    }

    @Test
    public void testParseSpatialOperationIntersectsLowerCase() {
        assertEquals(SpatialOperation.Intersects, DateRangeCondition.parseSpatialOperation("intersects"));
    }

    @Test
    public void testParseSpatialOperationIntersectsUpperCase() {
        assertEquals(SpatialOperation.Intersects, DateRangeCondition.parseSpatialOperation("INTERSECTS"));
    }

    @Test
    public void testParseSpatialOperationIsWithinLowerCase() {
        assertEquals(SpatialOperation.IsWithin, DateRangeCondition.parseSpatialOperation("is_within"));
    }

    @Test
    public void testParseSpatialOperationIsWithinUpperCase() {
        assertEquals(SpatialOperation.IsWithin, DateRangeCondition.parseSpatialOperation("IS_WITHIN"));
    }

    @Test
    public void testParseSpatialOperationIContainsLowerCase() {
        assertEquals(SpatialOperation.Contains, DateRangeCondition.parseSpatialOperation("contains"));
    }

    @Test
    public void testParseSpatialOperationContainsUpperCase() {
        assertEquals(SpatialOperation.Contains, DateRangeCondition.parseSpatialOperation("CONTAINS"));
    }

    @Test(expected = IndexException.class)
    public void testParseSpatialOperationNull() {
        DateRangeCondition.parseSpatialOperation(null);
    }

    @Test(expected = IndexException.class)
    public void testParseSpatialOperationEmpty() {
        DateRangeCondition.parseSpatialOperation("");
    }

    @Test(expected = IndexException.class)
    public void testParseSpatialOperationBlank() {
        DateRangeCondition.parseSpatialOperation(" ");
    }

    @Test
    public void testQuery() {
<<<<<<< HEAD
        Schema schema = mockSchema("name", new DateRangeMapper("field", "to", "from", "timestamp"));
=======

        Schema schema = schema().mapper("name", dateRangeMapper("to", "from")).build();

>>>>>>> eef8e8a6
        DateRangeCondition condition = new DateRangeCondition(null, "name", 1, 2, null);
        Query query = condition.query(schema);
        assertNotNull(query);
        assertTrue(query instanceof ConstantScoreQuery);
        query = ((ConstantScoreQuery) query).getQuery();
        assertTrue(query instanceof IntersectsPrefixTreeFilter);
        IntersectsPrefixTreeFilter filter = (IntersectsPrefixTreeFilter) query;
        assertEquals("IntersectsPrefixTreeFilter(fieldName=name,queryShape=" +
                     "[1970-01-01T00:00:00.001 TO 1970-01-01T00:00:00.002],detailLevel=9,prefixGridScanLevel=7)",
                     filter.toString());
    }

    @Test(expected = IndexException.class)
    public void testQueryWithoutValidMapper() {
        Schema schema = schema().mapper("name", UUIDMapper()).build();
        DateRangeCondition condition = new DateRangeCondition(null, "name", 1, 2, null);
        condition.query(schema);
    }

    @Test
    public void testToString() {
        DateRangeCondition condition = dateRange("name").from(1).to(2).operation("contains").boost(0.3).build();
        assertEquals("DateRangeCondition{boost=0.3, field=name, from=1, to=2, operation=contains}",
                     condition.toString());
    }
}<|MERGE_RESOLUTION|>--- conflicted
+++ resolved
@@ -33,6 +33,7 @@
  */
 public class DateRangeConditionTest {
 
+    private final String TIMESTAMP_PATTERN="timestamp";
     @Test
     public void testConstructorWithDefaults() {
         DateRangeCondition condition = new DateRangeCondition(null, "name", 1, 2, null);
@@ -100,13 +101,9 @@
 
     @Test
     public void testQuery() {
-<<<<<<< HEAD
-        Schema schema = mockSchema("name", new DateRangeMapper("field", "to", "from", "timestamp"));
-=======
 
-        Schema schema = schema().mapper("name", dateRangeMapper("to", "from")).build();
+        Schema schema = schema().mapper("name", dateRangeMapper("to", "from").pattern(TIMESTAMP_PATTERN)).build();
 
->>>>>>> eef8e8a6
         DateRangeCondition condition = new DateRangeCondition(null, "name", 1, 2, null);
         Query query = condition.query(schema);
         assertNotNull(query);
