--- conflicted
+++ resolved
@@ -179,11 +179,7 @@
     @Test
     public void testAddFieldsWithNullColumns() {
         DateRangeMapper mapper = dateRangeMapper("from", "to").build("name");
-<<<<<<< HEAD
-        Columns columns = new Columns();
-=======
         Columns columns = Columns.empty();
->>>>>>> 905c1eef
         List<IndexableField> indexableFields = mapper.indexableFields(columns);
         assertEquals("Null columns must not produce fields", 0, indexableFields.size());
     }
@@ -191,22 +187,14 @@
     @Test(expected = IndexException.class)
     public void testAddFieldsWithBadSortColumns() {
         DateRangeMapper mapper = dateRangeMapper("from", "to").pattern("yyyy").build("name");
-<<<<<<< HEAD
-        Columns columns = new Columns().add("from", "1982").add("to", "1980");
-=======
         Columns columns = Columns.empty().add("from", "1982").add("to", "1980");
->>>>>>> 905c1eef
         mapper.indexableFields(columns);
     }
 
     @Test
     public void testAddFieldsWithSameColumns() {
         DateRangeMapper mapper = dateRangeMapper("from", "to").pattern("yyyy").build("name");
-<<<<<<< HEAD
-        Columns columns = new Columns().add("from", 2000).add("to", 2000);
-=======
         Columns columns = Columns.empty().add("from", 2000).add("to", 2000);
->>>>>>> 905c1eef
         List<IndexableField> indexableFields = mapper.indexableFields(columns);
         assertEquals("Indexed field is not created", 1, indexableFields.size());
     }
