--- conflicted
+++ resolved
@@ -120,11 +120,7 @@
     @Test
     public void testGetLatitudeFromNullColumn() {
         GeoPointMapper mapper = geoPointMapper("lat", "lon").build("field");
-<<<<<<< HEAD
-        Columns columns = new Columns().add("lat").add("lon", 0);
-=======
         Columns columns = Columns.empty().add("lat").add("lon", 0);
->>>>>>> 905c1eef
         assertNull("Latitude is not properly parsed", mapper.readLatitude(columns));
     }
 
@@ -214,11 +210,7 @@
     @Test
     public void testGetLongitudeFromNullColumn() {
         GeoPointMapper mapper = geoPointMapper("lat", "lon").build("field");
-<<<<<<< HEAD
-        Columns columns = new Columns().add("lat", 5).add("lon");
-=======
         Columns columns = Columns.empty().add("lat", 5).add("lon");
->>>>>>> 905c1eef
         assertNull("Longitude is not properly parsed", mapper.readLongitude(columns));
     }
 
@@ -321,11 +313,7 @@
     @Test
     public void testAddFields() {
         GeoPointMapper mapper = geoPointMapper("lat", "lon").maxLevels(10).build("field");
-<<<<<<< HEAD
-        Columns columns = new Columns().add("lat", 20).add("lon", "30");
-=======
         Columns columns = Columns.empty().add("lat", 20).add("lon", "30");
->>>>>>> 905c1eef
         List<IndexableField> fields = mapper.indexableFields(columns);
         assertEquals("Fields are not properly created", 2, fields.size());
     }
@@ -333,11 +321,7 @@
     @Test
     public void testAddFieldsWithNullColumns() {
         GeoPointMapper mapper = geoPointMapper("lat", "lon").maxLevels(10).build("field");
-<<<<<<< HEAD
-        Columns columns = new Columns();
-=======
         Columns columns = Columns.empty();
->>>>>>> 905c1eef
         List<IndexableField> fields = mapper.indexableFields(columns);
         assertEquals("Fields are not properly created", 0, fields.size());
     }
@@ -345,22 +329,14 @@
     @Test(expected = IndexException.class)
     public void testAddFieldsWithNullLatitude() {
         GeoPointMapper mapper = geoPointMapper("lat", "lon").maxLevels(10).build("field");
-<<<<<<< HEAD
-        Columns columns = new Columns().add("lon", "30");
-=======
         Columns columns = Columns.empty().add("lon", "30");
->>>>>>> 905c1eef
         mapper.indexableFields(columns);
     }
 
     @Test(expected = IndexException.class)
     public void testAddFieldsWithNullLongitude() {
         GeoPointMapper mapper = geoPointMapper("lat", "lon").maxLevels(10).build("field");
-<<<<<<< HEAD
-        Columns columns = new Columns().add("lat", 20);
-=======
         Columns columns = Columns.empty().add("lat", 20);
->>>>>>> 905c1eef
         mapper.indexableFields(columns);
     }
 
