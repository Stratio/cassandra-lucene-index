/*
 * Licensed to STRATIO (C) under one or more contributor license agreements.
 * See the NOTICE file distributed with this work for additional information
 * regarding copyright ownership.  The STRATIO (C) licenses this file
 * to you under the Apache License, Version 2.0 (the
 * "License"); you may not use this file except in compliance
 * with the License.  You may obtain a copy of the License at
 *
 *   http://www.apache.org/licenses/LICENSE-2.0
 *
 * Unless required by applicable law or agreed to in writing,
 * software distributed under the License is distributed on an
 * "AS IS" BASIS, WITHOUT WARRANTIES OR CONDITIONS OF ANY
 * KIND, either express or implied.  See the License for the
 * specific language governing permissions and limitations
 * under the License.
 */

package com.stratio.cassandra.lucene.search;

import com.stratio.cassandra.lucene.search.condition.*;
import com.stratio.cassandra.lucene.search.condition.builder.*;
import com.stratio.cassandra.lucene.search.sort.SimpleSortField;
import com.stratio.cassandra.lucene.search.sort.builder.SimpleSortFieldBuilder;
<<<<<<< HEAD
import org.apache.lucene.search.MatchAllDocsQuery;
=======
>>>>>>> 9e52feee
import org.junit.Test;

import java.io.IOException;

import static com.stratio.cassandra.lucene.search.SearchBuilders.*;
import static org.junit.Assert.assertEquals;
import static org.junit.Assert.assertNotNull;

/**
 * Class for testing {@link Search} builders.
 *
 * @author Andres de la Pena {@literal <adelapena@stratio.com>}
 */
public class SearchBuildersTest {

    @Test
    public void testBool() throws IOException {
        BooleanConditionBuilder builder = bool().must(all());
        assertNotNull("Condition builder is not built", builder);
        BooleanCondition condition = builder.build();
        assertNotNull("Condition is not built", condition);
    }

    @Test
    public void testFuzzy() throws IOException {
        FuzzyConditionBuilder builder = fuzzy("field", "value");
        assertNotNull("Condition builder is not built", builder);
        FuzzyCondition condition = builder.build();
        assertEquals("Condition field is not set", "field", condition.field);
        assertEquals("Condition value is not set", "value", condition.value);
    }

    @Test
    public void testLucene() throws IOException {
        LuceneConditionBuilder builder = lucene("field:value");
        assertNotNull("Condition builder is not built", builder);
        LuceneCondition condition = builder.build();
        assertEquals("Condition query is not set", "field:value", condition.query);
    }

    @Test
    public void testMatch() throws IOException {
        MatchConditionBuilder builder = match("field", "value");
        assertNotNull("Condition builder is not built", builder);
        MatchCondition condition = builder.build();
        assertEquals("Condition field is not set", "field", condition.field);
        assertEquals("Condition value is not set", "value", condition.value);
    }

    @Test
    public void testMatchAll() throws IOException {
        AllConditionBuilder builder = all();
        assertNotNull("Condition builder is not built", builder);
        builder.build();
    }

    @Test
    public void testNone() throws IOException {
        NoneConditionBuilder builder = none();
        assertNotNull("Condition builder is not built", builder);
        builder.build();
    }

    @Test
    public void testPhrase() throws IOException {
        PhraseConditionBuilder builder = phrase("field", "value1 value2");
        assertNotNull("Condition builder is not built", builder);
        PhraseCondition condition = builder.build();
        assertEquals("Condition field is not set", "field", condition.field);
        assertEquals("Condition value is not set", "value1 value2", condition.value);
    }

    @Test
    public void testPrefix() throws IOException {
        PrefixConditionBuilder builder = prefix("field", "value");
        assertNotNull("Condition builder is not built", builder);
        PrefixCondition condition = builder.build();
        assertEquals("Condition field is not set", "field", condition.field);
        assertEquals("Condition value is not set", "value", condition.value);
    }

    @Test
    public void testRange() throws IOException {
        RangeConditionBuilder builder = range("field");
        assertNotNull("Condition builder is not built", builder);
        RangeCondition condition = builder.build();
        assertEquals("Condition field is not set", "field", condition.field);
    }

    @Test
    public void testRegexp() throws IOException {
        RegexpConditionBuilder builder = regexp("field", "value");
        assertNotNull("Condition builder is not built", builder);
        RegexpCondition condition = builder.build();
        assertEquals("Condition field is not set", "field", condition.field);
        assertEquals("Condition value is not set", "value", condition.value);
    }

    @Test
    public void testWildcard() throws IOException {
        WildcardConditionBuilder builder = wildcard("field", "value");
        assertNotNull("Condition builder is not built", builder);
        WildcardCondition condition = builder.build();
        assertEquals("Condition field is not set", "field", condition.field);
        assertEquals("Condition value is not set", "value", condition.value);
    }

    @Test
    public void testSortField() throws IOException {
        SimpleSortFieldBuilder builder = field("field");
        assertNotNull("Condition builder is not built", builder);
        SimpleSortField sortField = builder.build();
        assertEquals("Field is not set", "field", sortField.field);
    }

    @Test
    public void testSort() throws IOException {
        SearchBuilder builder = sort(field("field"));
        assertNotNull("Condition builder is not built", builder);
        Search search = builder.build();
<<<<<<< HEAD
        assertEquals("Field is not set", "field", ((SimpleSortField)search.getSort().getSortFields().iterator().next()).field);
    }

    @Test
    public void testQuery() throws IOException {
        SearchBuilder builder = query(all());
        assertNotNull("Condition builder is not built", builder);
        Search search = builder.build();
        Schema schema = schema().build();
        assertEquals("Query type is wrong", MatchAllDocsQuery.class, search.query(schema).getClass());
        assertNull("Filter must be null", search.filter(schema));
    }

    @Test
    public void testFilter() throws IOException {
        SearchBuilder builder = filter(all());
        assertNotNull("Condition builder is not built", builder);
        Search search = builder.build();
        Schema schema = schema().build();
        assertNull("Query type is not built", search.query(schema));
        assertEquals("Query type is wrong", MatchAllDocsQuery.class, search.filter(schema).getClass());
    }

    @Test
    public void testSearch() throws IOException {
        SearchBuilder builder = search();
        Search search = builder.build();
        Schema schema = schema().build();
        assertNull("Query must be null", search.query(schema));
        assertNull("Filter must be null", search.filter(schema));
    }
=======
        assertEquals("Field is not set",
                     "field",
                     ((SimpleSortField) search.getSort().getSortFields().iterator().next()).field);
    }
    // TODO: Fix tests
    //    @Test
    //    public void testQuery() throws IOException {
    //        SearchBuilder builder = query(all());
    //        assertNotNull("Condition builder is not built", builder);
    //        Search search = builder.build();
    //        Schema schema = schema().build();
    //        assertEquals("Query type is wrong", MatchAllDocsQuery.class, search.query(schema).getClass());
    //        assertNull("Filter must be null", search.filter(schema));
    //    }
    //
    //    @Test
    //    public void testFilter() throws IOException {
    //        SearchBuilder builder = filter(all());
    //        assertNotNull("Condition builder is not built", builder);
    //        Search search = builder.build();
    //        Schema schema = schema().build();
    //        assertNull("Query type is not built", search.query(schema));
    //        assertEquals("Query type is wrong", MatchAllDocsQuery.class, search.filter(schema).getClass());
    //    }
    //
    //    @Test
    //    public void testSearch() throws IOException {
    //        SearchBuilder builder = search();
    //        Search search = builder.build();
    //        Schema schema = schema().build();
    //        assertNull("Query must be null", search.query(schema));
    //        assertNull("Filter must be null", search.filter(schema));
    //    }
>>>>>>> 9e52feee
}<|MERGE_RESOLUTION|>--- conflicted
+++ resolved
@@ -22,10 +22,6 @@
 import com.stratio.cassandra.lucene.search.condition.builder.*;
 import com.stratio.cassandra.lucene.search.sort.SimpleSortField;
 import com.stratio.cassandra.lucene.search.sort.builder.SimpleSortFieldBuilder;
-<<<<<<< HEAD
-import org.apache.lucene.search.MatchAllDocsQuery;
-=======
->>>>>>> 9e52feee
 import org.junit.Test;
 
 import java.io.IOException;
@@ -146,39 +142,6 @@
         SearchBuilder builder = sort(field("field"));
         assertNotNull("Condition builder is not built", builder);
         Search search = builder.build();
-<<<<<<< HEAD
-        assertEquals("Field is not set", "field", ((SimpleSortField)search.getSort().getSortFields().iterator().next()).field);
-    }
-
-    @Test
-    public void testQuery() throws IOException {
-        SearchBuilder builder = query(all());
-        assertNotNull("Condition builder is not built", builder);
-        Search search = builder.build();
-        Schema schema = schema().build();
-        assertEquals("Query type is wrong", MatchAllDocsQuery.class, search.query(schema).getClass());
-        assertNull("Filter must be null", search.filter(schema));
-    }
-
-    @Test
-    public void testFilter() throws IOException {
-        SearchBuilder builder = filter(all());
-        assertNotNull("Condition builder is not built", builder);
-        Search search = builder.build();
-        Schema schema = schema().build();
-        assertNull("Query type is not built", search.query(schema));
-        assertEquals("Query type is wrong", MatchAllDocsQuery.class, search.filter(schema).getClass());
-    }
-
-    @Test
-    public void testSearch() throws IOException {
-        SearchBuilder builder = search();
-        Search search = builder.build();
-        Schema schema = schema().build();
-        assertNull("Query must be null", search.query(schema));
-        assertNull("Filter must be null", search.filter(schema));
-    }
-=======
         assertEquals("Field is not set",
                      "field",
                      ((SimpleSortField) search.getSort().getSortFields().iterator().next()).field);
@@ -212,5 +175,4 @@
     //        assertNull("Query must be null", search.query(schema));
     //        assertNull("Filter must be null", search.filter(schema));
     //    }
->>>>>>> 9e52feee
 }