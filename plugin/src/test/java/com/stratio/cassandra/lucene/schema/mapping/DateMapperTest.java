/*
 * Copyright 2014, Stratio.
 *
 * Licensed under the Apache License, Version 2.0 (the "License");
 * you may not use this file except in compliance with the License.
 * You may obtain a copy of the License at
 *
 * http://www.apache.org/licenses/LICENSE-2.0
 *
 * Unless required by applicable law or agreed to in writing, software
 * distributed under the License is distributed on an "AS IS" BASIS,
 * WITHOUT WARRANTIES OR CONDITIONS OF ANY KIND, either express or implied.
 * See the License for the specific language governing permissions and
 * limitations under the License.
 */

package com.stratio.cassandra.lucene.schema.mapping;

import com.stratio.cassandra.lucene.IndexException;
import com.stratio.cassandra.lucene.util.DateParser;
import org.apache.lucene.document.Field;
import org.apache.lucene.index.DocValuesType;
import org.apache.lucene.search.SortField;
import org.junit.Test;

import java.text.ParseException;
import java.text.SimpleDateFormat;
import java.util.Date;

import static org.junit.Assert.*;

public class DateMapperTest {

    private static final String PATTERN = "yyyy-MM-dd";
    private static final String TIMESTAMP_PATTERN = "timestamp";
    private static final SimpleDateFormat sdf = new SimpleDateFormat(PATTERN);

    @Test
    public void testConstructorWithoutArgs() {
        DateMapper mapper = new DateMapper("field", null, null, null, null);
        assertEquals(Mapper.DEFAULT_INDEXED, mapper.isIndexed());
        assertEquals(Mapper.DEFAULT_SORTED, mapper.isSorted());
        assertEquals(DateParser.DEFAULT_PATTERN, mapper.getPattern());
    }

    @Test
    public void testConstructorWithAllArgs() {
        DateMapper mapper = new DateMapper("field", null, false, true, PATTERN);
        assertFalse(mapper.isIndexed());
        assertTrue(mapper.isSorted());
        assertEquals(PATTERN, mapper.getPattern());
    }

    @Test(expected = IllegalArgumentException.class)
    public void testConstructorWithWrongPattern() {
        new DateMapper("field", null, false, false, "hello");
    }

    @Test()
    public void testBaseClass() {
        DateMapper mapper = new DateMapper("field", null, null, null, PATTERN);
        assertEquals(Long.class, mapper.baseClass());
    }

    @Test()
    public void testSortField() {
        DateMapper mapper = new DateMapper("field", null, null, null, PATTERN);
        SortField sortField = mapper.sortField("field", true);
        assertNotNull(sortField);
        assertTrue(sortField.getReverse());
    }

    @Test()
    public void testValueNull() {
        DateMapper mapper = new DateMapper("field", null, null, null, PATTERN);
        Long parsed = mapper.base("test", null);
        assertNull(parsed);
    }

    @Test
    public void testValueDate() {
        DateMapper mapper = new DateMapper("field", null, null, null, PATTERN);
        Date date = new Date();
        long parsed = mapper.base("test", date);
        assertEquals(date.getTime(), parsed);
    }

    @Test
    public void testValueInteger() {
<<<<<<< HEAD
        DateMapper mapper = new DateMapper("field", null, null, TIMESTAMP_PATTERN);
=======
        DateMapper mapper = new DateMapper("field", null, null, null, PATTERN);
>>>>>>> eef8e8a6
        Long parsed = mapper.base("test", 3);
        assertEquals(Long.valueOf(3), parsed);
    }

    @Test
    public void testValueLong() {
<<<<<<< HEAD
        DateMapper mapper = new DateMapper("field", null, null, TIMESTAMP_PATTERN);
=======
        DateMapper mapper = new DateMapper("field", null, null, null, PATTERN);
>>>>>>> eef8e8a6
        Long parsed = mapper.base("test", 3l);
        assertEquals(Long.valueOf(3), parsed);
    }

    @Test
    public void testValueFloatWithoutDecimal() {
<<<<<<< HEAD
        DateMapper mapper = new DateMapper("field", null, null, TIMESTAMP_PATTERN);
=======
        DateMapper mapper = new DateMapper("field", null, null, null, PATTERN);
>>>>>>> eef8e8a6
        Long parsed = mapper.base("test", 3f);
        assertEquals(Long.valueOf(3), parsed);
    }

    @Test
    public void testValueFloatWithDecimalFloor() {
<<<<<<< HEAD
        DateMapper mapper = new DateMapper("field", null, null, TIMESTAMP_PATTERN);
=======
        DateMapper mapper = new DateMapper("field", null, null, null, PATTERN);
>>>>>>> eef8e8a6
        Long parsed = mapper.base("test", 3.5f);
        assertEquals(Long.valueOf(3), parsed);

    }

    @Test
    public void testValueFloatWithDecimalCeil() {
<<<<<<< HEAD
        DateMapper mapper = new DateMapper("field", null, null, TIMESTAMP_PATTERN);
=======
        DateMapper mapper = new DateMapper("field", null, null, null, PATTERN);
>>>>>>> eef8e8a6
        Long parsed = mapper.base("test", 3.6f);
        assertEquals(Long.valueOf(3), parsed);

    }

    @Test
    public void testValueDoubleWithoutDecimal() {
<<<<<<< HEAD
        DateMapper mapper = new DateMapper("field", null, null, TIMESTAMP_PATTERN);
=======
        DateMapper mapper = new DateMapper("field", null, null, null, PATTERN);
>>>>>>> eef8e8a6
        Long parsed = mapper.base("test", 3d);
        assertEquals(Long.valueOf(3), parsed);
    }

    @Test
    public void testValueDoubleWithDecimalFloor() {
<<<<<<< HEAD
        DateMapper mapper = new DateMapper("field", null, null, TIMESTAMP_PATTERN);
=======
        DateMapper mapper = new DateMapper("field", null, null, null, PATTERN);
>>>>>>> eef8e8a6
        Long parsed = mapper.base("test", 3.5d);
        assertEquals(Long.valueOf(3), parsed);

    }

    @Test
    public void testValueDoubleWithDecimalCeil() {
<<<<<<< HEAD
        DateMapper mapper = new DateMapper("field", null, null, TIMESTAMP_PATTERN);
=======
        DateMapper mapper = new DateMapper("field", null, null, null, PATTERN);
>>>>>>> eef8e8a6
        Long parsed = mapper.base("test", 3.6d);
        assertEquals(Long.valueOf(3), parsed);

    }

    @Test
    public void testValueStringWithPattern() throws ParseException {
        DateMapper mapper = new DateMapper("field", null, null, null, PATTERN);
        long parsed = mapper.base("test", "2014-03-19");
        assertEquals(sdf.parse("2014-03-19").getTime(), parsed);
    }

    @Test(expected = IndexException.class)
    public void testValueStringWithPatternInvalid() {
        DateMapper mapper = new DateMapper("field", null, null, null, PATTERN);
        mapper.base("test", "2014/03/19");
    }

    @Test
    public void testValueStringWithoutPattern() throws ParseException {
<<<<<<< HEAD
        DateMapper mapper = new DateMapper("field", null, null,null);
=======
        DateMapper mapper = new DateMapper("field", null, null, null, null);
>>>>>>> eef8e8a6
        long parsed = mapper.base("test", "2014/03/19 00:00:00.000 GMT");
        assertEquals(new DateParser(null).parse("2014/03/19 00:00:00.000 GMT").getTime(), parsed);
    }

    @Test(expected = IndexException.class)
    public void testValueStringWithoutPatternInvalid() throws ParseException {
        DateMapper mapper = new DateMapper("field", null, null, null, null);
        mapper.base("test", "2014-03-19");
    }

    @Test
    public void testIndexedField() throws ParseException {
        long time = sdf.parse("2014-03-19").getTime();
        DateMapper mapper = new DateMapper("field", null, true, null, PATTERN);
        Field field = mapper.indexedField("name", time);
        assertNotNull(field);
        assertEquals(time, field.numericValue().longValue());
        assertEquals("name", field.name());
        assertEquals(false, field.fieldType().stored());
    }

    @Test
    public void testSortedField() throws ParseException {
        long time = sdf.parse("2014-03-19").getTime();
        DateMapper mapper = new DateMapper("field", null, null, true, PATTERN);
        Field field = mapper.sortedField("name", time);
        assertNotNull(field);
        assertEquals(DocValuesType.NUMERIC, field.fieldType().docValuesType());
    }

    @Test
    public void testExtractAnalyzers() {
        DateMapper mapper = new DateMapper("field", null, null, null, PATTERN);
        assertNull(mapper.getAnalyzer());
    }

    @Test
    public void testToString() {
        DateMapper mapper = new DateMapper("field", null, false, false, PATTERN);
        assertEquals("DateMapper{name=field, indexed=false, sorted=false, column=field, pattern=yyyy-MM-dd}",
                     mapper.toString());
    }
}<|MERGE_RESOLUTION|>--- conflicted
+++ resolved
@@ -87,44 +87,28 @@
 
     @Test
     public void testValueInteger() {
-<<<<<<< HEAD
-        DateMapper mapper = new DateMapper("field", null, null, TIMESTAMP_PATTERN);
-=======
-        DateMapper mapper = new DateMapper("field", null, null, null, PATTERN);
->>>>>>> eef8e8a6
+        DateMapper mapper = new DateMapper("field", null, null, null, TIMESTAMP_PATTERN);
         Long parsed = mapper.base("test", 3);
         assertEquals(Long.valueOf(3), parsed);
     }
 
     @Test
     public void testValueLong() {
-<<<<<<< HEAD
-        DateMapper mapper = new DateMapper("field", null, null, TIMESTAMP_PATTERN);
-=======
-        DateMapper mapper = new DateMapper("field", null, null, null, PATTERN);
->>>>>>> eef8e8a6
+        DateMapper mapper = new DateMapper("field", null, null, null, TIMESTAMP_PATTERN);
         Long parsed = mapper.base("test", 3l);
         assertEquals(Long.valueOf(3), parsed);
     }
 
     @Test
     public void testValueFloatWithoutDecimal() {
-<<<<<<< HEAD
-        DateMapper mapper = new DateMapper("field", null, null, TIMESTAMP_PATTERN);
-=======
-        DateMapper mapper = new DateMapper("field", null, null, null, PATTERN);
->>>>>>> eef8e8a6
+        DateMapper mapper = new DateMapper("field", null, null, null, TIMESTAMP_PATTERN);
         Long parsed = mapper.base("test", 3f);
         assertEquals(Long.valueOf(3), parsed);
     }
 
     @Test
     public void testValueFloatWithDecimalFloor() {
-<<<<<<< HEAD
-        DateMapper mapper = new DateMapper("field", null, null, TIMESTAMP_PATTERN);
-=======
-        DateMapper mapper = new DateMapper("field", null, null, null, PATTERN);
->>>>>>> eef8e8a6
+        DateMapper mapper = new DateMapper("field", null, null, null, TIMESTAMP_PATTERN);
         Long parsed = mapper.base("test", 3.5f);
         assertEquals(Long.valueOf(3), parsed);
 
@@ -132,11 +116,7 @@
 
     @Test
     public void testValueFloatWithDecimalCeil() {
-<<<<<<< HEAD
-        DateMapper mapper = new DateMapper("field", null, null, TIMESTAMP_PATTERN);
-=======
-        DateMapper mapper = new DateMapper("field", null, null, null, PATTERN);
->>>>>>> eef8e8a6
+        DateMapper mapper = new DateMapper("field", null, null, null, TIMESTAMP_PATTERN);
         Long parsed = mapper.base("test", 3.6f);
         assertEquals(Long.valueOf(3), parsed);
 
@@ -144,22 +124,14 @@
 
     @Test
     public void testValueDoubleWithoutDecimal() {
-<<<<<<< HEAD
-        DateMapper mapper = new DateMapper("field", null, null, TIMESTAMP_PATTERN);
-=======
-        DateMapper mapper = new DateMapper("field", null, null, null, PATTERN);
->>>>>>> eef8e8a6
+        DateMapper mapper = new DateMapper("field", null, null, null, TIMESTAMP_PATTERN);
         Long parsed = mapper.base("test", 3d);
         assertEquals(Long.valueOf(3), parsed);
     }
 
     @Test
     public void testValueDoubleWithDecimalFloor() {
-<<<<<<< HEAD
-        DateMapper mapper = new DateMapper("field", null, null, TIMESTAMP_PATTERN);
-=======
-        DateMapper mapper = new DateMapper("field", null, null, null, PATTERN);
->>>>>>> eef8e8a6
+        DateMapper mapper = new DateMapper("field", null, null, null, TIMESTAMP_PATTERN);
         Long parsed = mapper.base("test", 3.5d);
         assertEquals(Long.valueOf(3), parsed);
 
@@ -167,11 +139,7 @@
 
     @Test
     public void testValueDoubleWithDecimalCeil() {
-<<<<<<< HEAD
-        DateMapper mapper = new DateMapper("field", null, null, TIMESTAMP_PATTERN);
-=======
-        DateMapper mapper = new DateMapper("field", null, null, null, PATTERN);
->>>>>>> eef8e8a6
+        DateMapper mapper = new DateMapper("field", null, null, null, TIMESTAMP_PATTERN);
         Long parsed = mapper.base("test", 3.6d);
         assertEquals(Long.valueOf(3), parsed);
 
@@ -192,11 +160,7 @@
 
     @Test
     public void testValueStringWithoutPattern() throws ParseException {
-<<<<<<< HEAD
-        DateMapper mapper = new DateMapper("field", null, null,null);
-=======
         DateMapper mapper = new DateMapper("field", null, null, null, null);
->>>>>>> eef8e8a6
         long parsed = mapper.base("test", "2014/03/19 00:00:00.000 GMT");
         assertEquals(new DateParser(null).parse("2014/03/19 00:00:00.000 GMT").getTime(), parsed);
     }
