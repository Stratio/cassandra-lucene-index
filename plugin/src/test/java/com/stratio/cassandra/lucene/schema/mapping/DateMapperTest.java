--- conflicted
+++ resolved
@@ -89,44 +89,28 @@
 
     @Test
     public void testValueInteger() {
-<<<<<<< HEAD
-        DateMapper mapper = new DateMapper("name", null, null, null, PATTERN);
-=======
-        DateMapper mapper = new DateMapper("field", null, null, null, TIMESTAMP_PATTERN);
->>>>>>> 6b8b8a5c
+        DateMapper mapper = new DateMapper("name", null, null, null, TIMESTAMP_PATTERN);
         Long parsed = mapper.base("test", 3);
         assertEquals("Base value is not properly parsed", Long.valueOf(3), parsed);
     }
 
     @Test
     public void testValueLong() {
-<<<<<<< HEAD
-        DateMapper mapper = new DateMapper("name", null, null, null, PATTERN);
-=======
-        DateMapper mapper = new DateMapper("field", null, null, null, TIMESTAMP_PATTERN);
->>>>>>> 6b8b8a5c
+        DateMapper mapper = new DateMapper("name", null, null, null, TIMESTAMP_PATTERN);
         Long parsed = mapper.base("test", 3l);
         assertEquals("Base value is not properly parsed", Long.valueOf(3), parsed);
     }
 
     @Test
     public void testValueFloatWithoutDecimal() {
-<<<<<<< HEAD
-        DateMapper mapper = new DateMapper("name", null, null, null, PATTERN);
-=======
-        DateMapper mapper = new DateMapper("field", null, null, null, TIMESTAMP_PATTERN);
->>>>>>> 6b8b8a5c
+        DateMapper mapper = new DateMapper("name", null, null, null, TIMESTAMP_PATTERN);
         Long parsed = mapper.base("test", 3f);
         assertEquals("Base value is not properly parsed", Long.valueOf(3), parsed);
     }
 
     @Test
     public void testValueFloatWithDecimalFloor() {
-<<<<<<< HEAD
-        DateMapper mapper = new DateMapper("name", null, null, null, PATTERN);
-=======
-        DateMapper mapper = new DateMapper("field", null, null, null, TIMESTAMP_PATTERN);
->>>>>>> 6b8b8a5c
+        DateMapper mapper = new DateMapper("name", null, null, null, TIMESTAMP_PATTERN);
         Long parsed = mapper.base("test", 3.5f);
         assertEquals("Base value is not properly parsed", Long.valueOf(3), parsed);
 
@@ -134,11 +118,7 @@
 
     @Test
     public void testValueFloatWithDecimalCeil() {
-<<<<<<< HEAD
-        DateMapper mapper = new DateMapper("name", null, null, null, PATTERN);
-=======
-        DateMapper mapper = new DateMapper("field", null, null, null, TIMESTAMP_PATTERN);
->>>>>>> 6b8b8a5c
+        DateMapper mapper = new DateMapper("name", null, null, null, TIMESTAMP_PATTERN);
         Long parsed = mapper.base("test", 3.6f);
         assertEquals("Base value is not properly parsed", Long.valueOf(3), parsed);
 
@@ -146,22 +126,14 @@
 
     @Test
     public void testValueDoubleWithoutDecimal() {
-<<<<<<< HEAD
-        DateMapper mapper = new DateMapper("name", null, null, null, PATTERN);
-=======
-        DateMapper mapper = new DateMapper("field", null, null, null, TIMESTAMP_PATTERN);
->>>>>>> 6b8b8a5c
+        DateMapper mapper = new DateMapper("name", null, null, null, TIMESTAMP_PATTERN);
         Long parsed = mapper.base("test", 3d);
         assertEquals("Base value is not properly parsed", Long.valueOf(3), parsed);
     }
 
     @Test
     public void testValueDoubleWithDecimalFloor() {
-<<<<<<< HEAD
-        DateMapper mapper = new DateMapper("name", null, null, null, PATTERN);
-=======
-        DateMapper mapper = new DateMapper("field", null, null, null, TIMESTAMP_PATTERN);
->>>>>>> 6b8b8a5c
+        DateMapper mapper = new DateMapper("name", null, null, null, TIMESTAMP_PATTERN);
         Long parsed = mapper.base("test", 3.5d);
         assertEquals("Base value is not properly parsed", Long.valueOf(3), parsed);
 
@@ -169,11 +141,7 @@
 
     @Test
     public void testValueDoubleWithDecimalCeil() {
-<<<<<<< HEAD
-        DateMapper mapper = new DateMapper("name", null, null, null, PATTERN);
-=======
-        DateMapper mapper = new DateMapper("field", null, null, null, TIMESTAMP_PATTERN);
->>>>>>> 6b8b8a5c
+        DateMapper mapper = new DateMapper("name", null, null, null, TIMESTAMP_PATTERN);
         Long parsed = mapper.base("test", 3.6d);
         assertEquals("Base value is not properly parsed", Long.valueOf(3), parsed);
 
