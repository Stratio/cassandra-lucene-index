--- conflicted
+++ resolved
@@ -50,11 +50,7 @@
                                 .mapper("text", textMapper().analyzer("snowball"))
                                 .mapper("uuid", uuidMapper())
                                 .build();
-<<<<<<< HEAD
-        assertEquals("Failed schema building", EnglishAnalyzer.class, schema.defaultAnalyzer().getClass());
-=======
         assertEquals("Failed schema building", EnglishAnalyzer.class, schema.defaultAnalyzer.getClass());
->>>>>>> 905c1eef
         assertEquals("Failed schema building", BlobMapper.class, schema.mapper("blob").getClass());
         assertEquals("Failed schema building", BooleanMapper.class, schema.mapper("bool").getClass());
         assertEquals("Failed schema building", DateMapper.class, schema.mapper("date").getClass());
@@ -77,11 +73,7 @@
                                 .mapper("int", integerMapper().boost(0.3f))
                                 .mapper("long", longMapper())
                                 .build();
-<<<<<<< HEAD
-        assertEquals("Failed schema building", EnglishAnalyzer.class, schema.defaultAnalyzer().getClass());
-=======
         assertEquals("Failed schema building", EnglishAnalyzer.class, schema.defaultAnalyzer.getClass());
->>>>>>> 905c1eef
         assertEquals("Failed schema building", BigIntegerMapper.class, schema.mapper("big_int").getClass());
         assertEquals("Failed schema building", BigDecimalMapper.class, schema.mapper("big_dec").getClass());
         assertEquals("Failed schema building", DoubleMapper.class, schema.mapper("double").getClass());
@@ -104,11 +96,7 @@
                                 .mapper("date_range", dateRangeMapper("from", "to"))
                                 .mapper("geo", geoPointMapper("lat", "lon"))
                                 .build();
-<<<<<<< HEAD
-        assertEquals("Failed schema building", EnglishAnalyzer.class, schema.defaultAnalyzer().getClass());
-=======
         assertEquals("Failed schema building", EnglishAnalyzer.class, schema.defaultAnalyzer.getClass());
->>>>>>> 905c1eef
         assertEquals("Failed schema building", BitemporalMapper.class, schema.mapper("bitemporal").getClass());
         assertEquals("Failed schema building", DateRangeMapper.class, schema.mapper("date_range").getClass());
         assertEquals("Failed schema building", GeoPointMapper.class, schema.mapper("geo").getClass());
@@ -178,11 +166,7 @@
                       "uuid:{type:\"uuid\"}" +
                       "}}";
         Schema schema = SchemaBuilder.fromJson(json).build();
-<<<<<<< HEAD
-        assertEquals("Failed schema JSON parsing", EnglishAnalyzer.class, schema.defaultAnalyzer().getClass());
-=======
         assertEquals("Failed schema JSON parsing", EnglishAnalyzer.class, schema.defaultAnalyzer.getClass());
->>>>>>> 905c1eef
         assertEquals("Failed schema JSON parsing", BlobMapper.class, schema.mapper("blob").getClass());
         assertEquals("Failed schema JSON parsing", BooleanMapper.class, schema.mapper("bool").getClass());
         assertEquals("Failed schema JSON parsing", DateMapper.class, schema.mapper("date").getClass());
@@ -208,11 +192,7 @@
                       "int:{type:\"integer\"}," +
                       "long:{type:\"long\"}}}";
         Schema schema = SchemaBuilder.fromJson(json).build();
-<<<<<<< HEAD
-        assertEquals("Failed schema JSON parsing", EnglishAnalyzer.class, schema.defaultAnalyzer().getClass());
-=======
         assertEquals("Failed schema JSON parsing", EnglishAnalyzer.class, schema.defaultAnalyzer.getClass());
->>>>>>> 905c1eef
         assertEquals("Failed schema JSON parsing", BigIntegerMapper.class, schema.mapper("big_int").getClass());
         assertEquals("Failed schema JSON parsing", BigDecimalMapper.class, schema.mapper("big_dec").getClass());
         assertEquals("Failed schema JSON parsing", DoubleMapper.class, schema.mapper("double").getClass());
@@ -234,11 +214,7 @@
                       "geo:{type:\"geo_point\",latitude:\"lat\",longitude:\"lon\"}" +
                       "}}";
         Schema schema = SchemaBuilder.fromJson(json).build();
-<<<<<<< HEAD
-        assertEquals("Failed schema JSON parsing", EnglishAnalyzer.class, schema.defaultAnalyzer().getClass());
-=======
         assertEquals("Failed schema JSON parsing", EnglishAnalyzer.class, schema.defaultAnalyzer.getClass());
->>>>>>> 905c1eef
         assertEquals("Failed schema JSON parsing", BitemporalMapper.class, schema.mapper("bitemporal").getClass());
         assertEquals("Failed schema JSON parsing", DateRangeMapper.class, schema.mapper("date_range").getClass());
         assertEquals("Failed schema JSON parsing", GeoPointMapper.class, schema.mapper("geo").getClass());
@@ -263,11 +239,7 @@
 
         Schema schema = SchemaBuilder.fromJson(json).build();
 
-<<<<<<< HEAD
-        Analyzer defaultAnalyzer = schema.defaultAnalyzer();
-=======
         Analyzer defaultAnalyzer = schema.defaultAnalyzer;
->>>>>>> 905c1eef
         assertTrue("Expected english analyzer", defaultAnalyzer instanceof EnglishAnalyzer);
 
         Mapper idMapper = schema.mapper("id");
@@ -304,11 +276,7 @@
                       " }'";
         Schema schema = SchemaBuilder.fromJson(json).build();
 
-<<<<<<< HEAD
-        Analyzer defaultAnalyzer = schema.defaultAnalyzer();
-=======
         Analyzer defaultAnalyzer = schema.defaultAnalyzer;
->>>>>>> 905c1eef
         assertTrue("Expected EnglishAnalyzer", defaultAnalyzer instanceof EnglishAnalyzer);
 
         Mapper idMapper = schema.mapper("id");
@@ -342,11 +310,7 @@
                       " }'";
         Schema schema = SchemaBuilder.fromJson(json).build();
 
-<<<<<<< HEAD
-        Analyzer defaultAnalyzer = schema.defaultAnalyzer();
-=======
         Analyzer defaultAnalyzer = schema.defaultAnalyzer;
->>>>>>> 905c1eef
         assertEquals("Expected default analyzer",
                      StandardAnalyzers.DEFAULT.get().getClass(),
                      defaultAnalyzer.getClass());
