<?xml version="1.0" encoding="UTF-8"?>
<!--
  ~ Copyright 2015, Stratio.
  ~
  ~ Licensed to STRATIO (C) under one or more contributor license agreements.
  ~ See the NOTICE file distributed with this work for additional information
  ~ regarding copyright ownership.  The STRATIO (C) licenses this file
  ~ to you under the Apache License, Version 2.0 (the
  ~ "License"); you may not use this file except in compliance
  ~ with the License.  You may obtain a copy of the License at
  ~
  ~   http://www.apache.org/licenses/LICENSE-2.0
  ~
  ~ Unless required by applicable law or agreed to in writing,
  ~ software distributed under the License is distributed on an
  ~ "AS IS" BASIS, WITHOUT WARRANTIES OR CONDITIONS OF ANY
  ~ KIND, either express or implied.  See the License for the
  ~ specific language governing permissions and limitations
  ~ under the License.
  -->
<project xmlns="http://maven.apache.org/POM/4.0.0"
         xmlns:xsi="http://www.w3.org/2001/XMLSchema-instance"
         xsi:schemaLocation="http://maven.apache.org/POM/4.0.0 http://maven.apache.org/xsd/maven-4.0.0.xsd">
    <modelVersion>4.0.0</modelVersion>

    <parent>
        <groupId>com.stratio.cassandra</groupId>
        <artifactId>cassandra-lucene-index-parent</artifactId>
<<<<<<< HEAD
        <version>3.7.3-RC1-SNAPSHOT</version>
=======
        <version>3.0.9.1-RC1-SNAPSHOT</version>
>>>>>>> dced1c2a
    </parent>

    <packaging>jar</packaging>
    <artifactId>cassandra-lucene-index-builder</artifactId>
    <name>Cassandra Lucene Index builder</name>
    <description>Cassandra Lucene Index builder</description>

    <dependencies>
        <dependency>
            <groupId>com.fasterxml.jackson.core</groupId>
            <artifactId>jackson-core</artifactId>
            <version>2.8.0</version>
        </dependency>
        <dependency>
            <groupId>com.fasterxml.jackson.core</groupId>
            <artifactId>jackson-databind</artifactId>
            <version>2.8.0</version>
        </dependency>
        <dependency>
            <groupId>junit</groupId>
            <artifactId>junit</artifactId>
            <version>4.8.1</version>
            <scope>test</scope>
        </dependency>
    </dependencies>

</project><|MERGE_RESOLUTION|>--- conflicted
+++ resolved
@@ -26,11 +26,7 @@
     <parent>
         <groupId>com.stratio.cassandra</groupId>
         <artifactId>cassandra-lucene-index-parent</artifactId>
-<<<<<<< HEAD
         <version>3.7.3-RC1-SNAPSHOT</version>
-=======
-        <version>3.0.9.1-RC1-SNAPSHOT</version>
->>>>>>> dced1c2a
     </parent>
 
     <packaging>jar</packaging>
@@ -56,5 +52,4 @@
             <scope>test</scope>
         </dependency>
     </dependencies>
-
 </project>