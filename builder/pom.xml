<?xml version="1.0" encoding="UTF-8"?>
<!--
  ~ Copyright 2015, Stratio.
  ~
  ~ Licensed to STRATIO (C) under one or more contributor license agreements.
  ~ See the NOTICE file distributed with this work for additional information
  ~ regarding copyright ownership.  The STRATIO (C) licenses this file
  ~ to you under the Apache License, Version 2.0 (the
  ~ "License"); you may not use this file except in compliance
  ~ with the License.  You may obtain a copy of the License at
  ~
  ~   http://www.apache.org/licenses/LICENSE-2.0
  ~
  ~ Unless required by applicable law or agreed to in writing,
  ~ software distributed under the License is distributed on an
  ~ "AS IS" BASIS, WITHOUT WARRANTIES OR CONDITIONS OF ANY
  ~ KIND, either express or implied.  See the License for the
  ~ specific language governing permissions and limitations
  ~ under the License.
  -->
<project xmlns="http://maven.apache.org/POM/4.0.0"
         xmlns:xsi="http://www.w3.org/2001/XMLSchema-instance"
         xsi:schemaLocation="http://maven.apache.org/POM/4.0.0 http://maven.apache.org/xsd/maven-4.0.0.xsd">
    <modelVersion>4.0.0</modelVersion>

    <parent>
        <groupId>com.stratio.cassandra</groupId>
        <artifactId>cassandra-lucene-index-parent</artifactId>
<<<<<<< HEAD
        <version>3.0.9.4-RC1-SNAPSHOT</version>
=======
        <version>3.0.10.4-RC1-SNAPSHOT</version>
>>>>>>> fc6afe6d
    </parent>

    <packaging>jar</packaging>
    <artifactId>cassandra-lucene-index-builder</artifactId>
    <name>Cassandra Lucene Index builder</name>
    <description>Cassandra Lucene Index builder</description>

    <dependencies>
        <dependency>
            <groupId>com.fasterxml.jackson.core</groupId>
            <artifactId>jackson-core</artifactId>
            <version>2.8.4</version>
        </dependency>
        <dependency>
            <groupId>com.fasterxml.jackson.core</groupId>
            <artifactId>jackson-databind</artifactId>
            <version>2.8.4</version>
        </dependency>
        <dependency>
            <groupId>junit</groupId>
            <artifactId>junit</artifactId>
            <version>4.12</version>
            <scope>test</scope>
        </dependency>
    </dependencies>
</project><|MERGE_RESOLUTION|>--- conflicted
+++ resolved
@@ -26,11 +26,7 @@
     <parent>
         <groupId>com.stratio.cassandra</groupId>
         <artifactId>cassandra-lucene-index-parent</artifactId>
-<<<<<<< HEAD
         <version>3.0.9.4-RC1-SNAPSHOT</version>
-=======
-        <version>3.0.10.4-RC1-SNAPSHOT</version>
->>>>>>> fc6afe6d
     </parent>
 
     <packaging>jar</packaging>
