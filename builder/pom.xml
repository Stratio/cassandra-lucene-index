--- conflicted
+++ resolved
@@ -26,11 +26,7 @@
     <parent>
         <groupId>com.stratio.cassandra</groupId>
         <artifactId>cassandra-lucene-index-parent</artifactId>
-<<<<<<< HEAD
         <version>3.0.6.4-RC1-SNAPSHOT</version>
-=======
-        <version>3.0.8.3-RC1-SNAPSHOT</version>
->>>>>>> 00f932e0
     </parent>
 
     <packaging>jar</packaging>
