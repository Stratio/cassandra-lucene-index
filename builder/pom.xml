--- conflicted
+++ resolved
@@ -26,11 +26,7 @@
     <parent>
         <groupId>com.stratio.cassandra</groupId>
         <artifactId>cassandra-lucene-index-parent</artifactId>
-<<<<<<< HEAD
         <version>3.0.7.4-RC1-SNAPSHOT</version>
-=======
-        <version>3.0.10.3-RC1-SNAPSHOT</version>
->>>>>>> 905c1eef
     </parent>
 
     <packaging>jar</packaging>
@@ -42,20 +38,12 @@
         <dependency>
             <groupId>com.fasterxml.jackson.core</groupId>
             <artifactId>jackson-core</artifactId>
-<<<<<<< HEAD
-            <version>2.8.0</version>
-=======
             <version>2.8.4</version>
->>>>>>> 905c1eef
         </dependency>
         <dependency>
             <groupId>com.fasterxml.jackson.core</groupId>
             <artifactId>jackson-databind</artifactId>
-<<<<<<< HEAD
-            <version>2.8.0</version>
-=======
             <version>2.8.4</version>
->>>>>>> 905c1eef
         </dependency>
         <dependency>
             <groupId>junit</groupId>
