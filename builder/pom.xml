--- conflicted
+++ resolved
@@ -26,11 +26,7 @@
     <parent>
         <groupId>com.stratio.cassandra</groupId>
         <artifactId>cassandra-lucene-index-parent</artifactId>
-<<<<<<< HEAD
         <version>3.8.2-RC1-SNAPSHOT</version>
-=======
-        <version>3.9.4-RC1-SNAPSHOT</version>
->>>>>>> d467ba80
     </parent>
 
     <packaging>jar</packaging>
