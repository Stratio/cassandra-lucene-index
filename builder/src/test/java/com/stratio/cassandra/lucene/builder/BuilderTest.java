/*
 * Copyright (C) 2014 Stratio (http://stratio.com)
 *
 * Licensed under the Apache License, Version 2.0 (the "License");
 * you may not use this file except in compliance with the License.
 * You may obtain a copy of the License at
 *
 *         http://www.apache.org/licenses/LICENSE-2.0
 *
 * Unless required by applicable law or agreed to in writing, software
 * distributed under the License is distributed on an "AS IS" BASIS,
 * WITHOUT WARRANTIES OR CONDITIONS OF ANY KIND, either express or implied.
 * See the License for the specific language governing permissions and
 * limitations under the License.
 */
package com.stratio.cassandra.lucene.builder;

import com.fasterxml.jackson.databind.ObjectMapper;
import com.stratio.cassandra.lucene.builder.common.GeoShape;
import org.junit.Test;

import java.util.Arrays;

import static com.stratio.cassandra.lucene.builder.Builder.*;
import static org.junit.Assert.assertEquals;

/**
 * Tests for {@link Builder}.
 *
 * @author Andres de la Pena {@literal <adelapena@stratio.com>}
 */
public class BuilderTest {

    @Test
    public void testIndexDefaults() {
        String actual = index("table", "idx").schema(schema()).build();
        String expected = "CREATE CUSTOM INDEX idx ON table() " +
                          "USING 'com.stratio.cassandra.lucene.Index' " +
                          "WITH OPTIONS = {'schema':'{}'}";
        assertEquals("index serialization is wrong", expected, actual);
    }

    @Test
    public void testIndexFull() {
        String actual = index("ks", "table", "idx").keyspace("keyspace")
                                                   .column("lucene")
                                                   .directoryPath("path")
                                                   .refreshSeconds(10D)
                                                   .maxCachedMb(32)
                                                   .maxMergeMb(16)
                                                   .ramBufferMb(64)
                                                   .indexingThreads(4)
                                                   .indexingQueuesSize(100)
                                                   .excludedDataCenters("DC1,DC2")
                                                   .partitioner(partitionerOnToken(8))
                                                   .defaultAnalyzer("my_analyzer")
                                                   .analyzer("my_analyzer", classpathAnalyzer("my_class"))
                                                   .analyzer("snow", snowballAnalyzer("tartar").stopwords("a,b,c"))
                                                   .mapper("uuid", uuidMapper().validated(true))
                                                   .mapper("string", stringMapper())
                                                   .build();
        String expected = "CREATE CUSTOM INDEX idx ON keyspace.table(lucene) " +
                          "USING 'com.stratio.cassandra.lucene.Index' " +
<<<<<<< HEAD
                          "WITH OPTIONS = {'refresh_seconds':'10.0','directory_path':'path','ram_buffer_mb':'64'," +
                          "'max_merge_mb':'16','max_cached_mb':'32','indexing_threads':'4'," +
                          "'indexing_queues_size':'100','excluded_data_centers':'DC1,DC2','schema':'{" +
=======
                          "WITH OPTIONS = {" +
                          "'refresh_seconds':'10.0'," +
                          "'directory_path':'path'," +
                          "'ram_buffer_mb':'64'," +
                          "'max_merge_mb':'16'," +
                          "'max_cached_mb':'32'," +
                          "'indexing_threads':'4'," +
                          "'indexing_queues_size':'100'," +
                          "'excluded_data_centers':'DC1,DC2'," +
                          "'partitioner':'{\"type\":\"token\",\"partitions\":8}'," +
                          "'schema':'{" +
>>>>>>> 905c1eef
                          "\"default_analyzer\":\"my_analyzer\",\"analyzers\":{" +
                          "\"my_analyzer\":{\"type\":\"classpath\",\"class\":\"my_class\"}," +
                          "\"snow\":{\"type\":\"snowball\",\"language\":\"tartar\",\"stopwords\":\"a,b,c\"}}," +
                          "\"fields\":{" +
                          "\"uuid\":{\"type\":\"uuid\",\"validated\":true},\"string\":{\"type\":\"string\"}}}'}";
        assertEquals("index serialization is wrong", expected, actual);
    }

    @Test
    public void testNonePartitioner() {
        String actual = nonePartitioner().build();
        String expected = "{\"type\":\"none\"}";
        assertEquals("none partitioner serialization is wrong", expected, actual);
    }

    @Test
    public void testTokenPartitioner() {
        String actual = partitionerOnToken(6).build();
        String expected = "{\"type\":\"token\",\"partitions\":6}";
        assertEquals("token partitioner serialization is wrong", expected, actual);
    }

    @Test
    public void testColumnPartitioner() {
        String actual = partitionerOnColumn(6, "col").build();
        String expected = "{\"type\":\"column\",\"partitions\":6,\"column\":\"col\"}";
        assertEquals("column partitioner serialization is wrong", expected, actual);
    }

    @Test
    public void testVirtualNodePartitioner() {
        String actual = partitionerOnVirtualNodes(7).build();
        String expected = "{\"type\":\"vnode\",\"vnodes_per_partition\":7}";
        assertEquals("vnodes partitioner serialization is wrong", expected, actual);
    }

    @Test
    public void testBigDecimalMapperDefaults() {
        String actual = bigDecimalMapper().build();
        String expected = "{\"type\":\"bigdec\"}";
        assertEquals("big decimal mapper serialization is wrong", expected, actual);
    }

    @Test
    public void testBigDecimalMapperFull() {
        String actual = bigDecimalMapper().validated(true).column("column").integerDigits(2).decimalDigits(1).build();
        String expected = "{\"type\":\"bigdec\"," +
                          "\"validated\":true," +
                          "\"column\":\"column\"," +
                          "\"integer_digits\":2," +
                          "\"decimal_digits\":1}";
        assertEquals("big decimal mapper serialization is wrong", expected, actual);
    }

    @Test
    public void testBigIntegerMapperDefaults() {
        String actual = bigIntegerMapper().build();
        String expected = "{\"type\":\"bigint\"}";
        assertEquals("big integer mapper serialization is wrong", expected, actual);
    }

    @Test
    public void testBigIntegerMapperFull() {
        String actual = bigIntegerMapper().validated(true).digits(1).column("column").build();
        String expected = "{\"type\":\"bigint\",\"validated\":true,\"column\":\"column\",\"digits\":1}";
        assertEquals("big integer mapper serialization is wrong", expected, actual);
    }

    @Test
    public void testBitemporalMapperDefaults() {
        String actual = bitemporalMapper("vt_from", "vt_to", "tt_from", "tt_to").build();
        String expected = "{\"type\":\"bitemporal\",\"vt_from\":\"vt_from\",\"vt_to\":\"vt_to\"" +
                          ",\"tt_from\":\"tt_from\",\"tt_to\":\"tt_to\"}";
        assertEquals("bitemporal mapper serialization is wrong", expected, actual);
    }

    @Test
    public void testBitemporalMapperFull() {
        String actual = bitemporalMapper("vt_from", "vt_to", "tt_from", "tt_to").validated(true)
                                                                                .pattern("yyyyMMdd")
                                                                                .nowValue("99999999")
                                                                                .build();
        String expected = "{\"type\":\"bitemporal\"," +
                          "\"vt_from\":\"vt_from\"," +
                          "\"vt_to\":\"vt_to\"," +
                          "\"tt_from\":\"tt_from\"," +
                          "\"tt_to\":\"tt_to\"," +
                          "\"validated\":true," +
                          "\"pattern\":\"yyyyMMdd\"," +
                          "\"now_value\":\"99999999\"}";
        assertEquals("bitemporal mapper serialization is wrong", expected, actual);
    }

    @Test
    public void testBlobMapperDefaults() {
        String actual = blobMapper().build();
        String expected = "{\"type\":\"bytes\"}";
        assertEquals("blob condition serialization is wrong", expected, actual);
    }

    @Test
    public void testBlobMapperFull() {
        String actual = blobMapper().validated(true).column("column").build();
        String expected = "{\"type\":\"bytes\",\"validated\":true,\"column\":\"column\"}";
        assertEquals("blob mapper serialization is wrong", expected, actual);
    }

    @Test
    public void testBooleanMapperDefaults() {
        String actual = booleanMapper().build();
        String expected = "{\"type\":\"boolean\"}";
        assertEquals("boolean mapper serialization is wrong", expected, actual);
    }

    @Test
    public void testBooleanMapperFull() {
        String actual = booleanMapper().validated(true).column("column").build();
        String expected = "{\"type\":\"boolean\",\"validated\":true,\"column\":\"column\"}";
        assertEquals("boolean mapper serialization is wrong", expected, actual);
    }

    @Test
    public void testDateMapperDefaults() {
        String actual = dateMapper().build();
        String expected = "{\"type\":\"date\"}";
        assertEquals("date mapper serialization is wrong", expected, actual);
    }

    @Test
    public void testDateMapperFull() {
        String actual = dateMapper().validated(true).column("column").pattern("yyyyMMdd").build();
        String expected = "{\"type\":\"date\"," +
                          "\"validated\":true," +
                          "\"column\":\"column\"," +
                          "\"pattern\":\"yyyyMMdd\"}";
        assertEquals("date mapper serialization is wrong", expected, actual);
    }

    @Test
    public void testDateRangeDefaults() {
        String actual = dateRangeMapper("start", "stop").build();
        String expected = "{\"type\":\"date_range\",\"from\":\"start\",\"to\":\"stop\"}";
        assertEquals("date range mapper serialization is wrong", expected, actual);
    }

    @Test
    public void testDateRangeMapperFull() {
        String actual = dateRangeMapper("start", "stop").pattern("yyyyMMdd").build();
        String expected = "{\"type\":\"date_range\"," +
                          "\"from\":\"start\"," +
                          "\"to\":\"stop\"," +
                          "\"pattern\":\"yyyyMMdd\"}";
        assertEquals("date range mapper serialization is wrong", expected, actual);
    }

    @Test
    public void testDoubleMapperDefaults() {
        String actual = doubleMapper().build();
        String expected = "{\"type\":\"double\"}";
        assertEquals("double mapper serialization is wrong", expected, actual);
    }

    @Test
    public void testDoubleMapperFull() {
        String actual = doubleMapper().validated(true).boost(2.1f).column("column").build();
        String expected = "{\"type\":\"double\",\"validated\":true,\"column\":\"column\",\"boost\":2.1}";
        assertEquals("double mapper serialization is wrong", expected, actual);
    }

    @Test
    public void testFloatMapperDefaults() {
        String actual = floatMapper().build();
        String expected = "{\"type\":\"float\"}";
        assertEquals("float mapper serialization is wrong", expected, actual);
    }

    @Test
    public void testFloatMapperFull() {
        String actual = floatMapper().validated(true).boost(2.1f).column("column").build();
        String expected = "{\"type\":\"float\",\"validated\":true,\"column\":\"column\",\"boost\":2.1}";
        assertEquals("float mapper serialization is wrong", expected, actual);
    }

    @Test
    public void testGeoPointMapperDefaults() {
        String actual = geoPointMapper("lat", "lon").build();
        String expected = "{\"type\":\"geo_point\",\"latitude\":\"lat\",\"longitude\":\"lon\"}";
        assertEquals("geo point mapper serialization is wrong", expected, actual);
    }

    @Test
    public void testGeoPointMapperFull() {
        String actual = geoPointMapper("lat", "lon").maxLevels(7).build();
        String expected = "{\"type\":\"geo_point\",\"latitude\":\"lat\",\"longitude\":\"lon\",\"max_levels\":7}";
        assertEquals("geo point mapper serialization is wrong", expected, actual);
    }

    @Test
    public void testGeoShapeMapperDefaults() {
        String actual = geoShapeMapper().build();
        String expected = "{\"type\":\"geo_shape\"}";
        assertEquals("geo shape mapper serialization is wrong", expected, actual);
    }

    @Test
    public void testGeoShapeMapperFull() {
        String actual = geoShapeMapper().column("shape")
                                        .maxLevels(7)
                                        .transform(centroid(),
                                                   convexHull(),
                                                   bbox(),
                                                   buffer().maxDistance("10km").minDistance("5km"))
                                        .build();
        String expected = "{\"type\":\"geo_shape\",\"column\":\"shape\",\"max_levels\":7,\"transformations\":" +
                          "[{\"type\":\"centroid\"}," +
                          "{\"type\":\"convex_hull\"}," +
                          "{\"type\":\"bbox\"}," +
                          "{\"type\":\"buffer\",\"max_distance\":\"10km\",\"min_distance\":\"5km\"}]}";
        assertEquals("geo shape mapper serialization is wrong", expected, actual);
    }

    @Test
    public void testInetMapperDefaults() {
        String actual = inetMapper().build();
        String expected = "{\"type\":\"inet\"}";
        assertEquals("inet mapper serialization is wrong", expected, actual);
    }

    @Test
    public void testInetMapperFull() {
        String actual = inetMapper().validated(true).build();
        String expected = "{\"type\":\"inet\",\"validated\":true}";
        assertEquals("inet mapper serialization is wrong", expected, actual);
    }

    @Test
    public void testIntegerMapperDefaults() {
        String actual = integerMapper().build();
        String expected = "{\"type\":\"integer\"}";
        assertEquals("integer mapper serialization is wrong", expected, actual);
    }

    @Test
    public void testIntegerMapperFull() {
        String actual = integerMapper().validated(true).boost(2.1f).build();
        String expected = "{\"type\":\"integer\",\"validated\":true,\"boost\":2.1}";
        assertEquals("integer mapper serialization is wrong", expected, actual);
    }

    @Test
    public void testLongMapperDefaults() {
        String actual = longMapper().build();
        String expected = "{\"type\":\"long\"}";
        assertEquals("long mapper serialization is wrong", expected, actual);
    }

    @Test
    public void testLongMapperFull() {
        String actual = longMapper().validated(true).boost(2.1f).build();
        String expected = "{\"type\":\"long\",\"validated\":true,\"boost\":2.1}";
        assertEquals("long mapper serialization is wrong", expected, actual);
    }

    @Test
    public void testStringMapperDefaults() {
        String actual = stringMapper().build();
        String expected = "{\"type\":\"string\"}";
        assertEquals("string mapper serialization is wrong", expected, actual);
    }

    @Test
    public void testStringMapperFull() {
        String actual = stringMapper().validated(true).caseSensitive(true).build();
        String expected = "{\"type\":\"string\",\"validated\":true,\"case_sensitive\":true}";
        assertEquals("string mapper serialization is wrong", expected, actual);
    }

    @Test
    public void testTextMapperDefaults() {
        String actual = textMapper().build();
        String expected = "{\"type\":\"text\"}";
        assertEquals("text mapper serialization is wrong", expected, actual);
    }

    @Test
    public void testTextMapperFull() {
        String actual = textMapper().validated(true).analyzer("analyzer").build();
        String expected = "{\"type\":\"text\",\"validated\":true,\"analyzer\":\"analyzer\"}";
        assertEquals("text mapper serialization is wrong", expected, actual);
    }

    @Test
    public void testUUIDMapperDefaults() {
        String actual = uuidMapper().build();
        String expected = "{\"type\":\"uuid\"}";
        assertEquals("UUID mapper serialization is wrong", expected, actual);
    }

    @Test
    public void testUUIDMapperFull() {
        String actual = uuidMapper().validated(true).build();
        String expected = "{\"type\":\"uuid\",\"validated\":true}";
        assertEquals("UUID mapper serialization is wrong", expected, actual);
    }

    @Test
    public void testClasspathAnalyzer() {
        String actual = classpathAnalyzer("com.test.MyAnalyzer").build();
        String expected = "{\"type\":\"classpath\",\"class\":\"com.test.MyAnalyzer\"}";
        assertEquals("classpath analyzer serialization is wrong", expected, actual);
    }

    @Test
    public void testSnowballAnalyzerDefaults() {
        String actual = snowballAnalyzer("tartarus").build();
        String expected = "{\"type\":\"snowball\",\"language\":\"tartarus\"}";
        assertEquals("snowball analyzer serialization is wrong", expected, actual);
    }

    @Test
    public void testSnowballAnalyzerFull() {
        String actual = snowballAnalyzer("tartarus").stopwords("a,b,c").build();
        String expected = "{\"type\":\"snowball\",\"language\":\"tartarus\",\"stopwords\":\"a,b,c\"}";
        assertEquals("snowball analyzer serialization is wrong", expected, actual);
    }

    @Test
    public void testAllConditionDefaults() {
        String actual = all().build();
        String expected = "{\"type\":\"all\"}";
        assertEquals("all condition serialization is wrong", expected, actual);
    }

    @Test
    public void testAllConditionFull() {
        String actual = all().boost(2).build();
        String expected = "{\"type\":\"all\",\"boost\":2.0}";
        assertEquals("all condition serialization is wrong", expected, actual);
    }

    @Test
    public void testBitemporalConditionDefaults() {
        String actual = bitemporal("field").build();
        String expected = "{\"type\":\"bitemporal\",\"field\":\"field\"}";
        assertEquals("bitemporal condition serialization is wrong", expected, actual);
    }

    @Test
    public void testBitemporalConditionFull() {
        String actual = bitemporal("field").ttFrom(1).ttTo(2).vtFrom(3).vtTo(4).boost(2).build();
        String expected = "{\"type\":\"bitemporal\"," +
                          "\"field\":\"field\"," +
                          "\"boost\":2.0," +
                          "\"vt_from\":3," +
                          "\"vt_to\":4," +
                          "\"tt_from\":1," +
                          "\"tt_to\":2}";
        assertEquals("bitemporal condition serialization is wrong", expected, actual);
    }

    @Test
    public void testDateRangeConditionDefaults() {
        String actual = dateRange("field").build();
        String expected = "{\"type\":\"date_range\",\"field\":\"field\"}";
        assertEquals("date range condition serialization is wrong", expected, actual);
    }

    @Test
    public void testDateRangeConditionFull() {
        String actual = dateRange("field").from("2015/01/02").to("2015/01/05").operation("is_within").boost(2).build();
        String expected = "{\"type\":\"date_range\"," +
                          "\"field\":\"field\"," +
                          "\"boost\":2.0," +
                          "\"from\":\"2015/01/02\"," +
                          "\"to\":\"2015/01/05\"," +
                          "\"operation\":\"is_within\"}";
        assertEquals("date range condition serialization is wrong", expected, actual);
    }

    @Test
    public void testContainsConditionDefaults() {
        String actual = contains("field").build();
        String expected = "{\"type\":\"contains\",\"field\":\"field\",\"values\":[]}";
        assertEquals("contains condition serialization is wrong", expected, actual);
    }

    @Test
    public void testContainsConditionFull() {
        String actual = contains("field", "v1", "v2").boost(2).docValues(true).build();
        String expected = "{\"type\":\"contains\"," +
                          "\"field\":\"field\"," +
                          "\"values\":[\"v1\",\"v2\"]," +
                          "\"boost\":2.0," +
                          "\"doc_values\":true}";
        assertEquals("contains condition serialization is wrong", expected, actual);
    }

    @Test
    public void testBooleanConditionDefaults() {
        String actual = bool().build();
        String expected = "{\"type\":\"boolean\"}";
        assertEquals("boolean is wrong", expected, actual);
    }

    @Test
    public void testBooleanConditionFull() {
        String actual = bool().must(match("f1", 1), match("f2", 2))
                              .should(match("f3", 3), match("f4", 4))
                              .not(match("f5", 5), match("f6", 6))
                              .boost(2)
                              .build();
        String expected = "{\"type\":\"boolean\",\"boost\":2.0," +
                          "\"must\":[" +
                          "{\"type\":\"match\",\"field\":\"f1\",\"value\":1}," +
                          "{\"type\":\"match\",\"field\":\"f2\",\"value\":2}" +
                          "],\"should\":[" +
                          "{\"type\":\"match\",\"field\":\"f3\",\"value\":3}," +
                          "{\"type\":\"match\",\"field\":\"f4\",\"value\":4}" +
                          "],\"not\":[" +
                          "{\"type\":\"match\",\"field\":\"f5\",\"value\":5}," +
                          "{\"type\":\"match\",\"field\":\"f6\",\"value\":6}" +
                          "]}";
        assertEquals("boolean is wrong", expected, actual);
    }

    @Test
    public void testFuzzyConditionDefaults() {
        String actual = fuzzy("field", "value").build();
        String expected = "{\"type\":\"fuzzy\",\"field\":\"field\",\"value\":\"value\"}";
        assertEquals("fuzzy condition serialization is wrong", expected, actual);
    }

    @Test
    public void testFuzzyConditionFull() {
        String actual = fuzzy("field", "value").maxEdits(1)
                                               .maxExpansions(2)
                                               .prefixLength(3)
                                               .transpositions(true)
                                               .boost(2)
                                               .build();
        String expected = "{\"type\":\"fuzzy\",\"field\":\"field\",\"value\":\"value\",\"boost\":2.0," +
                          "\"max_edits\":1,\"prefix_length\":3,\"max_expansions\":2,\"transpositions\":true}";
        assertEquals("fuzzy condition serialization is wrong", expected, actual);
    }

    @Test
    public void testLuceneConditionDefaults() {
        String actual = lucene("").build();
        String expected = "{\"type\":\"lucene\",\"query\":\"\"}";
        assertEquals("lucene condition serialization is wrong", expected, actual);
    }

    @Test
    public void testLuceneConditionFull() {
        String actual = lucene("field:value").defaultField("field").boost(2).build();
        String expected = "{\"type\":\"lucene\",\"query\":\"field:value\",\"boost\":2.0,\"default_field\":\"field\"}";
        assertEquals("lucene condition serialization is wrong", expected, actual);
    }

    @Test
    public void testMatchConditionDefaults() {
        String actual = match("field", "value").build();
        String expected = "{\"type\":\"match\",\"field\":\"field\",\"value\":\"value\"}";
        assertEquals("match condition serialization is wrong", expected, actual);
    }

    @Test
    public void testMatchConditionFull() {
        String actual = match("field", "value").docValues(true).boost(2).build();
        String expected = "{\"type\":\"match\"," +
                          "\"field\":\"field\"," +
                          "\"value\":\"value\"," +
                          "\"boost\":2.0," +
                          "\"doc_values\":true}";
        assertEquals("match condition serialization is wrong", expected, actual);
    }

    @Test
    public void testNoneConditionDefaults() {
        String actual = none().build();
        String expected = "{\"type\":\"none\"}";
        assertEquals("none condition serialization is wrong", expected, actual);
    }

    @Test
    public void testNoneConditionFull() {
        String actual = none().boost(2).build();
        String expected = "{\"type\":\"none\",\"boost\":2.0}";
        assertEquals("none condition serialization is wrong", expected, actual);
    }

    @Test
    public void testPhraseConditionDefaults() {
        String actual = phrase("field", "value").build();
        String expected = "{\"type\":\"phrase\",\"field\":\"field\",\"value\":\"value\"}";
        assertEquals("phrase condition serialization is wrong", expected, actual);
    }

    @Test
    public void testPhraseConditionFull() {
        String actual = phrase("field", "value").slop(2).boost(2).build();
        String expected = "{\"type\":\"phrase\",\"field\":\"field\",\"value\":\"value\",\"boost\":2.0,\"slop\":2}";
        assertEquals("phrase condition serialization is wrong", expected, actual);
    }

    @Test
    public void testPrefixConditionDefaults() {
        String actual = prefix("field", "value").build();
        String expected = "{\"type\":\"prefix\",\"field\":\"field\",\"value\":\"value\"}";
        assertEquals("prefix condition serialization is wrong", expected, actual);
    }

    @Test
    public void testPrefixConditionFull() {
        String actual = prefix("field", "value").boost(1.5).build();
        String expected = "{\"type\":\"prefix\",\"field\":\"field\",\"value\":\"value\",\"boost\":1.5}";
        assertEquals("prefix condition serialization is wrong", expected, actual);
    }

    @Test
    public void testRangeConditionDefaults() {
        String actual = range("field").build();
        String expected = "{\"type\":\"range\",\"field\":\"field\"}";
        assertEquals("range condition serialization is wrong", expected, actual);
    }

    @Test
    public void testRangeConditionFull() {
        String actual = range("field").lower(1)
                                      .upper(2)
                                      .includeLower(true)
                                      .includeUpper(false)
                                      .docValues(true)
                                      .boost(0.3)
                                      .build();
        String expected = "{\"type\":\"range\"," +
                          "\"field\":\"field\"," +
                          "\"boost\":0.3," +
                          "\"lower\":1," +
                          "\"upper\":2," +
                          "\"include_lower\":true," +
                          "\"include_upper\":false," +
                          "\"doc_values\":true}";
        assertEquals("range condition serialization is wrong", expected, actual);
    }

    @Test
    public void testRegexpConditionDefaults() {
        String actual = regexp("field", "expression").build();
        String expected = "{\"type\":\"regexp\",\"field\":\"field\",\"value\":\"expression\"}";
        assertEquals("regexp condition serialization is wrong", expected, actual);
    }

    @Test
    public void testRegexpConditionFull() {
        String actual = regexp("field", "expression").boost(null).build();
        String expected = "{\"type\":\"regexp\",\"field\":\"field\",\"value\":\"expression\"}";
        assertEquals("regexp condition serialization is wrong", expected, actual);
    }

    @Test
    public void testWildcardConditionDefaults() {
        String actual = wildcard("field", "value").build();
        String expected = "{\"type\":\"wildcard\",\"field\":\"field\",\"value\":\"value\"}";
        assertEquals("wildcard condition serialization is wrong", expected, actual);
    }

    @Test
    public void testWildcardConditionFull() {
        String actual = wildcard("field", "value").boost(1.7).build();
        String expected = "{\"type\":\"wildcard\",\"field\":\"field\",\"value\":\"value\",\"boost\":1.7}";
        assertEquals("wildcard condition serialization is wrong", expected, actual);
    }

    @Test
    public void testGeoBBoxConditionDefaults() {
        String actual = geoBBox("field", 1, 2, 3, 4).build();
        String expected = "{\"type\":\"geo_bbox\"," +
                          "\"field\":\"field\"," +
                          "\"min_latitude\":1.0," +
                          "\"max_latitude\":2.0," +
                          "\"min_longitude\":3.0," +
                          "\"max_longitude\":4.0}";
        assertEquals("wildcard condition serialization is wrong", expected, actual);
    }

    @Test
    public void testGeoBBoConditionFull() {
        String actual = geoBBox("field", 1, 2, 3, 4).boost(1).build();
        String expected = "{\"type\":\"geo_bbox\"," +
                          "\"field\":\"field\"," +
                          "\"min_latitude\":1.0," +
                          "\"max_latitude\":2.0," +
                          "\"min_longitude\":3.0," +
                          "\"max_longitude\":4.0," +
                          "\"boost\":1.0}";
        assertEquals("wildcard condition serialization is wrong", expected, actual);
    }

    @Test
    public void testGeoDistanceConditionDefaults() {
        String actual = geoDistance("field", 2, 1, "1km").build();
        String expected = "{\"type\":\"geo_distance\"," +
                          "\"field\":\"field\"," +
                          "\"latitude\":2.0," +
                          "\"longitude\":1.0," +
                          "\"max_distance\":\"1km\"}";
        assertEquals("geo distance condition serialization is wrong", expected, actual);
    }

    @Test
    public void testGeoDistanceConditionFull() {
        String actual = geoDistance("field", 2, 1, "1km").minDistance("500m").boost(0.5).build();
        String expected = "{\"type\":\"geo_distance\"," +
                          "\"field\":\"field\"," +
                          "\"latitude\":2.0," +
                          "\"longitude\":1.0," +
                          "\"max_distance\":\"1km\"," +
                          "\"boost\":0.5," +
                          "\"min_distance\":\"500m\"}";
        assertEquals("geo distance condition serialization is wrong", expected, actual);
    }

    @Test
    public void testGeoShapeBuffer() {
        String expected = "{\"type\":\"buffer\",\"shape\":{\"type\":\"wkt\",\"value\":\"1\"}," +
                          "\"max_distance\":\"1\",\"min_distance\":\"2\"}";
        assertEquals("Shape buffer is wrong", expected, buffer(wkt("1")).maxDistance("1").minDistance("2").build());
        assertEquals("Shape buffer is wrong", expected, buffer("1").maxDistance("1").minDistance("2").build());
    }

    @Test
    public void testGeoShapeBBox() {
        String expected = "{\"type\":\"bbox\",\"shape\":{\"type\":\"wkt\",\"value\":\"1\"}}";
        assertEquals("Shape bbox is wrong", expected, bbox(wkt("1")).build());
        assertEquals("Shape bbox is wrong", expected, bbox("1").build());
    }

    @Test
    public void testGeoShapeCentroid() {
        String expected = "{\"type\":\"centroid\",\"shape\":{\"type\":\"wkt\",\"value\":\"1\"}}";
        assertEquals("Shape centroid is wrong", expected, centroid(wkt("1")).build());
        assertEquals("Shape centroid is wrong", expected, centroid("1").build());
    }

    @Test
    public void testGeoShapeConvexHull() {
        String expected = "{\"type\":\"convex_hull\",\"shape\":{\"type\":\"wkt\",\"value\":\"1\"}}";
        assertEquals("Shape convex hull is wrong", expected, convexHull(wkt("1")).build());
        assertEquals("Shape convex hull is wrong", expected, convexHull("1").build());
    }

    @Test
    public void testGeoShapeIntersection() {
        String expected = "{\"type\":\"intersection\",\"shapes\":[" +
                          "{\"type\":\"wkt\",\"value\":\"1\"}," +
                          "{\"type\":\"wkt\",\"value\":\"2\"}" +
                          "]}";
<<<<<<< HEAD
        assertEquals("Shape intersection is wrong", expected, intersection(wkt("1"),wkt("2")).build());
        assertEquals("Shape intersection is wrong", expected, intersection("1","2").build());
        assertEquals("Shape intersection is wrong", expected, intersection(Arrays.asList(wkt("1"),wkt("2"))).build());
=======
        assertEquals("Shape intersection is wrong", expected, intersection(wkt("1"), wkt("2")).build());
        assertEquals("Shape intersection is wrong", expected, intersection("1", "2").build());
        assertEquals("Shape intersection is wrong", expected, intersection(Arrays.asList(wkt("1"), wkt("2"))).build());
>>>>>>> 905c1eef
        assertEquals("Shape intersection is wrong", expected, intersection().add("1").add(wkt("2")).build());
    }

    @Test
    public void testGeoShapeUnion() {
        String expected = "{\"type\":\"union\",\"shapes\":[" +
                          "{\"type\":\"wkt\",\"value\":\"1\"}," +
                          "{\"type\":\"wkt\",\"value\":\"2\"}" +
                          "]}";
<<<<<<< HEAD
        assertEquals("Shape union is wrong", expected, union(wkt("1"),wkt("2")).build());
        assertEquals("Shape union is wrong", expected, union("1","2").build());
        assertEquals("Shape union is wrong", expected, union(Arrays.asList(wkt("1"),wkt("2"))).build());
=======
        assertEquals("Shape union is wrong", expected, union(wkt("1"), wkt("2")).build());
        assertEquals("Shape union is wrong", expected, union("1", "2").build());
        assertEquals("Shape union is wrong", expected, union(Arrays.asList(wkt("1"), wkt("2"))).build());
>>>>>>> 905c1eef
        assertEquals("Shape union is wrong", expected, union().add("1").add(wkt("2")).build());
    }

    @Test
    public void testGeoShapeDifference() {
        String expected = "{\"type\":\"difference\",\"shapes\":[" +
                          "{\"type\":\"wkt\",\"value\":\"1\"}," +
                          "{\"type\":\"wkt\",\"value\":\"2\"}" +
                          "]}";
<<<<<<< HEAD
        assertEquals("Shape difference is wrong", expected, difference(wkt("1"),wkt("2")).build());
        assertEquals("Shape difference is wrong", expected, difference("1","2").build());
        assertEquals("Shape difference is wrong", expected, difference(Arrays.asList(wkt("1"),wkt("2"))).build());
=======
        assertEquals("Shape difference is wrong", expected, difference(wkt("1"), wkt("2")).build());
        assertEquals("Shape difference is wrong", expected, difference("1", "2").build());
        assertEquals("Shape difference is wrong", expected, difference(Arrays.asList(wkt("1"), wkt("2"))).build());
>>>>>>> 905c1eef
        assertEquals("Shape difference is wrong", expected, difference().add("1").add(wkt("2")).build());
    }

    @Test
    public void testGeoShapeConditionDefaults() {
        String actual = geoShape("field", wkt("POINT(0 0)")).build();
        String expected = "{\"type\":\"geo_shape\",\"field\":\"field\"," +
                          "\"shape\":{\"type\":\"wkt\",\"value\":\"POINT(0 0)\"}}";
        assertEquals("geo shape condition serialization is wrong", expected, actual);
    }

    @Test
    public void testGeoShapeConditionFull() {
        GeoShape shape = union(difference(intersection(centroid(convexHull(bbox(buffer(wkt("POINT(0 0)"))
                                                                                        .maxDistance("10km")
                                                                                        .minDistance("1km")))))));
        String actual = geoShape("f", shape).operation("intersects").build();
        String expected = "{\"type\":\"geo_shape\",\"field\":\"f\",\"shape\":" +
                          "{\"type\":\"union\",\"shapes\":[" +
                          "{\"type\":\"difference\",\"shapes\":[" +
                          "{\"type\":\"intersection\",\"shapes\":[" +
                          "{\"type\":\"centroid\",\"shape\":" +
                          "{\"type\":\"convex_hull\",\"shape\":" +
                          "{\"type\":\"bbox\",\"shape\":" +
                          "{\"type\":\"buffer\",\"shape\":" +
                          "{\"type\":\"wkt\",\"value\":\"POINT(0 0)\"}," +
                          "\"max_distance\":\"10km\",\"min_distance\":\"1km\"}}}}]}]}]}," +
                          "\"operation\":\"intersects\"}";
        assertEquals("geo shape condition serialization is wrong", expected, actual);
    }

    @Test
    public void testSimpleSortFieldDefaults() {
        String actual = field("field1").build();
        String expected = "{\"type\":\"simple\",\"field\":\"field1\"}";
        assertEquals("sort field condition serialization is wrong", expected, actual);
    }

    @Test
    public void testSimpleSortFieldFull() {
        String actual = field("field1").reverse(true).build();
        String expected = "{\"type\":\"simple\",\"field\":\"field1\",\"reverse\":true}";
        assertEquals("sort field condition serialization is wrong", expected, actual);
    }

    @Test
    public void testGeoDistanceSortFieldDefaults() {
        String actual = Builder.geoDistance("field1", 1.2, 3.4).build();
        String expected = "{\"type\":\"geo_distance\",\"field\":\"field1\",\"latitude\":1.2,\"longitude\":3.4}";
        assertEquals("sort field condition serialization is wrong", expected, actual);
    }

    @Test
    public void testGeoDistanceSortFieldFull() {
        String actual = Builder.geoDistance("field1", 1.2, -3.4).reverse(true).build();
        String expected = "{\"type\":\"geo_distance\"," +
                          "\"field\":\"field1\"," +
                          "\"latitude\":1.2," +
                          "\"longitude\":-3.4," +
                          "\"reverse\":true}";
        assertEquals("sort field condition serialization is wrong", expected, actual);
    }

    @Test
    public void testSortDefaults() {
        String actual = search().sort().build();
        String expected = "{\"sort\":[]}";
        assertEquals("sort condition serialization is wrong", expected, actual);
    }

    @Test
    public void testSortFull() {
        String actual = search().sort(field("field1"),
                                      field("field2"),
                                      Builder.geoDistance("field1", 1.0, -3.2).reverse(true)).build();
        String expected = "{\"sort\":[{" +
                          "\"type\":\"simple\",\"field\":\"field1\"}," +
                          "{\"type\":\"simple\",\"field\":\"field2\"}," +
                          "{\"type\":\"geo_distance\",\"field\":\"field1\"," +
                          "\"latitude\":1.0,\"longitude\":-3.2,\"reverse\":true}]}";
        assertEquals("sort condition serialization is wrong", expected, actual);
    }

    @Test
    public void testSearchDefaults() {
        String actual = search().build();
        String expected = "{}";
        assertEquals("search serialization is wrong", expected, actual);
    }

    @Test
    public void testSearchFull() {
        String actual = search().filter(match("f1", 1), match("f2", 2)).filter(match("f3", 3))
                                .query(match("f3", 3), match("f4", 4)).query(match("f5", 5))
                                .sort(field("f1"), field("f2")).sort(field("f3"))
                                .refresh(true)
                                .build();
        String expected = "{\"filter\":[" +
                          "{\"type\":\"match\",\"field\":\"f1\",\"value\":1}," +
                          "{\"type\":\"match\",\"field\":\"f2\",\"value\":2}," +
                          "{\"type\":\"match\",\"field\":\"f3\",\"value\":3}" +
                          "],\"query\":[" +
                          "{\"type\":\"match\",\"field\":\"f3\",\"value\":3}," +
                          "{\"type\":\"match\",\"field\":\"f4\",\"value\":4}," +
                          "{\"type\":\"match\",\"field\":\"f5\",\"value\":5}" +
                          "],\"sort\":[" +
                          "{\"type\":\"simple\",\"field\":\"f1\"}," +
                          "{\"type\":\"simple\",\"field\":\"f2\"}," +
                          "{\"type\":\"simple\",\"field\":\"f3\"}" +
                          "],\"refresh\":true}";
        assertEquals("search serialization is wrong", expected, actual);
    }

    @Test
    public void testSearchNestedBool() {
        String actual = search().filter(must(match("f1", 1)).should(match("f2", 2)).not(match("f3", 3)))
                                .query(must(match("f4", 4)).should(match("f5", 5)).not(match("f6", 6)))
                                .build();
        String expected = "{\"filter\":[" +
                          "{\"type\":\"boolean\"," +
                          "\"must\":[{\"type\":\"match\",\"field\":\"f1\",\"value\":1}]," +
                          "\"should\":[{\"type\":\"match\",\"field\":\"f2\",\"value\":2}]," +
                          "\"not\":[{\"type\":\"match\",\"field\":\"f3\",\"value\":3}]}]," +
                          "\"query\":[{\"type\":\"boolean\"," +
                          "\"must\":[{\"type\":\"match\",\"field\":\"f4\",\"value\":4}]," +
                          "\"should\":[{\"type\":\"match\",\"field\":\"f5\",\"value\":5}]," +
                          "\"not\":[{\"type\":\"match\",\"field\":\"f6\",\"value\":6}]}]}";
        assertEquals("search serialization is wrong", expected, actual);
    }

    @Test
    public void testToString() {
        String actual = range("field").build();
        String expected = range("field").build();
        assertEquals("to string is wrong", expected, actual);
    }

    @Test(expected = RuntimeException.class)
    public void testFailingSerialization() {
        match("field", new ObjectMapper()).build();
    }

    @Test
    public void testIndexExample() {
        String actual = index("messages", "my_index").refreshSeconds(10)
                                                     .defaultAnalyzer("english")
                                                     .analyzer("danish", snowballAnalyzer("danish"))
                                                     .mapper("id", uuidMapper())
                                                     .mapper("user", stringMapper().caseSensitive(false))
                                                     .mapper("message", textMapper().analyzer("danish"))
                                                     .mapper("date", dateMapper().pattern("yyyyMMdd"))
                                                     .build();
        String expected = "CREATE CUSTOM INDEX my_index ON messages() USING 'com.stratio.cassandra.lucene.Index' " +
                          "WITH OPTIONS = {'refresh_seconds':'10','schema':'{\"default_analyzer\":\"english\"," +
                          "\"analyzers\":{\"danish\":{\"type\":\"snowball\",\"language\":\"danish\"}},\"fields\":" +
                          "{\"id\":{\"type\":\"uuid\"},\"user\":" +
                          "{\"type\":\"string\",\"case_sensitive\":false}," +
                          "\"message\":{\"type\":\"text\",\"analyzer\":\"danish\"}," +
                          "\"date\":{\"type\":\"date\",\"pattern\":\"yyyyMMdd\"}}}'}";
        assertEquals("index serialization is wrong", expected, actual);
    }

    @Test
    public void testSearchExample() {
        String actual = search().filter(match("user", "adelapena"))
                                .query(phrase("message", "cassandra rules"))
                                .sort(field("date").reverse(true))
                                .refresh(true)
                                .build();
        String expected = "{\"filter\":[{\"type\":\"match\",\"field\":\"user\",\"value\":\"adelapena\"}]," +
                          "\"query\":[{\"type\":\"phrase\",\"field\":\"message\",\"value\":\"cassandra rules\"}]," +
                          "\"sort\":[{\"type\":\"simple\",\"field\":\"date\",\"reverse\":true}],\"refresh\":true}";
        assertEquals("search serialization is wrong", expected, actual);
    }

}<|MERGE_RESOLUTION|>--- conflicted
+++ resolved
@@ -61,11 +61,6 @@
                                                    .build();
         String expected = "CREATE CUSTOM INDEX idx ON keyspace.table(lucene) " +
                           "USING 'com.stratio.cassandra.lucene.Index' " +
-<<<<<<< HEAD
-                          "WITH OPTIONS = {'refresh_seconds':'10.0','directory_path':'path','ram_buffer_mb':'64'," +
-                          "'max_merge_mb':'16','max_cached_mb':'32','indexing_threads':'4'," +
-                          "'indexing_queues_size':'100','excluded_data_centers':'DC1,DC2','schema':'{" +
-=======
                           "WITH OPTIONS = {" +
                           "'refresh_seconds':'10.0'," +
                           "'directory_path':'path'," +
@@ -77,7 +72,6 @@
                           "'excluded_data_centers':'DC1,DC2'," +
                           "'partitioner':'{\"type\":\"token\",\"partitions\":8}'," +
                           "'schema':'{" +
->>>>>>> 905c1eef
                           "\"default_analyzer\":\"my_analyzer\",\"analyzers\":{" +
                           "\"my_analyzer\":{\"type\":\"classpath\",\"class\":\"my_class\"}," +
                           "\"snow\":{\"type\":\"snowball\",\"language\":\"tartar\",\"stopwords\":\"a,b,c\"}}," +
@@ -736,15 +730,9 @@
                           "{\"type\":\"wkt\",\"value\":\"1\"}," +
                           "{\"type\":\"wkt\",\"value\":\"2\"}" +
                           "]}";
-<<<<<<< HEAD
-        assertEquals("Shape intersection is wrong", expected, intersection(wkt("1"),wkt("2")).build());
-        assertEquals("Shape intersection is wrong", expected, intersection("1","2").build());
-        assertEquals("Shape intersection is wrong", expected, intersection(Arrays.asList(wkt("1"),wkt("2"))).build());
-=======
         assertEquals("Shape intersection is wrong", expected, intersection(wkt("1"), wkt("2")).build());
         assertEquals("Shape intersection is wrong", expected, intersection("1", "2").build());
         assertEquals("Shape intersection is wrong", expected, intersection(Arrays.asList(wkt("1"), wkt("2"))).build());
->>>>>>> 905c1eef
         assertEquals("Shape intersection is wrong", expected, intersection().add("1").add(wkt("2")).build());
     }
 
@@ -754,15 +742,9 @@
                           "{\"type\":\"wkt\",\"value\":\"1\"}," +
                           "{\"type\":\"wkt\",\"value\":\"2\"}" +
                           "]}";
-<<<<<<< HEAD
-        assertEquals("Shape union is wrong", expected, union(wkt("1"),wkt("2")).build());
-        assertEquals("Shape union is wrong", expected, union("1","2").build());
-        assertEquals("Shape union is wrong", expected, union(Arrays.asList(wkt("1"),wkt("2"))).build());
-=======
         assertEquals("Shape union is wrong", expected, union(wkt("1"), wkt("2")).build());
         assertEquals("Shape union is wrong", expected, union("1", "2").build());
         assertEquals("Shape union is wrong", expected, union(Arrays.asList(wkt("1"), wkt("2"))).build());
->>>>>>> 905c1eef
         assertEquals("Shape union is wrong", expected, union().add("1").add(wkt("2")).build());
     }
 
@@ -772,15 +754,9 @@
                           "{\"type\":\"wkt\",\"value\":\"1\"}," +
                           "{\"type\":\"wkt\",\"value\":\"2\"}" +
                           "]}";
-<<<<<<< HEAD
-        assertEquals("Shape difference is wrong", expected, difference(wkt("1"),wkt("2")).build());
-        assertEquals("Shape difference is wrong", expected, difference("1","2").build());
-        assertEquals("Shape difference is wrong", expected, difference(Arrays.asList(wkt("1"),wkt("2"))).build());
-=======
         assertEquals("Shape difference is wrong", expected, difference(wkt("1"), wkt("2")).build());
         assertEquals("Shape difference is wrong", expected, difference("1", "2").build());
         assertEquals("Shape difference is wrong", expected, difference(Arrays.asList(wkt("1"), wkt("2"))).build());
->>>>>>> 905c1eef
         assertEquals("Shape difference is wrong", expected, difference().add("1").add(wkt("2")).build());
     }
 
