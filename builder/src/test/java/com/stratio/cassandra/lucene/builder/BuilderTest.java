/*
 * Copyright (C) 2014 Stratio (http://stratio.com)
 *
 * Licensed under the Apache License, Version 2.0 (the "License");
 * you may not use this file except in compliance with the License.
 * You may obtain a copy of the License at
 *
 *         http://www.apache.org/licenses/LICENSE-2.0
 *
 * Unless required by applicable law or agreed to in writing, software
 * distributed under the License is distributed on an "AS IS" BASIS,
 * WITHOUT WARRANTIES OR CONDITIONS OF ANY KIND, either express or implied.
 * See the License for the specific language governing permissions and
 * limitations under the License.
 */
package com.stratio.cassandra.lucene.builder;

import com.fasterxml.jackson.databind.ObjectMapper;
import com.stratio.cassandra.lucene.builder.common.GeoShape;
import org.junit.Test;

import java.util.Arrays;

import static com.stratio.cassandra.lucene.builder.Builder.*;
import static org.junit.Assert.assertEquals;

/**
 * Tests for {@link Builder}.
 *
 * @author Andres de la Pena {@literal <adelapena@stratio.com>}
 */
public class BuilderTest {

    @Test
    public void testIndexDefaults() {
        String actual = index("table", "idx").schema(schema()).build();
        String expected = "CREATE CUSTOM INDEX idx ON table() " +
                          "USING 'com.stratio.cassandra.lucene.Index' " +
                          "WITH OPTIONS = {'schema':'{}'}";
        assertEquals("index serialization is wrong", expected, actual);
    }

    @Test
    public void testIndexFull() {
        String actual = index("ks", "table", "idx").keyspace("keyspace")
                                                   .column("lucene")
                                                   .directoryPath("path")
                                                   .refreshSeconds(10D)
                                                   .maxCachedMb(32)
                                                   .maxMergeMb(16)
                                                   .ramBufferMb(64)
                                                   .indexingThreads(4)
                                                   .indexingQueuesSize(100)
                                                   .excludedDataCenters("DC1,DC2")
                                                   .partitioner(partitionerOnToken(8))
                                                   .defaultAnalyzer("my_analyzer")
                                                   .analyzer("my_analyzer", classpathAnalyzer("my_class"))
                                                   .analyzer("snow", snowballAnalyzer("tartar").stopwords("a,b,c"))
                                                   .mapper("uuid", uuidMapper().validated(true))
                                                   .mapper("string", stringMapper())
                                                   .build();
        String expected = "CREATE CUSTOM INDEX idx ON keyspace.table(lucene) " +
                          "USING 'com.stratio.cassandra.lucene.Index' " +
                          "WITH OPTIONS = {" +
                          "'refresh_seconds':'10.0'," +
                          "'directory_path':'path'," +
                          "'ram_buffer_mb':'64'," +
                          "'max_merge_mb':'16'," +
                          "'max_cached_mb':'32'," +
                          "'indexing_threads':'4'," +
                          "'indexing_queues_size':'100'," +
                          "'excluded_data_centers':'DC1,DC2'," +
                          "'partitioner':'{\"type\":\"token\",\"partitions\":8}'," +
                          "'schema':'{" +
                          "\"default_analyzer\":\"my_analyzer\",\"analyzers\":{" +
                          "\"my_analyzer\":{\"type\":\"classpath\",\"class\":\"my_class\"}," +
                          "\"snow\":{\"type\":\"snowball\",\"language\":\"tartar\",\"stopwords\":\"a,b,c\"}}," +
                          "\"fields\":{" +
                          "\"uuid\":{\"type\":\"uuid\",\"validated\":true},\"string\":{\"type\":\"string\"}}}'}";
        assertEquals("index serialization is wrong", expected, actual);
    }

    @Test
    public void testNonePartitioner() {
        String actual = nonePartitioner().build();
        String expected = "{\"type\":\"none\"}";
        assertEquals("none partitioner serialization is wrong", expected, actual);
    }

    @Test
    public void testTokenPartitioner() {
        String actual = partitionerOnToken(6).build();
        String expected = "{\"type\":\"token\",\"partitions\":6}";
        assertEquals("token partitioner serialization is wrong", expected, actual);
    }

    @Test
    public void testColumnPartitioner() {
        String actual = partitionerOnColumn(6, "col").build();
        String expected = "{\"type\":\"column\",\"partitions\":6,\"column\":\"col\"}";
        assertEquals("column partitioner serialization is wrong", expected, actual);
    }

    @Test
<<<<<<< HEAD
=======
    public void testVirtualNodePartitioner() {
        String actual = partitionerOnVirtualNodes(7).build();
        String expected = "{\"type\":\"vnode\",\"vnodes_per_partition\":7}";
        assertEquals("vnodes partitioner serialization is wrong", expected, actual);
    }

    @Test
>>>>>>> 36180486
    public void testBigDecimalMapperDefaults() {
        String actual = bigDecimalMapper().build();
        String expected = "{\"type\":\"bigdec\"}";
        assertEquals("big decimal mapper serialization is wrong", expected, actual);
    }

    @Test
    public void testBigDecimalMapperFull() {
        String actual = bigDecimalMapper().validated(true).column("column").integerDigits(2).decimalDigits(1).build();
        String expected = "{\"type\":\"bigdec\"," +
                          "\"validated\":true," +
                          "\"column\":\"column\"," +
                          "\"integer_digits\":2," +
                          "\"decimal_digits\":1}";
        assertEquals("big decimal mapper serialization is wrong", expected, actual);
    }

    @Test
    public void testBigIntegerMapperDefaults() {
        String actual = bigIntegerMapper().build();
        String expected = "{\"type\":\"bigint\"}";
        assertEquals("big integer mapper serialization is wrong", expected, actual);
    }

    @Test
    public void testBigIntegerMapperFull() {
        String actual = bigIntegerMapper().validated(true).digits(1).column("column").build();
        String expected = "{\"type\":\"bigint\",\"validated\":true,\"column\":\"column\",\"digits\":1}";
        assertEquals("big integer mapper serialization is wrong", expected, actual);
    }

    @Test
    public void testBitemporalMapperDefaults() {
        String actual = bitemporalMapper("vt_from", "vt_to", "tt_from", "tt_to").build();
        String expected = "{\"type\":\"bitemporal\",\"vt_from\":\"vt_from\",\"vt_to\":\"vt_to\"" +
                          ",\"tt_from\":\"tt_from\",\"tt_to\":\"tt_to\"}";
        assertEquals("bitemporal mapper serialization is wrong", expected, actual);
    }

    @Test
    public void testBitemporalMapperFull() {
        String actual = bitemporalMapper("vt_from", "vt_to", "tt_from", "tt_to").validated(true)
                                                                                .pattern("yyyyMMdd")
                                                                                .nowValue("99999999")
                                                                                .build();
        String expected = "{\"type\":\"bitemporal\"," +
                          "\"vt_from\":\"vt_from\"," +
                          "\"vt_to\":\"vt_to\"," +
                          "\"tt_from\":\"tt_from\"," +
                          "\"tt_to\":\"tt_to\"," +
                          "\"validated\":true," +
                          "\"pattern\":\"yyyyMMdd\"," +
                          "\"now_value\":\"99999999\"}";
        assertEquals("bitemporal mapper serialization is wrong", expected, actual);
    }

    @Test
    public void testBlobMapperDefaults() {
        String actual = blobMapper().build();
        String expected = "{\"type\":\"bytes\"}";
        assertEquals("blob condition serialization is wrong", expected, actual);
    }

    @Test
    public void testBlobMapperFull() {
        String actual = blobMapper().validated(true).column("column").build();
        String expected = "{\"type\":\"bytes\",\"validated\":true,\"column\":\"column\"}";
        assertEquals("blob mapper serialization is wrong", expected, actual);
    }

    @Test
    public void testBooleanMapperDefaults() {
        String actual = booleanMapper().build();
        String expected = "{\"type\":\"boolean\"}";
        assertEquals("boolean mapper serialization is wrong", expected, actual);
    }

    @Test
    public void testBooleanMapperFull() {
        String actual = booleanMapper().validated(true).column("column").build();
        String expected = "{\"type\":\"boolean\",\"validated\":true,\"column\":\"column\"}";
        assertEquals("boolean mapper serialization is wrong", expected, actual);
    }

    @Test
    public void testDateMapperDefaults() {
        String actual = dateMapper().build();
        String expected = "{\"type\":\"date\"}";
        assertEquals("date mapper serialization is wrong", expected, actual);
    }

    @Test
    public void testDateMapperFull() {
        String actual = dateMapper().validated(true).column("column").pattern("yyyyMMdd").build();
        String expected = "{\"type\":\"date\"," +
                          "\"validated\":true," +
                          "\"column\":\"column\"," +
                          "\"pattern\":\"yyyyMMdd\"}";
        assertEquals("date mapper serialization is wrong", expected, actual);
    }

    @Test
    public void testDateRangeDefaults() {
        String actual = dateRangeMapper("start", "stop").build();
        String expected = "{\"type\":\"date_range\",\"from\":\"start\",\"to\":\"stop\"}";
        assertEquals("date range mapper serialization is wrong", expected, actual);
    }

    @Test
    public void testDateRangeMapperFull() {
        String actual = dateRangeMapper("start", "stop").pattern("yyyyMMdd").build();
        String expected = "{\"type\":\"date_range\"," +
                          "\"from\":\"start\"," +
                          "\"to\":\"stop\"," +
                          "\"pattern\":\"yyyyMMdd\"}";
        assertEquals("date range mapper serialization is wrong", expected, actual);
    }

    @Test
    public void testDoubleMapperDefaults() {
        String actual = doubleMapper().build();
        String expected = "{\"type\":\"double\"}";
        assertEquals("double mapper serialization is wrong", expected, actual);
    }

    @Test
    public void testDoubleMapperFull() {
        String actual = doubleMapper().validated(true).boost(2.1f).column("column").build();
        String expected = "{\"type\":\"double\",\"validated\":true,\"column\":\"column\",\"boost\":2.1}";
        assertEquals("double mapper serialization is wrong", expected, actual);
    }

    @Test
    public void testFloatMapperDefaults() {
        String actual = floatMapper().build();
        String expected = "{\"type\":\"float\"}";
        assertEquals("float mapper serialization is wrong", expected, actual);
    }

    @Test
    public void testFloatMapperFull() {
        String actual = floatMapper().validated(true).boost(2.1f).column("column").build();
        String expected = "{\"type\":\"float\",\"validated\":true,\"column\":\"column\",\"boost\":2.1}";
        assertEquals("float mapper serialization is wrong", expected, actual);
    }

    @Test
    public void testGeoPointMapperDefaults() {
        String actual = geoPointMapper("lat", "lon").build();
        String expected = "{\"type\":\"geo_point\",\"latitude\":\"lat\",\"longitude\":\"lon\"}";
        assertEquals("geo point mapper serialization is wrong", expected, actual);
    }

    @Test
    public void testGeoPointMapperFull() {
        String actual = geoPointMapper("lat", "lon").maxLevels(7).build();
        String expected = "{\"type\":\"geo_point\",\"latitude\":\"lat\",\"longitude\":\"lon\",\"max_levels\":7}";
        assertEquals("geo point mapper serialization is wrong", expected, actual);
    }

    @Test
    public void testGeoShapeMapperDefaults() {
        String actual = geoShapeMapper().build();
        String expected = "{\"type\":\"geo_shape\"}";
        assertEquals("geo shape mapper serialization is wrong", expected, actual);
    }

    @Test
    public void testGeoShapeMapperFull() {
        String actual = geoShapeMapper().column("shape")
                                        .maxLevels(7)
                                        .transform(centroid(),
                                                   convexHull(),
                                                   bbox(),
                                                   buffer().maxDistance("10km").minDistance("5km"))
                                        .build();
        String expected = "{\"type\":\"geo_shape\",\"column\":\"shape\",\"max_levels\":7,\"transformations\":" +
                          "[{\"type\":\"centroid\"}," +
                          "{\"type\":\"convex_hull\"}," +
                          "{\"type\":\"bbox\"}," +
                          "{\"type\":\"buffer\",\"max_distance\":\"10km\",\"min_distance\":\"5km\"}]}";
        assertEquals("geo shape mapper serialization is wrong", expected, actual);
    }

    @Test
    public void testInetMapperDefaults() {
        String actual = inetMapper().build();
        String expected = "{\"type\":\"inet\"}";
        assertEquals("inet mapper serialization is wrong", expected, actual);
    }

    @Test
    public void testInetMapperFull() {
        String actual = inetMapper().validated(true).build();
        String expected = "{\"type\":\"inet\",\"validated\":true}";
        assertEquals("inet mapper serialization is wrong", expected, actual);
    }

    @Test
    public void testIntegerMapperDefaults() {
        String actual = integerMapper().build();
        String expected = "{\"type\":\"integer\"}";
        assertEquals("integer mapper serialization is wrong", expected, actual);
    }

    @Test
    public void testIntegerMapperFull() {
        String actual = integerMapper().validated(true).boost(2.1f).build();
        String expected = "{\"type\":\"integer\",\"validated\":true,\"boost\":2.1}";
        assertEquals("integer mapper serialization is wrong", expected, actual);
    }

    @Test
    public void testLongMapperDefaults() {
        String actual = longMapper().build();
        String expected = "{\"type\":\"long\"}";
        assertEquals("long mapper serialization is wrong", expected, actual);
    }

    @Test
    public void testLongMapperFull() {
        String actual = longMapper().validated(true).boost(2.1f).build();
        String expected = "{\"type\":\"long\",\"validated\":true,\"boost\":2.1}";
        assertEquals("long mapper serialization is wrong", expected, actual);
    }

    @Test
    public void testStringMapperDefaults() {
        String actual = stringMapper().build();
        String expected = "{\"type\":\"string\"}";
        assertEquals("string mapper serialization is wrong", expected, actual);
    }

    @Test
    public void testStringMapperFull() {
        String actual = stringMapper().validated(true).caseSensitive(true).build();
        String expected = "{\"type\":\"string\",\"validated\":true,\"case_sensitive\":true}";
        assertEquals("string mapper serialization is wrong", expected, actual);
    }

    @Test
    public void testTextMapperDefaults() {
        String actual = textMapper().build();
        String expected = "{\"type\":\"text\"}";
        assertEquals("text mapper serialization is wrong", expected, actual);
    }

    @Test
    public void testTextMapperFull() {
        String actual = textMapper().validated(true).analyzer("analyzer").build();
        String expected = "{\"type\":\"text\",\"validated\":true,\"analyzer\":\"analyzer\"}";
        assertEquals("text mapper serialization is wrong", expected, actual);
    }

    @Test
    public void testUUIDMapperDefaults() {
        String actual = uuidMapper().build();
        String expected = "{\"type\":\"uuid\"}";
        assertEquals("UUID mapper serialization is wrong", expected, actual);
    }

    @Test
    public void testUUIDMapperFull() {
        String actual = uuidMapper().validated(true).build();
        String expected = "{\"type\":\"uuid\",\"validated\":true}";
        assertEquals("UUID mapper serialization is wrong", expected, actual);
    }

    @Test
    public void testClasspathAnalyzer() {
        String actual = classpathAnalyzer("com.test.MyAnalyzer").build();
        String expected = "{\"type\":\"classpath\",\"class\":\"com.test.MyAnalyzer\"}";
        assertEquals("classpath analyzer serialization is wrong", expected, actual);
    }

    @Test
    public void testSnowballAnalyzerDefaults() {
        String actual = snowballAnalyzer("tartarus").build();
        String expected = "{\"type\":\"snowball\",\"language\":\"tartarus\"}";
        assertEquals("snowball analyzer serialization is wrong", expected, actual);
    }

    @Test
    public void testSnowballAnalyzerFull() {
        String actual = snowballAnalyzer("tartarus").stopwords("a,b,c").build();
        String expected = "{\"type\":\"snowball\",\"language\":\"tartarus\",\"stopwords\":\"a,b,c\"}";
        assertEquals("snowball analyzer serialization is wrong", expected, actual);
    }

    @Test
    public void testAllConditionDefaults() {
        String actual = all().build();
        String expected = "{\"type\":\"all\"}";
        assertEquals("all condition serialization is wrong", expected, actual);
    }

    @Test
    public void testAllConditionFull() {
        String actual = all().boost(2).build();
        String expected = "{\"type\":\"all\",\"boost\":2.0}";
        assertEquals("all condition serialization is wrong", expected, actual);
    }

    @Test
    public void testBitemporalConditionDefaults() {
        String actual = bitemporal("field").build();
        String expected = "{\"type\":\"bitemporal\",\"field\":\"field\"}";
        assertEquals("bitemporal condition serialization is wrong", expected, actual);
    }

    @Test
    public void testBitemporalConditionFull() {
        String actual = bitemporal("field").ttFrom(1).ttTo(2).vtFrom(3).vtTo(4).boost(2).build();
        String expected = "{\"type\":\"bitemporal\"," +
                          "\"field\":\"field\"," +
                          "\"boost\":2.0," +
                          "\"vt_from\":3," +
                          "\"vt_to\":4," +
                          "\"tt_from\":1," +
                          "\"tt_to\":2}";
        assertEquals("bitemporal condition serialization is wrong", expected, actual);
    }

    @Test
    public void testDateRangeConditionDefaults() {
        String actual = dateRange("field").build();
        String expected = "{\"type\":\"date_range\",\"field\":\"field\"}";
        assertEquals("date range condition serialization is wrong", expected, actual);
    }

    @Test
    public void testDateRangeConditionFull() {
        String actual = dateRange("field").from("2015/01/02").to("2015/01/05").operation("is_within").boost(2).build();
        String expected = "{\"type\":\"date_range\"," +
                          "\"field\":\"field\"," +
                          "\"boost\":2.0," +
                          "\"from\":\"2015/01/02\"," +
                          "\"to\":\"2015/01/05\"," +
                          "\"operation\":\"is_within\"}";
        assertEquals("date range condition serialization is wrong", expected, actual);
    }

    @Test
    public void testContainsConditionDefaults() {
        String actual = contains("field").build();
        String expected = "{\"type\":\"contains\",\"field\":\"field\",\"values\":[]}";
        assertEquals("contains condition serialization is wrong", expected, actual);
    }

    @Test
    public void testContainsConditionFull() {
        String actual = contains("field", "v1", "v2").boost(2).docValues(true).build();
        String expected = "{\"type\":\"contains\"," +
                          "\"field\":\"field\"," +
                          "\"values\":[\"v1\",\"v2\"]," +
                          "\"boost\":2.0," +
                          "\"doc_values\":true}";
        assertEquals("contains condition serialization is wrong", expected, actual);
    }

    @Test
    public void testBooleanConditionDefaults() {
        String actual = bool().build();
        String expected = "{\"type\":\"boolean\"}";
        assertEquals("boolean is wrong", expected, actual);
    }

    @Test
    public void testBooleanConditionFull() {
        String actual = bool().must(match("f1", 1), match("f2", 2))
                              .should(match("f3", 3), match("f4", 4))
                              .not(match("f5", 5), match("f6", 6))
                              .boost(2)
                              .build();
        String expected = "{\"type\":\"boolean\",\"boost\":2.0," +
                          "\"must\":[" +
                          "{\"type\":\"match\",\"field\":\"f1\",\"value\":1}," +
                          "{\"type\":\"match\",\"field\":\"f2\",\"value\":2}" +
                          "],\"should\":[" +
                          "{\"type\":\"match\",\"field\":\"f3\",\"value\":3}," +
                          "{\"type\":\"match\",\"field\":\"f4\",\"value\":4}" +
                          "],\"not\":[" +
                          "{\"type\":\"match\",\"field\":\"f5\",\"value\":5}," +
                          "{\"type\":\"match\",\"field\":\"f6\",\"value\":6}" +
                          "]}";
        assertEquals("boolean is wrong", expected, actual);
    }

    @Test
    public void testFuzzyConditionDefaults() {
        String actual = fuzzy("field", "value").build();
        String expected = "{\"type\":\"fuzzy\",\"field\":\"field\",\"value\":\"value\"}";
        assertEquals("fuzzy condition serialization is wrong", expected, actual);
    }

    @Test
    public void testFuzzyConditionFull() {
        String actual = fuzzy("field", "value").maxEdits(1)
                                               .maxExpansions(2)
                                               .prefixLength(3)
                                               .transpositions(true)
                                               .boost(2)
                                               .build();
        String expected = "{\"type\":\"fuzzy\",\"field\":\"field\",\"value\":\"value\",\"boost\":2.0," +
                          "\"max_edits\":1,\"prefix_length\":3,\"max_expansions\":2,\"transpositions\":true}";
        assertEquals("fuzzy condition serialization is wrong", expected, actual);
    }

    @Test
    public void testLuceneConditionDefaults() {
        String actual = lucene("").build();
        String expected = "{\"type\":\"lucene\",\"query\":\"\"}";
        assertEquals("lucene condition serialization is wrong", expected, actual);
    }

    @Test
    public void testLuceneConditionFull() {
        String actual = lucene("field:value").defaultField("field").boost(2).build();
        String expected = "{\"type\":\"lucene\",\"query\":\"field:value\",\"boost\":2.0,\"default_field\":\"field\"}";
        assertEquals("lucene condition serialization is wrong", expected, actual);
    }

    @Test
    public void testMatchConditionDefaults() {
        String actual = match("field", "value").build();
        String expected = "{\"type\":\"match\",\"field\":\"field\",\"value\":\"value\"}";
        assertEquals("match condition serialization is wrong", expected, actual);
    }

    @Test
    public void testMatchConditionFull() {
        String actual = match("field", "value").docValues(true).boost(2).build();
        String expected = "{\"type\":\"match\"," +
                          "\"field\":\"field\"," +
                          "\"value\":\"value\"," +
                          "\"boost\":2.0," +
                          "\"doc_values\":true}";
        assertEquals("match condition serialization is wrong", expected, actual);
    }

    @Test
    public void testNoneConditionDefaults() {
        String actual = none().build();
        String expected = "{\"type\":\"none\"}";
        assertEquals("none condition serialization is wrong", expected, actual);
    }

    @Test
    public void testNoneConditionFull() {
        String actual = none().boost(2).build();
        String expected = "{\"type\":\"none\",\"boost\":2.0}";
        assertEquals("none condition serialization is wrong", expected, actual);
    }

    @Test
    public void testPhraseConditionDefaults() {
        String actual = phrase("field", "value").build();
        String expected = "{\"type\":\"phrase\",\"field\":\"field\",\"value\":\"value\"}";
        assertEquals("phrase condition serialization is wrong", expected, actual);
    }

    @Test
    public void testPhraseConditionFull() {
        String actual = phrase("field", "value").slop(2).boost(2).build();
        String expected = "{\"type\":\"phrase\",\"field\":\"field\",\"value\":\"value\",\"boost\":2.0,\"slop\":2}";
        assertEquals("phrase condition serialization is wrong", expected, actual);
    }

    @Test
    public void testPrefixConditionDefaults() {
        String actual = prefix("field", "value").build();
        String expected = "{\"type\":\"prefix\",\"field\":\"field\",\"value\":\"value\"}";
        assertEquals("prefix condition serialization is wrong", expected, actual);
    }

    @Test
    public void testPrefixConditionFull() {
        String actual = prefix("field", "value").boost(1.5).build();
        String expected = "{\"type\":\"prefix\",\"field\":\"field\",\"value\":\"value\",\"boost\":1.5}";
        assertEquals("prefix condition serialization is wrong", expected, actual);
    }

    @Test
    public void testRangeConditionDefaults() {
        String actual = range("field").build();
        String expected = "{\"type\":\"range\",\"field\":\"field\"}";
        assertEquals("range condition serialization is wrong", expected, actual);
    }

    @Test
    public void testRangeConditionFull() {
        String actual = range("field").lower(1)
                                      .upper(2)
                                      .includeLower(true)
                                      .includeUpper(false)
                                      .docValues(true)
                                      .boost(0.3)
                                      .build();
        String expected = "{\"type\":\"range\"," +
                          "\"field\":\"field\"," +
                          "\"boost\":0.3," +
                          "\"lower\":1," +
                          "\"upper\":2," +
                          "\"include_lower\":true," +
                          "\"include_upper\":false," +
                          "\"doc_values\":true}";
        assertEquals("range condition serialization is wrong", expected, actual);
    }

    @Test
    public void testRegexpConditionDefaults() {
        String actual = regexp("field", "expression").build();
        String expected = "{\"type\":\"regexp\",\"field\":\"field\",\"value\":\"expression\"}";
        assertEquals("regexp condition serialization is wrong", expected, actual);
    }

    @Test
    public void testRegexpConditionFull() {
        String actual = regexp("field", "expression").boost(null).build();
        String expected = "{\"type\":\"regexp\",\"field\":\"field\",\"value\":\"expression\"}";
        assertEquals("regexp condition serialization is wrong", expected, actual);
    }

    @Test
    public void testWildcardConditionDefaults() {
        String actual = wildcard("field", "value").build();
        String expected = "{\"type\":\"wildcard\",\"field\":\"field\",\"value\":\"value\"}";
        assertEquals("wildcard condition serialization is wrong", expected, actual);
    }

    @Test
    public void testWildcardConditionFull() {
        String actual = wildcard("field", "value").boost(1.7).build();
        String expected = "{\"type\":\"wildcard\",\"field\":\"field\",\"value\":\"value\",\"boost\":1.7}";
        assertEquals("wildcard condition serialization is wrong", expected, actual);
    }

    @Test
    public void testGeoBBoxConditionDefaults() {
        String actual = geoBBox("field", 1, 2, 3, 4).build();
        String expected = "{\"type\":\"geo_bbox\"," +
                          "\"field\":\"field\"," +
                          "\"min_latitude\":1.0," +
                          "\"max_latitude\":2.0," +
                          "\"min_longitude\":3.0," +
                          "\"max_longitude\":4.0}";
        assertEquals("wildcard condition serialization is wrong", expected, actual);
    }

    @Test
    public void testGeoBBoConditionFull() {
        String actual = geoBBox("field", 1, 2, 3, 4).boost(1).build();
        String expected = "{\"type\":\"geo_bbox\"," +
                          "\"field\":\"field\"," +
                          "\"min_latitude\":1.0," +
                          "\"max_latitude\":2.0," +
                          "\"min_longitude\":3.0," +
                          "\"max_longitude\":4.0," +
                          "\"boost\":1.0}";
        assertEquals("wildcard condition serialization is wrong", expected, actual);
    }

    @Test
    public void testGeoDistanceConditionDefaults() {
        String actual = geoDistance("field", 2, 1, "1km").build();
        String expected = "{\"type\":\"geo_distance\"," +
                          "\"field\":\"field\"," +
                          "\"latitude\":2.0," +
                          "\"longitude\":1.0," +
                          "\"max_distance\":\"1km\"}";
        assertEquals("geo distance condition serialization is wrong", expected, actual);
    }

    @Test
    public void testGeoDistanceConditionFull() {
        String actual = geoDistance("field", 2, 1, "1km").minDistance("500m").boost(0.5).build();
        String expected = "{\"type\":\"geo_distance\"," +
                          "\"field\":\"field\"," +
                          "\"latitude\":2.0," +
                          "\"longitude\":1.0," +
                          "\"max_distance\":\"1km\"," +
                          "\"boost\":0.5," +
                          "\"min_distance\":\"500m\"}";
        assertEquals("geo distance condition serialization is wrong", expected, actual);
    }

    @Test
    public void testGeoShapeBuffer() {
        String expected = "{\"type\":\"buffer\",\"shape\":{\"type\":\"wkt\",\"value\":\"1\"}," +
                          "\"max_distance\":\"1\",\"min_distance\":\"2\"}";
        assertEquals("Shape buffer is wrong", expected, buffer(wkt("1")).maxDistance("1").minDistance("2").build());
        assertEquals("Shape buffer is wrong", expected, buffer("1").maxDistance("1").minDistance("2").build());
    }

    @Test
    public void testGeoShapeBBox() {
        String expected = "{\"type\":\"bbox\",\"shape\":{\"type\":\"wkt\",\"value\":\"1\"}}";
        assertEquals("Shape bbox is wrong", expected, bbox(wkt("1")).build());
        assertEquals("Shape bbox is wrong", expected, bbox("1").build());
    }

    @Test
    public void testGeoShapeCentroid() {
        String expected = "{\"type\":\"centroid\",\"shape\":{\"type\":\"wkt\",\"value\":\"1\"}}";
        assertEquals("Shape centroid is wrong", expected, centroid(wkt("1")).build());
        assertEquals("Shape centroid is wrong", expected, centroid("1").build());
    }

    @Test
    public void testGeoShapeConvexHull() {
        String expected = "{\"type\":\"convex_hull\",\"shape\":{\"type\":\"wkt\",\"value\":\"1\"}}";
        assertEquals("Shape convex hull is wrong", expected, convexHull(wkt("1")).build());
        assertEquals("Shape convex hull is wrong", expected, convexHull("1").build());
    }

    @Test
    public void testGeoShapeIntersection() {
        String expected = "{\"type\":\"intersection\",\"shapes\":[" +
                          "{\"type\":\"wkt\",\"value\":\"1\"}," +
                          "{\"type\":\"wkt\",\"value\":\"2\"}" +
                          "]}";
        assertEquals("Shape intersection is wrong", expected, intersection(wkt("1"), wkt("2")).build());
        assertEquals("Shape intersection is wrong", expected, intersection("1", "2").build());
        assertEquals("Shape intersection is wrong", expected, intersection(Arrays.asList(wkt("1"), wkt("2"))).build());
        assertEquals("Shape intersection is wrong", expected, intersection().add("1").add(wkt("2")).build());
    }

    @Test
    public void testGeoShapeUnion() {
        String expected = "{\"type\":\"union\",\"shapes\":[" +
                          "{\"type\":\"wkt\",\"value\":\"1\"}," +
                          "{\"type\":\"wkt\",\"value\":\"2\"}" +
                          "]}";
        assertEquals("Shape union is wrong", expected, union(wkt("1"), wkt("2")).build());
        assertEquals("Shape union is wrong", expected, union("1", "2").build());
        assertEquals("Shape union is wrong", expected, union(Arrays.asList(wkt("1"), wkt("2"))).build());
        assertEquals("Shape union is wrong", expected, union().add("1").add(wkt("2")).build());
    }

    @Test
    public void testGeoShapeDifference() {
        String expected = "{\"type\":\"difference\",\"shapes\":[" +
                          "{\"type\":\"wkt\",\"value\":\"1\"}," +
                          "{\"type\":\"wkt\",\"value\":\"2\"}" +
                          "]}";
        assertEquals("Shape difference is wrong", expected, difference(wkt("1"), wkt("2")).build());
        assertEquals("Shape difference is wrong", expected, difference("1", "2").build());
        assertEquals("Shape difference is wrong", expected, difference(Arrays.asList(wkt("1"), wkt("2"))).build());
        assertEquals("Shape difference is wrong", expected, difference().add("1").add(wkt("2")).build());
    }

    @Test
    public void testGeoShapeConditionDefaults() {
        String actual = geoShape("field", wkt("POINT(0 0)")).build();
        String expected = "{\"type\":\"geo_shape\",\"field\":\"field\"," +
                          "\"shape\":{\"type\":\"wkt\",\"value\":\"POINT(0 0)\"}}";
        assertEquals("geo shape condition serialization is wrong", expected, actual);
    }

    @Test
    public void testGeoShapeConditionFull() {
        GeoShape shape = union(difference(intersection(centroid(convexHull(bbox(buffer(wkt("POINT(0 0)"))
                                                                                        .maxDistance("10km")
                                                                                        .minDistance("1km")))))));
        String actual = geoShape("f", shape).operation("intersects").build();
        String expected = "{\"type\":\"geo_shape\",\"field\":\"f\",\"shape\":" +
                          "{\"type\":\"union\",\"shapes\":[" +
                          "{\"type\":\"difference\",\"shapes\":[" +
                          "{\"type\":\"intersection\",\"shapes\":[" +
                          "{\"type\":\"centroid\",\"shape\":" +
                          "{\"type\":\"convex_hull\",\"shape\":" +
                          "{\"type\":\"bbox\",\"shape\":" +
                          "{\"type\":\"buffer\",\"shape\":" +
                          "{\"type\":\"wkt\",\"value\":\"POINT(0 0)\"}," +
                          "\"max_distance\":\"10km\",\"min_distance\":\"1km\"}}}}]}]}]}," +
                          "\"operation\":\"intersects\"}";
        assertEquals("geo shape condition serialization is wrong", expected, actual);
    }

    @Test
    public void testSimpleSortFieldDefaults() {
        String actual = field("field1").build();
        String expected = "{\"type\":\"simple\",\"field\":\"field1\"}";
        assertEquals("sort field condition serialization is wrong", expected, actual);
    }

    @Test
    public void testSimpleSortFieldFull() {
        String actual = field("field1").reverse(true).build();
        String expected = "{\"type\":\"simple\",\"field\":\"field1\",\"reverse\":true}";
        assertEquals("sort field condition serialization is wrong", expected, actual);
    }

    @Test
    public void testGeoDistanceSortFieldDefaults() {
        String actual = Builder.geoDistance("field1", 1.2, 3.4).build();
        String expected = "{\"type\":\"geo_distance\",\"field\":\"field1\",\"latitude\":1.2,\"longitude\":3.4}";
        assertEquals("sort field condition serialization is wrong", expected, actual);
    }

    @Test
    public void testGeoDistanceSortFieldFull() {
        String actual = Builder.geoDistance("field1", 1.2, -3.4).reverse(true).build();
        String expected = "{\"type\":\"geo_distance\"," +
                          "\"field\":\"field1\"," +
                          "\"latitude\":1.2," +
                          "\"longitude\":-3.4," +
                          "\"reverse\":true}";
        assertEquals("sort field condition serialization is wrong", expected, actual);
    }

    @Test
    public void testSortDefaults() {
        String actual = search().sort().build();
        String expected = "{\"sort\":[]}";
        assertEquals("sort condition serialization is wrong", expected, actual);
    }

    @Test
    public void testSortFull() {
        String actual = search().sort(field("field1"),
                                      field("field2"),
                                      Builder.geoDistance("field1", 1.0, -3.2).reverse(true)).build();
        String expected = "{\"sort\":[{" +
                          "\"type\":\"simple\",\"field\":\"field1\"}," +
                          "{\"type\":\"simple\",\"field\":\"field2\"}," +
                          "{\"type\":\"geo_distance\",\"field\":\"field1\"," +
                          "\"latitude\":1.0,\"longitude\":-3.2,\"reverse\":true}]}";
        assertEquals("sort condition serialization is wrong", expected, actual);
    }

    @Test
    public void testSearchDefaults() {
        String actual = search().build();
        String expected = "{}";
        assertEquals("search serialization is wrong", expected, actual);
    }

    @Test
    public void testSearchFull() {
        String actual = search().filter(match("f1", 1), match("f2", 2)).filter(match("f3", 3))
                                .query(match("f3", 3), match("f4", 4)).query(match("f5", 5))
                                .sort(field("f1"), field("f2")).sort(field("f3"))
                                .refresh(true)
                                .build();
        String expected = "{\"filter\":[" +
                          "{\"type\":\"match\",\"field\":\"f1\",\"value\":1}," +
                          "{\"type\":\"match\",\"field\":\"f2\",\"value\":2}," +
                          "{\"type\":\"match\",\"field\":\"f3\",\"value\":3}" +
                          "],\"query\":[" +
                          "{\"type\":\"match\",\"field\":\"f3\",\"value\":3}," +
                          "{\"type\":\"match\",\"field\":\"f4\",\"value\":4}," +
                          "{\"type\":\"match\",\"field\":\"f5\",\"value\":5}" +
                          "],\"sort\":[" +
                          "{\"type\":\"simple\",\"field\":\"f1\"}," +
                          "{\"type\":\"simple\",\"field\":\"f2\"}," +
                          "{\"type\":\"simple\",\"field\":\"f3\"}" +
                          "],\"refresh\":true}";
        assertEquals("search serialization is wrong", expected, actual);
    }

    @Test
    public void testSearchNestedBool() {
        String actual = search().filter(must(match("f1", 1)).should(match("f2", 2)).not(match("f3", 3)))
                                .query(must(match("f4", 4)).should(match("f5", 5)).not(match("f6", 6)))
                                .build();
        String expected = "{\"filter\":[" +
                          "{\"type\":\"boolean\"," +
                          "\"must\":[{\"type\":\"match\",\"field\":\"f1\",\"value\":1}]," +
                          "\"should\":[{\"type\":\"match\",\"field\":\"f2\",\"value\":2}]," +
                          "\"not\":[{\"type\":\"match\",\"field\":\"f3\",\"value\":3}]}]," +
                          "\"query\":[{\"type\":\"boolean\"," +
                          "\"must\":[{\"type\":\"match\",\"field\":\"f4\",\"value\":4}]," +
                          "\"should\":[{\"type\":\"match\",\"field\":\"f5\",\"value\":5}]," +
                          "\"not\":[{\"type\":\"match\",\"field\":\"f6\",\"value\":6}]}]}";
        assertEquals("search serialization is wrong", expected, actual);
    }

    @Test
    public void testToString() {
        String actual = range("field").build();
        String expected = range("field").build();
        assertEquals("to string is wrong", expected, actual);
    }

    @Test(expected = RuntimeException.class)
    public void testFailingSerialization() {
        match("field", new ObjectMapper()).build();
    }

    @Test
    public void testIndexExample() {
        String actual = index("messages", "my_index").refreshSeconds(10)
                                                     .defaultAnalyzer("english")
                                                     .analyzer("danish", snowballAnalyzer("danish"))
                                                     .mapper("id", uuidMapper())
                                                     .mapper("user", stringMapper().caseSensitive(false))
                                                     .mapper("message", textMapper().analyzer("danish"))
                                                     .mapper("date", dateMapper().pattern("yyyyMMdd"))
                                                     .build();
        String expected = "CREATE CUSTOM INDEX my_index ON messages() USING 'com.stratio.cassandra.lucene.Index' " +
                          "WITH OPTIONS = {'refresh_seconds':'10','schema':'{\"default_analyzer\":\"english\"," +
                          "\"analyzers\":{\"danish\":{\"type\":\"snowball\",\"language\":\"danish\"}},\"fields\":" +
                          "{\"id\":{\"type\":\"uuid\"},\"user\":" +
                          "{\"type\":\"string\",\"case_sensitive\":false}," +
                          "\"message\":{\"type\":\"text\",\"analyzer\":\"danish\"}," +
                          "\"date\":{\"type\":\"date\",\"pattern\":\"yyyyMMdd\"}}}'}";
        assertEquals("index serialization is wrong", expected, actual);
    }

    @Test
    public void testSearchExample() {
        String actual = search().filter(match("user", "adelapena"))
                                .query(phrase("message", "cassandra rules"))
                                .sort(field("date").reverse(true))
                                .refresh(true)
                                .build();
        String expected = "{\"filter\":[{\"type\":\"match\",\"field\":\"user\",\"value\":\"adelapena\"}]," +
                          "\"query\":[{\"type\":\"phrase\",\"field\":\"message\",\"value\":\"cassandra rules\"}]," +
                          "\"sort\":[{\"type\":\"simple\",\"field\":\"date\",\"reverse\":true}],\"refresh\":true}";
        assertEquals("search serialization is wrong", expected, actual);
    }

}<|MERGE_RESOLUTION|>--- conflicted
+++ resolved
@@ -102,8 +102,6 @@
     }
 
     @Test
-<<<<<<< HEAD
-=======
     public void testVirtualNodePartitioner() {
         String actual = partitionerOnVirtualNodes(7).build();
         String expected = "{\"type\":\"vnode\",\"vnodes_per_partition\":7}";
@@ -111,7 +109,6 @@
     }
 
     @Test
->>>>>>> 36180486
     public void testBigDecimalMapperDefaults() {
         String actual = bigDecimalMapper().build();
         String expected = "{\"type\":\"bigdec\"}";
