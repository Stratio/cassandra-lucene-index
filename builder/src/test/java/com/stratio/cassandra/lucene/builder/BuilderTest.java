/*
 * Copyright (C) 2014 Stratio (http://stratio.com)
 *
 * Licensed under the Apache License, Version 2.0 (the "License");
 * you may not use this file except in compliance with the License.
 * You may obtain a copy of the License at
 *
 *         http://www.apache.org/licenses/LICENSE-2.0
 *
 * Unless required by applicable law or agreed to in writing, software
 * distributed under the License is distributed on an "AS IS" BASIS,
 * WITHOUT WARRANTIES OR CONDITIONS OF ANY KIND, either express or implied.
 * See the License for the specific language governing permissions and
 * limitations under the License.
 */
package com.stratio.cassandra.lucene.builder;

import com.fasterxml.jackson.databind.ObjectMapper;
import com.stratio.cassandra.lucene.builder.common.GeoShape;
import org.junit.Test;

import java.util.Arrays;

import static com.stratio.cassandra.lucene.builder.Builder.*;
import static org.junit.Assert.assertEquals;

/**
 * Tests for {@link Builder}.
 *
 * @author Andres de la Pena {@literal <adelapena@stratio.com>}
 */
public class BuilderTest {

    @Test
    public void testIndexDefaults() {
        String actual = index("table", "idx").schema(schema()).build();
        String expected = "CREATE CUSTOM INDEX idx ON table() " +
                          "USING 'com.stratio.cassandra.lucene.Index' " +
                          "WITH OPTIONS = {'schema':'{}'}";
        assertEquals("index serialization is wrong", expected, actual);
    }

    @Test
    public void testIndexFull() {
        String actual = index("ks", "table", "idx").keyspace("keyspace")
                                                   .column("lucene")
                                                   .directoryPath("path")
                                                   .refreshSeconds(10D)
                                                   .maxCachedMb(32)
                                                   .maxMergeMb(16)
                                                   .ramBufferMb(64)
                                                   .indexingThreads(4)
                                                   .indexingQueuesSize(100)
                                                   .excludedDataCenters("DC1,DC2")
                                                   .defaultAnalyzer("my_analyzer")
                                                   .analyzer("my_analyzer", classpathAnalyzer("my_class"))
                                                   .analyzer("snow", snowballAnalyzer("tartar").stopwords("a,b,c"))
                                                   .mapper("uuid", uuidMapper().validated(true))
                                                   .mapper("string", stringMapper())
                                                   .build();
        String expected = "CREATE CUSTOM INDEX idx ON keyspace.table(lucene) " +
                          "USING 'com.stratio.cassandra.lucene.Index' " +
                          "WITH OPTIONS = {'refresh_seconds':'10.0','directory_path':'path','ram_buffer_mb':'64'," +
                          "'max_merge_mb':'16','max_cached_mb':'32','indexing_threads':'4'," +
                          "'indexing_queues_size':'100','excluded_data_centers':'DC1,DC2','schema':'{" +
                          "\"default_analyzer\":\"my_analyzer\",\"analyzers\":{" +
                          "\"my_analyzer\":{\"type\":\"classpath\",\"class\":\"my_class\"}," +
                          "\"snow\":{\"type\":\"snowball\",\"language\":\"tartar\",\"stopwords\":\"a,b,c\"}}," +
                          "\"fields\":{" +
                          "\"uuid\":{\"type\":\"uuid\",\"validated\":true},\"string\":{\"type\":\"string\"}}}'}";
        assertEquals("index serialization is wrong", expected, actual);
    }

    @Test
    public void testBigDecimalMapperDefaults() {
        String actual = bigDecimalMapper().build();
        String expected = "{\"type\":\"bigdec\"}";
        assertEquals("big decimal mapper serialization is wrong", expected, actual);
    }

    @Test
    public void testBigDecimalMapperFull() {
        String actual = bigDecimalMapper().validated(true).column("column").integerDigits(2).decimalDigits(1).build();
        String expected = "{\"type\":\"bigdec\"," +
                          "\"validated\":true," +
                          "\"column\":\"column\"," +
                          "\"integer_digits\":2," +
                          "\"decimal_digits\":1}";
        assertEquals("big decimal mapper serialization is wrong", expected, actual);
    }

    @Test
    public void testBigIntegerMapperDefaults() {
        String actual = bigIntegerMapper().build();
        String expected = "{\"type\":\"bigint\"}";
        assertEquals("big integer mapper serialization is wrong", expected, actual);
    }

    @Test
    public void testBigIntegerMapperFull() {
        String actual = bigIntegerMapper().validated(true).digits(1).column("column").build();
        String expected = "{\"type\":\"bigint\",\"validated\":true,\"column\":\"column\",\"digits\":1}";
        assertEquals("big integer mapper serialization is wrong", expected, actual);
    }

    @Test
    public void testBitemporalMapperDefaults() {
        String actual = bitemporalMapper("vt_from", "vt_to", "tt_from", "tt_to").build();
        String expected = "{\"type\":\"bitemporal\",\"vt_from\":\"vt_from\",\"vt_to\":\"vt_to\"" +
                          ",\"tt_from\":\"tt_from\",\"tt_to\":\"tt_to\"}";
        assertEquals("bitemporal mapper serialization is wrong", expected, actual);
    }

    @Test
    public void testBitemporalMapperFull() {
        String actual = bitemporalMapper("vt_from", "vt_to", "tt_from", "tt_to").validated(true)
                                                                                .pattern("yyyyMMdd")
                                                                                .nowValue("99999999")
                                                                                .build();
        String expected = "{\"type\":\"bitemporal\"," +
                          "\"vt_from\":\"vt_from\"," +
                          "\"vt_to\":\"vt_to\"," +
                          "\"tt_from\":\"tt_from\"," +
                          "\"tt_to\":\"tt_to\"," +
                          "\"validated\":true," +
                          "\"pattern\":\"yyyyMMdd\"," +
                          "\"now_value\":\"99999999\"}";
        assertEquals("bitemporal mapper serialization is wrong", expected, actual);
    }

    @Test
    public void testBlobMapperDefaults() {
        String actual = blobMapper().build();
        String expected = "{\"type\":\"bytes\"}";
        assertEquals("blob condition serialization is wrong", expected, actual);
    }

    @Test
    public void testBlobMapperFull() {
        String actual = blobMapper().validated(true).column("column").build();
        String expected = "{\"type\":\"bytes\",\"validated\":true,\"column\":\"column\"}";
        assertEquals("blob mapper serialization is wrong", expected, actual);
    }

    @Test
    public void testBooleanMapperDefaults() {
        String actual = booleanMapper().build();
        String expected = "{\"type\":\"boolean\"}";
        assertEquals("boolean mapper serialization is wrong", expected, actual);
    }

    @Test
    public void testBooleanMapperFull() {
        String actual = booleanMapper().validated(true).column("column").build();
        String expected = "{\"type\":\"boolean\",\"validated\":true,\"column\":\"column\"}";
        assertEquals("boolean mapper serialization is wrong", expected, actual);
    }

    @Test
    public void testDateMapperDefaults() {
        String actual = dateMapper().build();
        String expected = "{\"type\":\"date\"}";
        assertEquals("date mapper serialization is wrong", expected, actual);
    }

    @Test
    public void testDateMapperFull() {
        String actual = dateMapper().validated(true).column("column").pattern("yyyyMMdd").build();
        String expected = "{\"type\":\"date\"," +
                          "\"validated\":true," +
                          "\"column\":\"column\"," +
                          "\"pattern\":\"yyyyMMdd\"}";
        assertEquals("date mapper serialization is wrong", expected, actual);
    }

    @Test
    public void testDateRangeDefaults() {
        String actual = dateRangeMapper("start", "stop").build();
        String expected = "{\"type\":\"date_range\",\"from\":\"start\",\"to\":\"stop\"}";
        assertEquals("date range mapper serialization is wrong", expected, actual);
    }

    @Test
    public void testDateRangeMapperFull() {
        String actual = dateRangeMapper("start", "stop").pattern("yyyyMMdd").build();
        String expected = "{\"type\":\"date_range\"," +
                          "\"from\":\"start\"," +
                          "\"to\":\"stop\"," +
                          "\"pattern\":\"yyyyMMdd\"}";
        assertEquals("date range mapper serialization is wrong", expected, actual);
    }

    @Test
    public void testDoubleMapperDefaults() {
        String actual = doubleMapper().build();
        String expected = "{\"type\":\"double\"}";
        assertEquals("double mapper serialization is wrong", expected, actual);
    }

    @Test
    public void testDoubleMapperFull() {
        String actual = doubleMapper().validated(true).boost(2.1f).column("column").build();
        String expected = "{\"type\":\"double\",\"validated\":true,\"column\":\"column\",\"boost\":2.1}";
        assertEquals("double mapper serialization is wrong", expected, actual);
    }

    @Test
    public void testFloatMapperDefaults() {
        String actual = floatMapper().build();
        String expected = "{\"type\":\"float\"}";
        assertEquals("float mapper serialization is wrong", expected, actual);
    }

    @Test
    public void testFloatMapperFull() {
        String actual = floatMapper().validated(true).boost(2.1f).column("column").build();
        String expected = "{\"type\":\"float\",\"validated\":true,\"column\":\"column\",\"boost\":2.1}";
        assertEquals("float mapper serialization is wrong", expected, actual);
    }

    @Test
    public void testGeoPointMapperDefaults() {
        String actual = geoPointMapper("lat", "lon").build();
        String expected = "{\"type\":\"geo_point\",\"latitude\":\"lat\",\"longitude\":\"lon\"}";
        assertEquals("geo point mapper serialization is wrong", expected, actual);
    }

    @Test
    public void testGeoPointMapperFull() {
        String actual = geoPointMapper("lat", "lon").maxLevels(7).build();
        String expected = "{\"type\":\"geo_point\",\"latitude\":\"lat\",\"longitude\":\"lon\",\"max_levels\":7}";
        assertEquals("geo point mapper serialization is wrong", expected, actual);
    }

    @Test
    public void testGeoShapeMapperDefaults() {
        String actual = geoShapeMapper().build();
        String expected = "{\"type\":\"geo_shape\"}";
        assertEquals("geo shape mapper serialization is wrong", expected, actual);
    }

    @Test
    public void testGeoShapeMapperFull() {
        String actual = geoShapeMapper().column("shape")
                                        .maxLevels(7)
                                        .transform(centroid(),
                                                   convexHull(),
                                                   bbox(),
                                                   buffer().maxDistance("10km").minDistance("5km"))
                                        .build();
        String expected = "{\"type\":\"geo_shape\",\"column\":\"shape\",\"max_levels\":7,\"transformations\":" +
                          "[{\"type\":\"centroid\"}," +
                          "{\"type\":\"convex_hull\"}," +
                          "{\"type\":\"bbox\"}," +
                          "{\"type\":\"buffer\",\"max_distance\":\"10km\",\"min_distance\":\"5km\"}]}";
        assertEquals("geo shape mapper serialization is wrong", expected, actual);
    }

    @Test
    public void testInetMapperDefaults() {
        String actual = inetMapper().build();
        String expected = "{\"type\":\"inet\"}";
        assertEquals("inet mapper serialization is wrong", expected, actual);
    }

    @Test
    public void testInetMapperFull() {
        String actual = inetMapper().validated(true).build();
        String expected = "{\"type\":\"inet\",\"validated\":true}";
        assertEquals("inet mapper serialization is wrong", expected, actual);
    }

    @Test
    public void testIntegerMapperDefaults() {
        String actual = integerMapper().build();
        String expected = "{\"type\":\"integer\"}";
        assertEquals("integer mapper serialization is wrong", expected, actual);
    }

    @Test
    public void testIntegerMapperFull() {
        String actual = integerMapper().validated(true).boost(2.1f).build();
        String expected = "{\"type\":\"integer\",\"validated\":true,\"boost\":2.1}";
        assertEquals("integer mapper serialization is wrong", expected, actual);
    }

    @Test
    public void testLongMapperDefaults() {
        String actual = longMapper().build();
        String expected = "{\"type\":\"long\"}";
        assertEquals("long mapper serialization is wrong", expected, actual);
    }

    @Test
    public void testLongMapperFull() {
        String actual = longMapper().validated(true).boost(2.1f).build();
        String expected = "{\"type\":\"long\",\"validated\":true,\"boost\":2.1}";
        assertEquals("long mapper serialization is wrong", expected, actual);
    }

    @Test
    public void testStringMapperDefaults() {
        String actual = stringMapper().build();
        String expected = "{\"type\":\"string\"}";
        assertEquals("string mapper serialization is wrong", expected, actual);
    }

    @Test
    public void testStringMapperFull() {
        String actual = stringMapper().validated(true).caseSensitive(true).build();
        String expected = "{\"type\":\"string\",\"validated\":true,\"case_sensitive\":true}";
        assertEquals("string mapper serialization is wrong", expected, actual);
    }

    @Test
    public void testTextMapperDefaults() {
        String actual = textMapper().build();
        String expected = "{\"type\":\"text\"}";
        assertEquals("text mapper serialization is wrong", expected, actual);
    }

    @Test
    public void testTextMapperFull() {
        String actual = textMapper().validated(true).analyzer("analyzer").build();
        String expected = "{\"type\":\"text\",\"validated\":true,\"analyzer\":\"analyzer\"}";
        assertEquals("text mapper serialization is wrong", expected, actual);
    }

    @Test
    public void testUUIDMapperDefaults() {
        String actual = uuidMapper().build();
        String expected = "{\"type\":\"uuid\"}";
        assertEquals("UUID mapper serialization is wrong", expected, actual);
    }

    @Test
    public void testUUIDMapperFull() {
        String actual = uuidMapper().validated(true).build();
        String expected = "{\"type\":\"uuid\",\"validated\":true}";
        assertEquals("UUID mapper serialization is wrong", expected, actual);
    }

    @Test
    public void testClasspathAnalyzer() {
        String actual = classpathAnalyzer("com.test.MyAnalyzer").build();
        String expected = "{\"type\":\"classpath\",\"class\":\"com.test.MyAnalyzer\"}";
        assertEquals("classpath analyzer serialization is wrong", expected, actual);
    }

    @Test
    public void testSnowballAnalyzerDefaults() {
        String actual = snowballAnalyzer("tartarus").build();
        String expected = "{\"type\":\"snowball\",\"language\":\"tartarus\"}";
        assertEquals("snowball analyzer serialization is wrong", expected, actual);
    }

    @Test
    public void testSnowballAnalyzerFull() {
        String actual = snowballAnalyzer("tartarus").stopwords("a,b,c").build();
        String expected = "{\"type\":\"snowball\",\"language\":\"tartarus\",\"stopwords\":\"a,b,c\"}";
        assertEquals("snowball analyzer serialization is wrong", expected, actual);
    }

    @Test
    public void testAllConditionDefaults() {
        String actual = all().build();
        String expected = "{\"type\":\"all\"}";
        assertEquals("all condition serialization is wrong", expected, actual);
    }

    @Test
    public void testAllConditionFull() {
        String actual = all().boost(2).build();
        String expected = "{\"type\":\"all\",\"boost\":2.0}";
        assertEquals("all condition serialization is wrong", expected, actual);
    }

    @Test
    public void testBitemporalConditionDefaults() {
        String actual = bitemporal("field").build();
        String expected = "{\"type\":\"bitemporal\",\"field\":\"field\"}";
        assertEquals("bitemporal condition serialization is wrong", expected, actual);
    }

    @Test
    public void testBitemporalConditionFull() {
        String actual = bitemporal("field").ttFrom(1).ttTo(2).vtFrom(3).vtTo(4).boost(2).build();
        String expected = "{\"type\":\"bitemporal\"," +
                          "\"field\":\"field\"," +
                          "\"boost\":2.0," +
                          "\"vt_from\":3," +
                          "\"vt_to\":4," +
                          "\"tt_from\":1," +
                          "\"tt_to\":2}";
        assertEquals("bitemporal condition serialization is wrong", expected, actual);
    }

    @Test
    public void testDateRangeConditionDefaults() {
        String actual = dateRange("field").build();
        String expected = "{\"type\":\"date_range\",\"field\":\"field\"}";
        assertEquals("date range condition serialization is wrong", expected, actual);
    }

    @Test
    public void testDateRangeConditionFull() {
        String actual = dateRange("field").from("2015/01/02").to("2015/01/05").operation("is_within").boost(2).build();
        String expected = "{\"type\":\"date_range\"," +
                          "\"field\":\"field\"," +
                          "\"boost\":2.0," +
                          "\"from\":\"2015/01/02\"," +
                          "\"to\":\"2015/01/05\"," +
                          "\"operation\":\"is_within\"}";
        assertEquals("date range condition serialization is wrong", expected, actual);
    }

    @Test
    public void testContainsConditionDefaults() {
        String actual = contains("field").build();
        String expected = "{\"type\":\"contains\",\"field\":\"field\",\"values\":[]}";
        assertEquals("contains condition serialization is wrong", expected, actual);
    }

    @Test
    public void testContainsConditionFull() {
        String actual = contains("field", "v1", "v2").boost(2).docValues(true).build();
        String expected = "{\"type\":\"contains\"," +
                          "\"field\":\"field\"," +
                          "\"values\":[\"v1\",\"v2\"]," +
                          "\"boost\":2.0," +
                          "\"doc_values\":true}";
        assertEquals("contains condition serialization is wrong", expected, actual);
    }

    @Test
    public void testBooleanConditionDefaults() {
        String actual = bool().build();
        String expected = "{\"type\":\"boolean\"}";
        assertEquals("boolean is wrong", expected, actual);
    }

    @Test
    public void testBooleanConditionFull() {
        String actual = bool().must(match("f1", 1), match("f2", 2))
                              .should(match("f3", 3), match("f4", 4))
                              .not(match("f5", 5), match("f6", 6))
                              .boost(2)
                              .build();
        String expected = "{\"type\":\"boolean\",\"boost\":2.0," +
                          "\"must\":[" +
                          "{\"type\":\"match\",\"field\":\"f1\",\"value\":1}," +
                          "{\"type\":\"match\",\"field\":\"f2\",\"value\":2}" +
                          "],\"should\":[" +
                          "{\"type\":\"match\",\"field\":\"f3\",\"value\":3}," +
                          "{\"type\":\"match\",\"field\":\"f4\",\"value\":4}" +
                          "],\"not\":[" +
                          "{\"type\":\"match\",\"field\":\"f5\",\"value\":5}," +
                          "{\"type\":\"match\",\"field\":\"f6\",\"value\":6}" +
                          "]}";
        assertEquals("boolean is wrong", expected, actual);
    }

    @Test
    public void testFuzzyConditionDefaults() {
        String actual = fuzzy("field", "value").build();
        String expected = "{\"type\":\"fuzzy\",\"field\":\"field\",\"value\":\"value\"}";
        assertEquals("fuzzy condition serialization is wrong", expected, actual);
    }

    @Test
    public void testFuzzyConditionFull() {
        String actual = fuzzy("field", "value").maxEdits(1)
                                               .maxExpansions(2)
                                               .prefixLength(3)
                                               .transpositions(true)
                                               .boost(2)
                                               .build();
        String expected = "{\"type\":\"fuzzy\",\"field\":\"field\",\"value\":\"value\",\"boost\":2.0," +
                          "\"max_edits\":1,\"prefix_length\":3,\"max_expansions\":2,\"transpositions\":true}";
        assertEquals("fuzzy condition serialization is wrong", expected, actual);
    }

    @Test
    public void testLuceneConditionDefaults() {
        String actual = lucene("").build();
        String expected = "{\"type\":\"lucene\",\"query\":\"\"}";
        assertEquals("lucene condition serialization is wrong", expected, actual);
    }

    @Test
    public void testLuceneConditionFull() {
        String actual = lucene("field:value").defaultField("field").boost(2).build();
        String expected = "{\"type\":\"lucene\",\"query\":\"field:value\",\"boost\":2.0,\"default_field\":\"field\"}";
        assertEquals("lucene condition serialization is wrong", expected, actual);
    }

    @Test
    public void testMatchConditionDefaults() {
        String actual = match("field", "value").build();
        String expected = "{\"type\":\"match\",\"field\":\"field\",\"value\":\"value\"}";
        assertEquals("match condition serialization is wrong", expected, actual);
    }

    @Test
    public void testMatchConditionFull() {
        String actual = match("field", "value").docValues(true).boost(2).build();
        String expected = "{\"type\":\"match\"," +
                          "\"field\":\"field\"," +
                          "\"value\":\"value\"," +
                          "\"boost\":2.0," +
                          "\"doc_values\":true}";
        assertEquals("match condition serialization is wrong", expected, actual);
    }

    @Test
    public void testNoneConditionDefaults() {
        String actual = none().build();
        String expected = "{\"type\":\"none\"}";
        assertEquals("none condition serialization is wrong", expected, actual);
    }

    @Test
    public void testNoneConditionFull() {
        String actual = none().boost(2).build();
        String expected = "{\"type\":\"none\",\"boost\":2.0}";
        assertEquals("none condition serialization is wrong", expected, actual);
    }

    @Test
    public void testPhraseConditionDefaults() {
        String actual = phrase("field", "value").build();
        String expected = "{\"type\":\"phrase\",\"field\":\"field\",\"value\":\"value\"}";
        assertEquals("phrase condition serialization is wrong", expected, actual);
    }

    @Test
    public void testPhraseConditionFull() {
        String actual = phrase("field", "value").slop(2).boost(2).build();
        String expected = "{\"type\":\"phrase\",\"field\":\"field\",\"value\":\"value\",\"boost\":2.0,\"slop\":2}";
        assertEquals("phrase condition serialization is wrong", expected, actual);
    }

    @Test
    public void testPrefixConditionDefaults() {
        String actual = prefix("field", "value").build();
        String expected = "{\"type\":\"prefix\",\"field\":\"field\",\"value\":\"value\"}";
        assertEquals("prefix condition serialization is wrong", expected, actual);
    }

    @Test
    public void testPrefixConditionFull() {
        String actual = prefix("field", "value").boost(1.5).build();
        String expected = "{\"type\":\"prefix\",\"field\":\"field\",\"value\":\"value\",\"boost\":1.5}";
        assertEquals("prefix condition serialization is wrong", expected, actual);
    }

    @Test
    public void testRangeConditionDefaults() {
        String actual = range("field").build();
        String expected = "{\"type\":\"range\",\"field\":\"field\"}";
        assertEquals("range condition serialization is wrong", expected, actual);
    }

    @Test
    public void testRangeConditionFull() {
        String actual = range("field").lower(1)
                                      .upper(2)
                                      .includeLower(true)
                                      .includeUpper(false)
                                      .docValues(true)
                                      .boost(0.3)
                                      .build();
        String expected = "{\"type\":\"range\"," +
                          "\"field\":\"field\"," +
                          "\"boost\":0.3," +
                          "\"lower\":1," +
                          "\"upper\":2," +
                          "\"include_lower\":true," +
                          "\"include_upper\":false," +
                          "\"doc_values\":true}";
        assertEquals("range condition serialization is wrong", expected, actual);
    }

    @Test
    public void testRegexpConditionDefaults() {
        String actual = regexp("field", "expression").build();
        String expected = "{\"type\":\"regexp\",\"field\":\"field\",\"value\":\"expression\"}";
        assertEquals("regexp condition serialization is wrong", expected, actual);
    }

    @Test
    public void testRegexpConditionFull() {
        String actual = regexp("field", "expression").boost(null).build();
        String expected = "{\"type\":\"regexp\",\"field\":\"field\",\"value\":\"expression\"}";
        assertEquals("regexp condition serialization is wrong", expected, actual);
    }

    @Test
    public void testWildcardConditionDefaults() {
        String actual = wildcard("field", "value").build();
        String expected = "{\"type\":\"wildcard\",\"field\":\"field\",\"value\":\"value\"}";
        assertEquals("wildcard condition serialization is wrong", expected, actual);
    }

    @Test
    public void testWildcardConditionFull() {
        String actual = wildcard("field", "value").boost(1.7).build();
        String expected = "{\"type\":\"wildcard\",\"field\":\"field\",\"value\":\"value\",\"boost\":1.7}";
        assertEquals("wildcard condition serialization is wrong", expected, actual);
    }

    @Test
    public void testGeoBBoxConditionDefaults() {
        String actual = geoBBox("field", 1, 2, 3, 4).build();
        String expected = "{\"type\":\"geo_bbox\"," +
                          "\"field\":\"field\"," +
                          "\"min_latitude\":1.0," +
                          "\"max_latitude\":2.0," +
                          "\"min_longitude\":3.0," +
                          "\"max_longitude\":4.0}";
        assertEquals("wildcard condition serialization is wrong", expected, actual);
    }

    @Test
    public void testGeoBBoConditionFull() {
        String actual = geoBBox("field", 1, 2, 3, 4).boost(1).build();
        String expected = "{\"type\":\"geo_bbox\"," +
                          "\"field\":\"field\"," +
                          "\"min_latitude\":1.0," +
                          "\"max_latitude\":2.0," +
                          "\"min_longitude\":3.0," +
                          "\"max_longitude\":4.0," +
                          "\"boost\":1.0}";
        assertEquals("wildcard condition serialization is wrong", expected, actual);
    }

    @Test
    public void testGeoDistanceConditionDefaults() {
<<<<<<< HEAD
        String actual = geoDistance("field", 1, 2, "1km").build();
        String expected = "{\"type\":\"geo_distance\"," +
                          "\"field\":\"field\"," +
                          "\"latitude\":1.0," +
                          "\"longitude\":2.0," +
=======
        String actual = geoDistance("field", 2, 1, "1km").build();
        String expected = "{\"type\":\"geo_distance\"," +
                          "\"field\":\"field\"," +
                          "\"latitude\":2.0," +
                          "\"longitude\":1.0," +
>>>>>>> 00f932e0
                          "\"max_distance\":\"1km\"}";
        assertEquals("geo distance condition serialization is wrong", expected, actual);
    }

    @Test
    public void testGeoDistanceConditionFull() {
<<<<<<< HEAD
        String actual = geoDistance("field", 1, 2, "1km").minDistance("500m").boost(0.5).build();
        String expected = "{\"type\":\"geo_distance\"," +
                          "\"field\":\"field\"," +
                          "\"latitude\":1.0," +
                          "\"longitude\":2.0," +
=======
        String actual = geoDistance("field", 2, 1, "1km").minDistance("500m").boost(0.5).build();
        String expected = "{\"type\":\"geo_distance\"," +
                          "\"field\":\"field\"," +
                          "\"latitude\":2.0," +
                          "\"longitude\":1.0," +
>>>>>>> 00f932e0
                          "\"max_distance\":\"1km\"," +
                          "\"boost\":0.5," +
                          "\"min_distance\":\"500m\"}";
        assertEquals("geo distance condition serialization is wrong", expected, actual);
    }

    @Test
    public void testGeoShapeBuffer() {
        String expected = "{\"type\":\"buffer\",\"shape\":{\"type\":\"wkt\",\"value\":\"1\"}," +
                          "\"max_distance\":\"1\",\"min_distance\":\"2\"}";
        assertEquals("Shape buffer is wrong", expected, buffer(wkt("1")).maxDistance("1").minDistance("2").build());
        assertEquals("Shape buffer is wrong", expected, buffer("1").maxDistance("1").minDistance("2").build());
    }

    @Test
    public void testGeoShapeBBox() {
        String expected = "{\"type\":\"bbox\",\"shape\":{\"type\":\"wkt\",\"value\":\"1\"}}";
        assertEquals("Shape bbox is wrong", expected, bbox(wkt("1")).build());
        assertEquals("Shape bbox is wrong", expected, bbox("1").build());
    }

    @Test
    public void testGeoShapeCentroid() {
        String expected = "{\"type\":\"centroid\",\"shape\":{\"type\":\"wkt\",\"value\":\"1\"}}";
        assertEquals("Shape centroid is wrong", expected, centroid(wkt("1")).build());
        assertEquals("Shape centroid is wrong", expected, centroid("1").build());
    }

    @Test
    public void testGeoShapeConvexHull() {
        String expected = "{\"type\":\"convex_hull\",\"shape\":{\"type\":\"wkt\",\"value\":\"1\"}}";
        assertEquals("Shape convex hull is wrong", expected, convexHull(wkt("1")).build());
        assertEquals("Shape convex hull is wrong", expected, convexHull("1").build());
    }

    @Test
    public void testGeoShapeIntersection() {
        String expected = "{\"type\":\"intersection\",\"shapes\":[" +
                          "{\"type\":\"wkt\",\"value\":\"1\"}," +
                          "{\"type\":\"wkt\",\"value\":\"2\"}" +
                          "]}";
        assertEquals("Shape intersection is wrong", expected, intersection(wkt("1"),wkt("2")).build());
        assertEquals("Shape intersection is wrong", expected, intersection("1","2").build());
        assertEquals("Shape intersection is wrong", expected, intersection(Arrays.asList(wkt("1"),wkt("2"))).build());
        assertEquals("Shape intersection is wrong", expected, intersection().add("1").add(wkt("2")).build());
    }

    @Test
    public void testGeoShapeUnion() {
        String expected = "{\"type\":\"union\",\"shapes\":[" +
                          "{\"type\":\"wkt\",\"value\":\"1\"}," +
                          "{\"type\":\"wkt\",\"value\":\"2\"}" +
                          "]}";
        assertEquals("Shape union is wrong", expected, union(wkt("1"),wkt("2")).build());
        assertEquals("Shape union is wrong", expected, union("1","2").build());
        assertEquals("Shape union is wrong", expected, union(Arrays.asList(wkt("1"),wkt("2"))).build());
        assertEquals("Shape union is wrong", expected, union().add("1").add(wkt("2")).build());
    }

    @Test
    public void testGeoShapeDifference() {
        String expected = "{\"type\":\"difference\",\"shapes\":[" +
                          "{\"type\":\"wkt\",\"value\":\"1\"}," +
                          "{\"type\":\"wkt\",\"value\":\"2\"}" +
                          "]}";
        assertEquals("Shape difference is wrong", expected, difference(wkt("1"),wkt("2")).build());
        assertEquals("Shape difference is wrong", expected, difference("1","2").build());
        assertEquals("Shape difference is wrong", expected, difference(Arrays.asList(wkt("1"),wkt("2"))).build());
        assertEquals("Shape difference is wrong", expected, difference().add("1").add(wkt("2")).build());
    }

    @Test
    public void testGeoShapeConditionDefaults() {
        String actual = geoShape("field", wkt("POINT(0 0)")).build();
        String expected = "{\"type\":\"geo_shape\",\"field\":\"field\"," +
                          "\"shape\":{\"type\":\"wkt\",\"value\":\"POINT(0 0)\"}}";
        assertEquals("geo shape condition serialization is wrong", expected, actual);
    }

    @Test
    public void testGeoShapeConditionFull() {
        GeoShape shape = union(difference(intersection(centroid(convexHull(bbox(buffer(wkt("POINT(0 0)"))
                                                                                        .maxDistance("10km")
                                                                                        .minDistance("1km")))))));
        String actual = geoShape("f", shape).operation("intersects").build();
        String expected = "{\"type\":\"geo_shape\",\"field\":\"f\",\"shape\":" +
                          "{\"type\":\"union\",\"shapes\":[" +
                          "{\"type\":\"difference\",\"shapes\":[" +
                          "{\"type\":\"intersection\",\"shapes\":[" +
                          "{\"type\":\"centroid\",\"shape\":" +
                          "{\"type\":\"convex_hull\",\"shape\":" +
                          "{\"type\":\"bbox\",\"shape\":" +
                          "{\"type\":\"buffer\",\"shape\":" +
                          "{\"type\":\"wkt\",\"value\":\"POINT(0 0)\"}," +
                          "\"max_distance\":\"10km\",\"min_distance\":\"1km\"}}}}]}]}]}," +
                          "\"operation\":\"intersects\"}";
        assertEquals("geo shape condition serialization is wrong", expected, actual);
    }

    @Test
    public void testSimpleSortFieldDefaults() {
        String actual = field("field1").build();
        String expected = "{\"type\":\"simple\",\"field\":\"field1\"}";
        assertEquals("sort field condition serialization is wrong", expected, actual);
    }

    @Test
    public void testSimpleSortFieldFull() {
        String actual = field("field1").reverse(true).build();
        String expected = "{\"type\":\"simple\",\"field\":\"field1\",\"reverse\":true}";
        assertEquals("sort field condition serialization is wrong", expected, actual);
    }

    @Test
    public void testGeoDistanceSortFieldDefaults() {
<<<<<<< HEAD
        String actual = geoDistanceField("field1", 0.0, 0.0).build();
        String expected = "{\"type\":\"geo_distance\",\"field\":\"field1\",\"latitude\":0.0,\"longitude\":0.0}";
=======
        String actual = Builder.geoDistance("field1", 1.2, 3.4).build();
        String expected = "{\"type\":\"geo_distance\",\"field\":\"field1\",\"latitude\":1.2,\"longitude\":3.4}";
>>>>>>> 00f932e0
        assertEquals("sort field condition serialization is wrong", expected, actual);
    }

    @Test
    public void testGeoDistanceSortFieldFull() {
<<<<<<< HEAD
        String actual = geoDistanceField("field1", 0.0, 0.0).reverse(true).build();
        String
                expected
                = "{\"type\":\"geo_distance\",\"field\":\"field1\",\"latitude\":0.0,\"longitude\":0.0,\"reverse\":true}";
=======
        String actual = Builder.geoDistance("field1", 1.2, -3.4).reverse(true).build();
        String expected = "{\"type\":\"geo_distance\"," +
                          "\"field\":\"field1\"," +
                          "\"latitude\":1.2," +
                          "\"longitude\":-3.4," +
                          "\"reverse\":true}";
>>>>>>> 00f932e0
        assertEquals("sort field condition serialization is wrong", expected, actual);
    }

    @Test
    public void testSortDefaults() {
        String actual = search().sort().build();
        String expected = "{\"sort\":[]}";
        assertEquals("sort condition serialization is wrong", expected, actual);
    }

    @Test
    public void testSortFull() {
        String actual = search().sort(field("field1"),
                                      field("field2"),
<<<<<<< HEAD
                                      geoDistanceField("field1", 0.0, 0.0).reverse(true)).build();
        String
                expected
                = "{\"sort\":{\"fields\":[{\"type\":\"simple\",\"field\":\"field1\"}," +
                  "{\"type\":\"simple\",\"field\":\"field2\"}," +
                  "{\"type\":\"geo_distance\",\"field\":\"field1\",\"latitude\":0.0,\"longitude\":0.0,\"reverse\":true}]}}";
=======
                                      Builder.geoDistance("field1", 1.0, -3.2).reverse(true)).build();
        String expected = "{\"sort\":[{" +
                          "\"type\":\"simple\",\"field\":\"field1\"}," +
                          "{\"type\":\"simple\",\"field\":\"field2\"}," +
                          "{\"type\":\"geo_distance\",\"field\":\"field1\"," +
                          "\"latitude\":1.0,\"longitude\":-3.2,\"reverse\":true}]}";
>>>>>>> 00f932e0
        assertEquals("sort condition serialization is wrong", expected, actual);
    }

    @Test
    public void testSearchDefaults() {
        String actual = search().build();
        String expected = "{}";
        assertEquals("search serialization is wrong", expected, actual);
    }

    @Test
    public void testSearchFull() {
        String actual = search().filter(match("f1", 1), match("f2", 2)).filter(match("f3", 3))
                                .query(match("f3", 3), match("f4", 4)).query(match("f5", 5))
                                .sort(field("f1"), field("f2")).sort(field("f3"))
                                .refresh(true)
                                .build();
        String expected = "{\"filter\":[" +
                          "{\"type\":\"match\",\"field\":\"f1\",\"value\":1}," +
                          "{\"type\":\"match\",\"field\":\"f2\",\"value\":2}," +
                          "{\"type\":\"match\",\"field\":\"f3\",\"value\":3}" +
                          "],\"query\":[" +
                          "{\"type\":\"match\",\"field\":\"f3\",\"value\":3}," +
                          "{\"type\":\"match\",\"field\":\"f4\",\"value\":4}," +
                          "{\"type\":\"match\",\"field\":\"f5\",\"value\":5}" +
                          "],\"sort\":[" +
                          "{\"type\":\"simple\",\"field\":\"f1\"}," +
                          "{\"type\":\"simple\",\"field\":\"f2\"}," +
                          "{\"type\":\"simple\",\"field\":\"f3\"}" +
                          "],\"refresh\":true}";
        assertEquals("search serialization is wrong", expected, actual);
    }

    @Test
    public void testSearchNestedBool() {
        String actual = search().filter(must(match("f1", 1)).should(match("f2", 2)).not(match("f3", 3)))
                                .query(must(match("f4", 4)).should(match("f5", 5)).not(match("f6", 6)))
                                .build();
        String expected = "{\"filter\":[" +
                          "{\"type\":\"boolean\"," +
                          "\"must\":[{\"type\":\"match\",\"field\":\"f1\",\"value\":1}]," +
                          "\"should\":[{\"type\":\"match\",\"field\":\"f2\",\"value\":2}]," +
                          "\"not\":[{\"type\":\"match\",\"field\":\"f3\",\"value\":3}]}]," +
                          "\"query\":[{\"type\":\"boolean\"," +
                          "\"must\":[{\"type\":\"match\",\"field\":\"f4\",\"value\":4}]," +
                          "\"should\":[{\"type\":\"match\",\"field\":\"f5\",\"value\":5}]," +
                          "\"not\":[{\"type\":\"match\",\"field\":\"f6\",\"value\":6}]}]}";
        assertEquals("search serialization is wrong", expected, actual);
    }

    @Test
    public void testToString() {
        String actual = range("field").build();
        String expected = range("field").build();
        assertEquals("to string is wrong", expected, actual);
    }

    @Test(expected = RuntimeException.class)
    public void testFailingSerialization() {
        match("field", new ObjectMapper()).build();
    }

    @Test
    public void testIndexExample() {
        String actual = index("messages", "my_index").refreshSeconds(10)
                                                     .defaultAnalyzer("english")
                                                     .analyzer("danish", snowballAnalyzer("danish"))
                                                     .mapper("id", uuidMapper())
                                                     .mapper("user", stringMapper().caseSensitive(false))
                                                     .mapper("message", textMapper().analyzer("danish"))
                                                     .mapper("date", dateMapper().pattern("yyyyMMdd"))
                                                     .build();
        String expected = "CREATE CUSTOM INDEX my_index ON messages() USING 'com.stratio.cassandra.lucene.Index' " +
                          "WITH OPTIONS = {'refresh_seconds':'10','schema':'{\"default_analyzer\":\"english\"," +
                          "\"analyzers\":{\"danish\":{\"type\":\"snowball\",\"language\":\"danish\"}},\"fields\":" +
                          "{\"id\":{\"type\":\"uuid\"},\"user\":" +
                          "{\"type\":\"string\",\"case_sensitive\":false}," +
                          "\"message\":{\"type\":\"text\",\"analyzer\":\"danish\"}," +
                          "\"date\":{\"type\":\"date\",\"pattern\":\"yyyyMMdd\"}}}'}";
        assertEquals("index serialization is wrong", expected, actual);
    }

    @Test
    public void testSearchExample() {
        String actual = search().filter(match("user", "adelapena"))
                                .query(phrase("message", "cassandra rules"))
                                .sort(field("date").reverse(true))
                                .refresh(true)
                                .build();
        String expected = "{\"filter\":[{\"type\":\"match\",\"field\":\"user\",\"value\":\"adelapena\"}]," +
                          "\"query\":[{\"type\":\"phrase\",\"field\":\"message\",\"value\":\"cassandra rules\"}]," +
                          "\"sort\":[{\"type\":\"simple\",\"field\":\"date\",\"reverse\":true}],\"refresh\":true}";
        assertEquals("search serialization is wrong", expected, actual);
    }

}<|MERGE_RESOLUTION|>--- conflicted
+++ resolved
@@ -636,38 +636,22 @@
 
     @Test
     public void testGeoDistanceConditionDefaults() {
-<<<<<<< HEAD
-        String actual = geoDistance("field", 1, 2, "1km").build();
-        String expected = "{\"type\":\"geo_distance\"," +
-                          "\"field\":\"field\"," +
-                          "\"latitude\":1.0," +
-                          "\"longitude\":2.0," +
-=======
         String actual = geoDistance("field", 2, 1, "1km").build();
         String expected = "{\"type\":\"geo_distance\"," +
                           "\"field\":\"field\"," +
                           "\"latitude\":2.0," +
                           "\"longitude\":1.0," +
->>>>>>> 00f932e0
                           "\"max_distance\":\"1km\"}";
         assertEquals("geo distance condition serialization is wrong", expected, actual);
     }
 
     @Test
     public void testGeoDistanceConditionFull() {
-<<<<<<< HEAD
-        String actual = geoDistance("field", 1, 2, "1km").minDistance("500m").boost(0.5).build();
-        String expected = "{\"type\":\"geo_distance\"," +
-                          "\"field\":\"field\"," +
-                          "\"latitude\":1.0," +
-                          "\"longitude\":2.0," +
-=======
         String actual = geoDistance("field", 2, 1, "1km").minDistance("500m").boost(0.5).build();
         String expected = "{\"type\":\"geo_distance\"," +
                           "\"field\":\"field\"," +
                           "\"latitude\":2.0," +
                           "\"longitude\":1.0," +
->>>>>>> 00f932e0
                           "\"max_distance\":\"1km\"," +
                           "\"boost\":0.5," +
                           "\"min_distance\":\"500m\"}";
@@ -783,31 +767,19 @@
 
     @Test
     public void testGeoDistanceSortFieldDefaults() {
-<<<<<<< HEAD
-        String actual = geoDistanceField("field1", 0.0, 0.0).build();
-        String expected = "{\"type\":\"geo_distance\",\"field\":\"field1\",\"latitude\":0.0,\"longitude\":0.0}";
-=======
         String actual = Builder.geoDistance("field1", 1.2, 3.4).build();
         String expected = "{\"type\":\"geo_distance\",\"field\":\"field1\",\"latitude\":1.2,\"longitude\":3.4}";
->>>>>>> 00f932e0
         assertEquals("sort field condition serialization is wrong", expected, actual);
     }
 
     @Test
     public void testGeoDistanceSortFieldFull() {
-<<<<<<< HEAD
-        String actual = geoDistanceField("field1", 0.0, 0.0).reverse(true).build();
-        String
-                expected
-                = "{\"type\":\"geo_distance\",\"field\":\"field1\",\"latitude\":0.0,\"longitude\":0.0,\"reverse\":true}";
-=======
         String actual = Builder.geoDistance("field1", 1.2, -3.4).reverse(true).build();
         String expected = "{\"type\":\"geo_distance\"," +
                           "\"field\":\"field1\"," +
                           "\"latitude\":1.2," +
                           "\"longitude\":-3.4," +
                           "\"reverse\":true}";
->>>>>>> 00f932e0
         assertEquals("sort field condition serialization is wrong", expected, actual);
     }
 
@@ -822,21 +794,12 @@
     public void testSortFull() {
         String actual = search().sort(field("field1"),
                                       field("field2"),
-<<<<<<< HEAD
-                                      geoDistanceField("field1", 0.0, 0.0).reverse(true)).build();
-        String
-                expected
-                = "{\"sort\":{\"fields\":[{\"type\":\"simple\",\"field\":\"field1\"}," +
-                  "{\"type\":\"simple\",\"field\":\"field2\"}," +
-                  "{\"type\":\"geo_distance\",\"field\":\"field1\",\"latitude\":0.0,\"longitude\":0.0,\"reverse\":true}]}}";
-=======
                                       Builder.geoDistance("field1", 1.0, -3.2).reverse(true)).build();
         String expected = "{\"sort\":[{" +
                           "\"type\":\"simple\",\"field\":\"field1\"}," +
                           "{\"type\":\"simple\",\"field\":\"field2\"}," +
                           "{\"type\":\"geo_distance\",\"field\":\"field1\"," +
                           "\"latitude\":1.0,\"longitude\":-3.2,\"reverse\":true}]}";
->>>>>>> 00f932e0
         assertEquals("sort condition serialization is wrong", expected, actual);
     }
 
