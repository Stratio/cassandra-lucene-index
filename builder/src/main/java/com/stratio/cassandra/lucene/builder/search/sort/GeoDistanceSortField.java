--- conflicted
+++ resolved
@@ -51,9 +51,5 @@
         this.field = field;
         this.latitude = latitude;
         this.longitude = longitude;
-<<<<<<< HEAD
-
-=======
->>>>>>> 00f932e0
     }
 }