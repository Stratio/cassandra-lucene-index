/*
 * Copyright (C) 2014 Stratio (http://stratio.com)
 *
 * Licensed under the Apache License, Version 2.0 (the "License");
 * you may not use this file except in compliance with the License.
 * You may obtain a copy of the License at
 *
 *         http://www.apache.org/licenses/LICENSE-2.0
 *
 * Unless required by applicable law or agreed to in writing, software
 * distributed under the License is distributed on an "AS IS" BASIS,
 * WITHOUT WARRANTIES OR CONDITIONS OF ANY KIND, either express or implied.
 * See the License for the specific language governing permissions and
 * limitations under the License.
 */
package com.stratio.cassandra.lucene.builder;

import com.stratio.cassandra.lucene.builder.common.GeoShape;
import com.stratio.cassandra.lucene.builder.common.GeoTransformation;
import com.stratio.cassandra.lucene.builder.index.Index;
import com.stratio.cassandra.lucene.builder.index.Partitioner;
import com.stratio.cassandra.lucene.builder.index.schema.Schema;
import com.stratio.cassandra.lucene.builder.index.schema.analysis.ClasspathAnalyzer;
import com.stratio.cassandra.lucene.builder.index.schema.analysis.SnowballAnalyzer;
import com.stratio.cassandra.lucene.builder.index.schema.mapping.*;
import com.stratio.cassandra.lucene.builder.search.Search;
import com.stratio.cassandra.lucene.builder.search.condition.*;
import com.stratio.cassandra.lucene.builder.search.sort.GeoDistanceSortField;
import com.stratio.cassandra.lucene.builder.search.sort.SimpleSortField;

import java.util.List;
import java.util.stream.Collectors;
import java.util.stream.Stream;

/**
 * Utility class for creating Lucene index statements.
 *
 * @author Andres de la Pena {@literal <adelapena@stratio.com>}
 */
public abstract class Builder {

    /**
     * Returns a new index creation statement using the session's keyspace.
     *
     * @param table the table name
     * @param name the index name
     * @return a new index creation statement
     */
    public static Index index(String table, String name) {
        return new Index(table, name);
    }

    /**
     * Returns a new index creation statement using the session's keyspace.
     *
     * @param keyspace the keyspace name
     * @param table the table name
     * @param name the index name
     * @return a new index creation statement
     */
    public static Index index(String keyspace, String table, String name) {
        return new Index(table, name).keyspace(keyspace);
    }

    /**
     * Returns a new {@link Schema}.
     *
     * @return the {@link Schema}
     */
    public static Schema schema() {
        return new Schema();
    }

    /**
     * Returns a new {@link BigDecimalMapper}.
     *
     * @return a new {@link BigDecimalMapper}
     */
    public static BigDecimalMapper bigDecimalMapper() {
        return new BigDecimalMapper();
    }

    /**
     * Returns a new {@link BigIntegerMapper}.
     *
     * @return a new {@link BigIntegerMapper}
     */
    public static BigIntegerMapper bigIntegerMapper() {
        return new BigIntegerMapper();
    }

    /**
     * Returns a new {@link BitemporalMapper}.
     *
     * @param vtFrom the column name containing the valid time start
     * @param vtTo the column name containing the valid time stop
     * @param ttFrom the column name containing the transaction time start
     * @param ttTo the column name containing the transaction time stop
     * @return a new {@link BitemporalMapper}
     */
    public static BitemporalMapper bitemporalMapper(String vtFrom, String vtTo, String ttFrom, String ttTo) {
        return new BitemporalMapper(vtFrom, vtTo, ttFrom, ttTo);
    }

    /**
     * Returns a new {@link BlobMapper}.
     *
     * @return a new blob mapper
     */
    public static BlobMapper blobMapper() {
        return new BlobMapper();
    }

    /**
     * Returns a new {@link BooleanMapper}.
     *
     * @return a new boolean mapper.
     */
    public static BooleanMapper booleanMapper() {
        return new BooleanMapper();
    }

    /**
     * Returns a new {@link DateMapper}.
     *
     * @return a new date mapper
     */
    public static DateMapper dateMapper() {
        return new DateMapper();
    }

    /**
     * Returns a new {@link DateRangeMapper}.
     *
     * @param from the column containing the start date
     * @param to the column containing the end date
     * @return a new {@link DateRangeMapper}
     */
    public static DateRangeMapper dateRangeMapper(String from, String to) {
        return new DateRangeMapper(from, to);
    }

    /**
     * Returns a new {@link DoubleMapper}.
     *
     * @return a new double mapper
     */
    public static DoubleMapper doubleMapper() {
        return new DoubleMapper();
    }

    /**
     * Returns a new {@link FloatMapper}.
     *
     * @return a new float mapper
     */
    public static FloatMapper floatMapper() {
        return new FloatMapper();
    }

    /**
     * Returns a new {@link GeoPointMapper}.
     *
     * @param latitude the name of the column containing the latitude
     * @param longitude the name of the column containing the longitude
     * @return a new geo point mapper
     */
    public static GeoPointMapper geoPointMapper(String latitude, String longitude) {
        return new GeoPointMapper(latitude, longitude);
    }

    /**
     * Returns a new {@link GeoShapeMapper}.
     *
     * @return a new geo shape mapper
     */
    public static GeoShapeMapper geoShapeMapper() {
        return new GeoShapeMapper();
    }

    /**
     * Returns a new {@link InetMapper}.
     *
     * @return a new inet mapper
     */
    public static InetMapper inetMapper() {
        return new InetMapper();
    }

    /**
     * Returns a new {@link IntegerMapper}.
     *
     * @return a new integer mapper
     */
    public static IntegerMapper integerMapper() {
        return new IntegerMapper();
    }

    /**
     * Returns a new {@link LongMapper}.
     *
     * @return a new long mapper
     */
    public static LongMapper longMapper() {
        return new LongMapper();
    }

    /**
     * Returns a new {@link StringMapper}.
     *
     * @return a new string mapper
     */
    public static StringMapper stringMapper() {
        return new StringMapper();
    }

    /**
     * Returns a new {@link TextMapper}.
     *
     * @return a new text mapper
     */
    public static TextMapper textMapper() {
        return new TextMapper();
    }

    /**
     * Returns a new {@link UUIDMapper}.
     *
     * @return a new UUID mapper
     */
    public static UUIDMapper uuidMapper() {
        return new UUIDMapper();
    }

    /**
     * Returns a new {@link ClasspathAnalyzer}.
     *
     * @param className the Lucene's {@code Analyzer} full class name.
     * @return a new classpath analyzer
     */
    public static ClasspathAnalyzer classpathAnalyzer(String className) {
        return new ClasspathAnalyzer(className);
    }

    /**
     * Returns a new {@link SnowballAnalyzer} for the specified language and stopwords.
     *
     * @param language The language. The supported languages are English, French, Spanish, Portuguese, Italian,
     * Romanian, German, Dutch, Swedish, Norwegian, Danish, Russian, Finnish, Hungarian and Turkish.
     * @return a new snowball analyzer
     */
    public static SnowballAnalyzer snowballAnalyzer(String language) {
        return new SnowballAnalyzer(language);
    }

    /**
     * Returns a new {@link Search}.
     *
     * @return a new search
     */
    public static Search search() {
        return new Search();
    }

    /**
     * Returns a new {@link AllCondition}.
     *
     * @return a new all condition
     */
    public static AllCondition all() {
        return new AllCondition();
    }

    /**
     * Returns a new {@link BitemporalCondition} for the specified field.
     *
     * @param field the name of the field to be sorted
     * @return a new bitemporal condition
     */
    public static BitemporalCondition bitemporal(String field) {
        return new BitemporalCondition(field);
    }

    /**
     * Returns a new {@link BooleanCondition}.
     *
     * @return a new boolean condition
     */
    public static BooleanCondition bool() {
        return new BooleanCondition();
    }

    /**
     * Returns a new {@link BooleanCondition} with the specified mandatory conditions participating in scoring.
     *
     * @param conditions the mandatory conditions
     * @return a new boolean condition with the specified mandatory conditions
     */
    public static BooleanCondition must(Condition<?>... conditions) {
        return bool().must(conditions);
    }

    /**
     * Returns a new {@link BooleanCondition} with the specified optional conditions participating in scoring.
     *
     * @param conditions the optional conditions
     * @return a new boolean condition with the specified optional conditions
     */
    public static BooleanCondition should(Condition<?>... conditions) {
        return bool().should(conditions);
    }

    /**
     * Returns a new {@link BooleanCondition} with the specified mandatory not conditions not participating in scoring.
     *
     * @param conditions the mandatory not conditions
     * @return a new boolean condition with the specified mandatory not conditions
     */
    public static BooleanCondition not(Condition<?>... conditions) {
        return bool().not(conditions);
    }

    /**
     * Returns a new {@link ContainsCondition}.
     *
     * @param field the name of the field to be matched
     * @param values the values of the field to be matched
     * @return a new contains condition
     */
    public static ContainsCondition contains(String field, Object... values) {
        return new ContainsCondition(field, values);
    }

    /**
     * Returns a new {@link FuzzyCondition} for the specified field and value.
     *
     * @param field the name of the field to be matched
     * @param value the value of the field to be matched
     * @return a new fuzzy condition
     */
    public static FuzzyCondition fuzzy(String field, String value) {
        return new FuzzyCondition(field, value);
    }

    /**
     * Returns a new {@link LuceneCondition} with the specified query.
     *
     * @param query the Lucene syntax query
     * @return a new Lucene condition
     */
    public static LuceneCondition lucene(String query) {
        return new LuceneCondition(query);
    }

    /**
     * Returns a new {@link MatchCondition} for the specified field and value.
     *
     * @param field the name of the field to be matched
     * @param value the value of the field to be matched
     * @return a new match condition
     */
    public static MatchCondition match(String field, Object value) {
        return new MatchCondition(field, value);
    }

    /**
     * Returns a new {@link NoneCondition}.
     *
     * @return a new none condition
     */
    public static NoneCondition none() {
        return new NoneCondition();
    }

    /**
     * Returns a new {@link PhraseCondition} for the specified field and values.
     *
     * @param field the name of the field to be matched
     * @param value the text to be matched
     * @return a new phrase condition
     */
    public static PhraseCondition phrase(String field, String value) {
        return new PhraseCondition(field, value);
    }

    /**
     * Returns a new {@link PrefixCondition} for the specified field and value.
     *
     * @param field the name of the field to be matched
     * @param value the value of the field to be matched
     * @return a new prefix condition
     */
    public static PrefixCondition prefix(String field, String value) {
        return new PrefixCondition(field, value);
    }

    /**
     * Returns a new {@link RangeCondition} for the specified field.
     *
     * @param field the name of the field to be matched
     * @return a new range condition
     */
    public static RangeCondition range(String field) {
        return new RangeCondition(field);
    }

    /**
     * Returns a new {@link RegexpCondition} for the specified field and value.
     *
     * @param field the name of the field to be matched
     * @param value the value of the field to be matched
     * @return a new regexp condition
     */
    public static RegexpCondition regexp(String field, String value) {
        return new RegexpCondition(field, value);
    }

    /**
     * Returns a new {@link WildcardCondition} for the specified field and value.
     *
     * @param field the name of the field to be matched
     * @param value the value of the field to be matched
     * @return a new wildcard condition
     */
    public static WildcardCondition wildcard(String field, String value) {
        return new WildcardCondition(field, value);
    }

    /**
     * Returns a new {@link GeoBBoxCondition} with the specified field name and bounding box coordinates.
     *
     * @param field the name of the field to be matched
     * @param minLongitude the minimum accepted longitude
     * @param maxLongitude the maximum accepted longitude
     * @param minLatitude the minimum accepted latitude
     * @param maxLatitude the maximum accepted latitude
     * @return a new geo bounding box condition
     */
    public static GeoBBoxCondition geoBBox(String field,
                                           double minLatitude,
                                           double maxLatitude,
                                           double minLongitude,
                                           double maxLongitude) {
        return new GeoBBoxCondition(field, minLatitude, maxLatitude, minLongitude, maxLongitude);
    }

    /**
     * Returns a new {@link GeoDistanceCondition} with the specified field reference point.
     *
     * @param field the name of the field to be matched
     * @param latitude the latitude of the reference point
     * @param longitude the longitude of the reference point
     * @param maxDistance the max allowed distance
     * @return a new geo distance condition
     */
    public static GeoDistanceCondition geoDistance(String field,
                                                   double latitude,
                                                   double longitude,
                                                   String maxDistance) {
        return new GeoDistanceCondition(field, latitude, longitude, maxDistance);
    }

    /**
     * Returns a new {@link GeoShapeCondition} with the specified shape.
     *
     * @param field the name of the field
     * @param shape the shape
     * @return a new geo shape condition
     */
    public static GeoShapeCondition geoShape(String field, GeoShape shape) {
        return new GeoShapeCondition(field, shape);
    }

    /**
     * Returns a new {@link GeoShapeCondition} with the specified shape.
     *
     * @param field the name of the field
     * @param shape the shape in WKT format
     * @return a new geo shape condition
     */
    public static GeoShapeCondition geoShape(String field, String shape) {
        return geoShape(field, wkt(shape));
    }

    /**
     * Returns a new {@link DateRangeCondition} with the specified field reference point.
     *
     * @param field the name of the field to be matched
     * @return a new date range condition
     */
    public static DateRangeCondition dateRange(String field) {
        return new DateRangeCondition(field);
    }

    /**
     * Returns a new {@link SimpleSortField} for the specified field.
     *
     * @param field the name of the field to be sorted
     * @return a new simple sort field
     */
    public static SimpleSortField field(String field) {
        return new SimpleSortField(field);
    }

    /**
     * Returns a new {@link GeoDistanceSortField} for the specified field.
     *
     * @param field the name of the geo point field mapper to be used for sorting
     * @param latitude the latitude in degrees of the point to min distance sort by
     * @param longitude the longitude in degrees of the point to min distance sort by
     * @return a new geo distance sort field
     */
    public static GeoDistanceSortField geoDistance(String field, double latitude, double longitude) {
        return new GeoDistanceSortField(field, latitude, longitude);
    }

    /**
     * Returns a new {@link GeoTransformation.BBox} transformation to be applied to {@link GeoShapeMapper}s.
     *
     * @return a new bbox transformation
     */
    public static GeoTransformation.BBox bbox() {
        return new GeoTransformation.BBox();
    }

    /**
     * Returns a new {@link GeoTransformation.Buffer} transformation to be applied to {@link GeoShapeMapper}s.
     *
     * @return a new buffer transformation
     */
    public static GeoTransformation.Buffer buffer() {
        return new GeoTransformation.Buffer();
    }

    /**
     * Returns a new {@link GeoTransformation.Centroid} transformation to be applied to {@link GeoShapeMapper}s.
     *
     * @return a new centroid transformation
     */
    public static GeoTransformation.Centroid centroid() {
        return new GeoTransformation.Centroid();
    }

    /**
     * Returns a new {@link GeoTransformation.Centroid} transformation to be applied to {@link GeoShapeMapper}s.
     *
     * @return a new convex hull transformation
     */
    public static GeoTransformation.ConvexHull convexHull() {
        return new GeoTransformation.ConvexHull();
    }

    /**
     * Returns a new {@link GeoShape.WKT}.
     *
     * @param value the WKT string value
     * @return a new bbox transformation
     */
    public static GeoShape.WKT wkt(String value) {
        return new GeoShape.WKT(value);
    }

    /**
     * Returns a new {@link GeoShape.BBox}, representing the bounding box around the specified {@link GeoShape}.
     *
     * @param shape the base shape
     * @return a new bbox transformation
     */
    public static GeoShape.BBox bbox(GeoShape shape) {
        return new GeoShape.BBox(shape);
    }

    /**
     * Returns a new {@link GeoShape.BBox}, representing the bounding box around the specified WKT shape.
     *
     * @param shape the base shape in WKT format
     * @return a new bbox transformation
     */
    public static GeoShape.BBox bbox(String shape) {
        return bbox(wkt(shape));
    }

    /**
     * Returns a new {@link GeoShape.Buffer}, representing a buffer around the specified {@link GeoShape}.
     *
     * @param shape the base shape
     * @return a new buffer transformation
     */
    public static GeoShape.Buffer buffer(GeoShape shape) {
        return new GeoShape.Buffer(shape);
    }

    /**
     * Returns a new {@link GeoShape.Buffer}, representing a buffer around the specified WKT shape.
     *
     * @param shape the base shape in WKT format
     * @return a new buffer transformation
     */
    public static GeoShape.Buffer buffer(String shape) {
        return buffer(wkt(shape));
    }

    /**
     * Returns a new {@link GeoShape.Centroid}, representing the centroid of the specified {@link GeoShape}.
     *
     * @param shape the base shape
     * @return a new centroid transformation
     */
    public static GeoShape.Centroid centroid(GeoShape shape) {
        return new GeoShape.Centroid(shape);
    }

    /**
     * Returns a new {@link GeoShape.Centroid}, representing the centroid of the specified WKT shape.
     *
     * @param shape the base shape in WKT format
     * @return a new centroid transformation
     */
    public static GeoShape.Centroid centroid(String shape) {
        return centroid(wkt(shape));
    }

    /**
     * Returns a new {@link GeoShape.ConvexHull}, representing the convex hull of the specified {@link GeoShape}.
     *
     * @param shape the base shape
     * @return a new convex hull transformation
     */
    public static GeoShape.ConvexHull convexHull(GeoShape shape) {
        return new GeoShape.ConvexHull(shape);
    }

    /**
     * Returns a new {@link GeoShape.ConvexHull}, representing the convex hull of the specified WKT shape.
     *
     * @param shape the base shape in WKT format
     * @return a new convex hull transformation
     */
    public static GeoShape.ConvexHull convexHull(String shape) {
        return convexHull(wkt(shape));
    }

    /**
     * Returns a new empty {@link GeoShape.Difference}.
     *
     * @return a new difference transformation
     */
    public static GeoShape.Difference difference() {
        return new GeoShape.Difference();
    }

    /**
     * Returns a new {@link GeoShape.Difference}, representing the difference of the specified {@link GeoShape}s.
     *
     * @param shapes the shapes to be subtracted
     * @return a new difference transformation
     */
    public static GeoShape.Difference difference(GeoShape... shapes) {
        return new GeoShape.Difference(shapes);
    }

    /**
     * Returns a new {@link GeoShape.Difference}, representing the difference of the specified {@link GeoShape}s.
     *
     * @param shapes the shapes to be subtracted
     * @return a new difference transformation
     */
    public static GeoShape.Difference difference(List<GeoShape> shapes) {
        return new GeoShape.Difference(shapes);
    }

    /**
     * Returns a new {@link GeoShape.Difference}, representing the difference of the specified WKT shapes.
     *
     * @param shapes the shapes to be subtracted in WKT format
     * @return a new difference transformation
     */
    public static GeoShape.Difference difference(String... shapes) {
        return difference(Stream.of(shapes).map(Builder::wkt).collect(Collectors.toList()));
    }

    /**
     * Returns a new empty {@link GeoShape.Intersection}.
     *
     * @return a new intersection transformation
     */
    public static GeoShape.Intersection intersection() {
        return new GeoShape.Intersection();
    }

    /**
     * Returns a new {@link GeoShape.Intersection}, representing the intersection of the specified {@link GeoShape}s.
     *
     * @param shapes the shapes to be intersected
     * @return a new intersection transformation
     */
    public static GeoShape.Intersection intersection(GeoShape... shapes) {
        return new GeoShape.Intersection(shapes);
    }

    /**
     * Returns a new {@link GeoShape.Intersection}, representing the intersection of the specified {@link GeoShape}s.
     *
     * @param shapes the shapes to be intersected
     * @return a new intersection transformation
     */
    public static GeoShape.Intersection intersection(List<GeoShape> shapes) {
        return new GeoShape.Intersection(shapes);
    }

    /**
     * Returns a new {@link GeoShape.Intersection}, representing the intersection of the specified WKT shapes.
     *
     * @param shapes the shapes to be intersected
     * @return a new intersection transformation
     */
    public static GeoShape.Intersection intersection(String... shapes) {
        return intersection(Stream.of(shapes).map(Builder::wkt).collect(Collectors.toList()));
    }

    /**
     * Returns a new empty {@link GeoShape.Union}.
     *
     * @return a new union transformation
     */
    public static GeoShape.Union union() {
        return new GeoShape.Union();
    }

    /**
     * Returns a new {@link GeoShape.Union}, representing the union of the specified {@link GeoShape}s.
     *
     * @param shapes the shapes to be added
     * @return a new union transformation
     */
    public static GeoShape.Union union(GeoShape... shapes) {
        return new GeoShape.Union(shapes);
    }

    /**
     * Returns a new {@link GeoShape.Union}, representing the union of the specified {@link GeoShape}s.
     *
     * @param shapes the shapes to be added
     * @return a new union transformation
     */
    public static GeoShape.Union union(List<GeoShape> shapes) {
        return new GeoShape.Union(shapes);
    }

    /**
     * Returns a new {@link GeoShape.Union}, representing the union of the specified WKT shapes.
     *
     * @param shapes the shapes to be subtracted in WKT format
     * @return a new difference transformation
     */
    public static GeoShape.Union union(String... shapes) {
        return union(Stream.of(shapes).map(Builder::wkt).collect(Collectors.toList()));
    }

    /**
     * Returns a new {@link Partitioner.None} to not partitioning the index.
     *
     * Index partitioning is useful to speed up some queries to the detriment of others, depending on the
     * implementation. It is also useful to overcome the Lucene's hard limit of 2147483519 documents per index.
     *
     * @return a new no-action partitioning, equivalent to just don't partitioning the index
     */
    public static Partitioner.None nonePartitioner() {
        return new Partitioner.None();
    }

    /**
     * Returns a new {@link Partitioner.OnToken} based on the partition key token. Rows will be stored in an index
     * partition determined by the hash of the partition key token. Partition-directed searches will be routed to a
     * single partition, increasing performance. However, token range searches will be routed to all the partitions,
     * with a slightly lower performance.
     *
     * This partitioner guarantees an excellent load balancing between index partitions.
     *
     * @param partitions the number of index partitions per node
     * @return a new partitioner based on Cassandra's partitioning token
     */
    public static Partitioner.OnToken partitionerOnToken(int partitions) {
        return new Partitioner.OnToken(partitions);
    }

    /**
     * Returns a new {@link Partitioner.OnColumn} based on the specified partition key column. Rows will be stored in an
     * index partition determined by the hash of the specified partition key column. Both partition-directed as well as
     * token range searches containing an CQL equality filter over the selected partition key column will be routed to a
     * single partition, increasing performance. However, token range searches without filters over the partitioning
     * column will be routed to all the partitions, with a slightly lower performance.
     *
     * Load balancing depends on the cardinality and distribution of the values of the partitioning column. Both high
     * cardinalities and uniform distributions will provide better load balancing between partitions.
     *
     * @param partitions the number of index partitions per node
<<<<<<< HEAD
     * @param column     the name of the partition key column
=======
     * @param column the name of the partition key column
>>>>>>> 36180486
     * @return a new partitioner based on a partitioning key column
     */
    public static Partitioner.OnColumn partitionerOnColumn(int partitions, String column) {
        return new Partitioner.OnColumn(partitions, column);
    }

    /**
     * Returns a new {@link Partitioner.OnVirtualNode} based on the partition key token. Rows will be stored in an index
     * partition determined by the virtual nodes token range. Partition-directed searches will be routed to a single
     * partition, increasing performance. However, unbounded token range searches will be routed to all the partitions,
     * with a slightly lower performance. Virtual node token range queries will be routed to only one partition which
     * increase performance in spark queries with vnodes rather than partitioning on token.
     *
     * This partitioner load balance depends on virtual node token ranges assignation. The more virtual nodes, the
     * better distribution (more similarity in number of tokens that falls inside any virtual node) between virtual
     * nodes, the better load balance with this partitioner.
     *
     * @param virtualNodesPerPartition the number of virtual nodes per each partition
     * @return a new partitioner based on Cassandra's vnode partitioning token ranges
     */
    public static Partitioner.OnVirtualNode partitionerOnVirtualNodes(int virtualNodesPerPartition) {
        return new Partitioner.OnVirtualNode(virtualNodesPerPartition);
    }

}<|MERGE_RESOLUTION|>--- conflicted
+++ resolved
@@ -795,11 +795,7 @@
      * cardinalities and uniform distributions will provide better load balancing between partitions.
      *
      * @param partitions the number of index partitions per node
-<<<<<<< HEAD
-     * @param column     the name of the partition key column
-=======
      * @param column the name of the partition key column
->>>>>>> 36180486
      * @return a new partitioner based on a partitioning key column
      */
     public static Partitioner.OnColumn partitionerOnColumn(int partitions, String column) {
