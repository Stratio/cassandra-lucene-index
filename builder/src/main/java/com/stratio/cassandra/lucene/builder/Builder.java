/*
 * Copyright (C) 2014 Stratio (http://stratio.com)
 *
 * Licensed under the Apache License, Version 2.0 (the "License");
 * you may not use this file except in compliance with the License.
 * You may obtain a copy of the License at
 *
 *         http://www.apache.org/licenses/LICENSE-2.0
 *
 * Unless required by applicable law or agreed to in writing, software
 * distributed under the License is distributed on an "AS IS" BASIS,
 * WITHOUT WARRANTIES OR CONDITIONS OF ANY KIND, either express or implied.
 * See the License for the specific language governing permissions and
 * limitations under the License.
 */
package com.stratio.cassandra.lucene.builder;

import com.stratio.cassandra.lucene.builder.common.GeoShape;
import com.stratio.cassandra.lucene.builder.common.GeoTransformation;
import com.stratio.cassandra.lucene.builder.index.Index;
import com.stratio.cassandra.lucene.builder.index.Partitioner;
import com.stratio.cassandra.lucene.builder.index.schema.Schema;
import com.stratio.cassandra.lucene.builder.index.schema.analysis.ClasspathAnalyzer;
import com.stratio.cassandra.lucene.builder.index.schema.analysis.SnowballAnalyzer;
import com.stratio.cassandra.lucene.builder.index.schema.mapping.*;
import com.stratio.cassandra.lucene.builder.search.Search;
import com.stratio.cassandra.lucene.builder.search.condition.*;
import com.stratio.cassandra.lucene.builder.search.sort.GeoDistanceSortField;
import com.stratio.cassandra.lucene.builder.search.sort.SimpleSortField;

import java.util.List;
import java.util.stream.Collectors;
import java.util.stream.Stream;

/**
 * Utility class for creating Lucene index statements.
 *
 * @author Andres de la Pena {@literal <adelapena@stratio.com>}
 */
public abstract class Builder {

    /**
     * Returns a new index creation statement using the session's keyspace.
     *
     * @param table the table name
     * @param name the index name
     * @return a new index creation statement
     */
    public static Index index(String table, String name) {
        return new Index(table, name);
    }

    /**
     * Returns a new index creation statement using the session's keyspace.
     *
     * @param keyspace the keyspace name
     * @param table the table name
     * @param name the index name
     * @return a new index creation statement
     */
    public static Index index(String keyspace, String table, String name) {
        return new Index(table, name).keyspace(keyspace);
    }

    /**
     * Returns a new {@link Schema}.
     *
     * @return the {@link Schema}
     */
    public static Schema schema() {
        return new Schema();
    }

    /**
     * Returns a new {@link BigDecimalMapper}.
     *
     * @return a new {@link BigDecimalMapper}
     */
    public static BigDecimalMapper bigDecimalMapper() {
        return new BigDecimalMapper();
    }

    /**
     * Returns a new {@link BigIntegerMapper}.
     *
     * @return a new {@link BigIntegerMapper}
     */
    public static BigIntegerMapper bigIntegerMapper() {
        return new BigIntegerMapper();
    }

    /**
     * Returns a new {@link BitemporalMapper}.
     *
     * @param vtFrom the column name containing the valid time start
     * @param vtTo the column name containing the valid time stop
     * @param ttFrom the column name containing the transaction time start
     * @param ttTo the column name containing the transaction time stop
     * @return a new {@link BitemporalMapper}
     */
    public static BitemporalMapper bitemporalMapper(String vtFrom, String vtTo, String ttFrom, String ttTo) {
        return new BitemporalMapper(vtFrom, vtTo, ttFrom, ttTo);
    }

    /**
     * Returns a new {@link BlobMapper}.
     *
     * @return a new blob mapper
     */
    public static BlobMapper blobMapper() {
        return new BlobMapper();
    }

    /**
     * Returns a new {@link BooleanMapper}.
     *
     * @return a new boolean mapper.
     */
    public static BooleanMapper booleanMapper() {
        return new BooleanMapper();
    }

    /**
     * Returns a new {@link DateMapper}.
     *
     * @return a new date mapper
     */
    public static DateMapper dateMapper() {
        return new DateMapper();
    }

    /**
     * Returns a new {@link DateRangeMapper}.
     *
     * @param from the column containing the start date
     * @param to the column containing the end date
     * @return a new {@link DateRangeMapper}
     */
    public static DateRangeMapper dateRangeMapper(String from, String to) {
        return new DateRangeMapper(from, to);
    }

    /**
     * Returns a new {@link DoubleMapper}.
     *
     * @return a new double mapper
     */
    public static DoubleMapper doubleMapper() {
        return new DoubleMapper();
    }

    /**
     * Returns a new {@link FloatMapper}.
     *
     * @return a new float mapper
     */
    public static FloatMapper floatMapper() {
        return new FloatMapper();
    }

    /**
     * Returns a new {@link GeoPointMapper}.
     *
     * @param latitude the name of the column containing the latitude
     * @param longitude the name of the column containing the longitude
     * @return a new geo point mapper
     */
    public static GeoPointMapper geoPointMapper(String latitude, String longitude) {
        return new GeoPointMapper(latitude, longitude);
    }

    /**
     * Returns a new {@link GeoShapeMapper}.
     *
     * @return a new geo shape mapper
     */
    public static GeoShapeMapper geoShapeMapper() {
        return new GeoShapeMapper();
    }

    /**
     * Returns a new {@link InetMapper}.
     *
     * @return a new inet mapper
     */
    public static InetMapper inetMapper() {
        return new InetMapper();
    }

    /**
     * Returns a new {@link IntegerMapper}.
     *
     * @return a new integer mapper
     */
    public static IntegerMapper integerMapper() {
        return new IntegerMapper();
    }

    /**
     * Returns a new {@link LongMapper}.
     *
     * @return a new long mapper
     */
    public static LongMapper longMapper() {
        return new LongMapper();
    }

    /**
     * Returns a new {@link StringMapper}.
     *
     * @return a new string mapper
     */
    public static StringMapper stringMapper() {
        return new StringMapper();
    }

    /**
     * Returns a new {@link TextMapper}.
     *
     * @return a new text mapper
     */
    public static TextMapper textMapper() {
        return new TextMapper();
    }

    /**
     * Returns a new {@link UUIDMapper}.
     *
     * @return a new UUID mapper
     */
    public static UUIDMapper uuidMapper() {
        return new UUIDMapper();
    }

    /**
     * Returns a new {@link ClasspathAnalyzer}.
     *
     * @param className the Lucene's {@code Analyzer} full class name.
     * @return a new classpath analyzer
     */
    public static ClasspathAnalyzer classpathAnalyzer(String className) {
        return new ClasspathAnalyzer(className);
    }

    /**
     * Returns a new {@link SnowballAnalyzer} for the specified language and stopwords.
     *
     * @param language The language. The supported languages are English, French, Spanish, Portuguese, Italian,
     * Romanian, German, Dutch, Swedish, Norwegian, Danish, Russian, Finnish, Hungarian and Turkish.
     * @return a new snowball analyzer
     */
    public static SnowballAnalyzer snowballAnalyzer(String language) {
        return new SnowballAnalyzer(language);
    }

    /**
     * Returns a new {@link Search}.
     *
     * @return a new search
     */
    public static Search search() {
        return new Search();
    }

    /**
     * Returns a new {@link AllCondition}.
     *
     * @return a new all condition
     */
    public static AllCondition all() {
        return new AllCondition();
    }

    /**
     * Returns a new {@link BitemporalCondition} for the specified field.
     *
     * @param field the name of the field to be sorted
     * @return a new bitemporal condition
     */
    public static BitemporalCondition bitemporal(String field) {
        return new BitemporalCondition(field);
    }

    /**
     * Returns a new {@link BooleanCondition}.
     *
     * @return a new boolean condition
     */
    public static BooleanCondition bool() {
        return new BooleanCondition();
    }

    /**
     * Returns a new {@link BooleanCondition} with the specified mandatory conditions participating in scoring.
     *
     * @param conditions the mandatory conditions
     * @return a new boolean condition with the specified mandatory conditions
     */
    public static BooleanCondition must(Condition<?>... conditions) {
        return bool().must(conditions);
    }

    /**
     * Returns a new {@link BooleanCondition} with the specified optional conditions participating in scoring.
     *
     * @param conditions the optional conditions
     * @return a new boolean condition with the specified optional conditions
     */
    public static BooleanCondition should(Condition<?>... conditions) {
        return bool().should(conditions);
    }

    /**
     * Returns a new {@link BooleanCondition} with the specified mandatory not conditions not participating in scoring.
     *
     * @param conditions the mandatory not conditions
     * @return a new boolean condition with the specified mandatory not conditions
     */
    public static BooleanCondition not(Condition<?>... conditions) {
        return bool().not(conditions);
    }

    /**
     * Returns a new {@link ContainsCondition}.
     *
     * @param field the name of the field to be matched
     * @param values the values of the field to be matched
     * @return a new contains condition
     */
    public static ContainsCondition contains(String field, Object... values) {
        return new ContainsCondition(field, values);
    }

    /**
     * Returns a new {@link FuzzyCondition} for the specified field and value.
     *
     * @param field the name of the field to be matched
     * @param value the value of the field to be matched
     * @return a new fuzzy condition
     */
    public static FuzzyCondition fuzzy(String field, String value) {
        return new FuzzyCondition(field, value);
    }

    /**
     * Returns a new {@link LuceneCondition} with the specified query.
     *
     * @param query the Lucene syntax query
     * @return a new Lucene condition
     */
    public static LuceneCondition lucene(String query) {
        return new LuceneCondition(query);
    }

    /**
     * Returns a new {@link MatchCondition} for the specified field and value.
     *
     * @param field the name of the field to be matched
     * @param value the value of the field to be matched
     * @return a new match condition
     */
    public static MatchCondition match(String field, Object value) {
        return new MatchCondition(field, value);
    }

    /**
     * Returns a new {@link NoneCondition}.
     *
     * @return a new none condition
     */
    public static NoneCondition none() {
        return new NoneCondition();
    }

    /**
     * Returns a new {@link PhraseCondition} for the specified field and values.
     *
     * @param field the name of the field to be matched
     * @param value the text to be matched
     * @return a new phrase condition
     */
    public static PhraseCondition phrase(String field, String value) {
        return new PhraseCondition(field, value);
    }

    /**
     * Returns a new {@link PrefixCondition} for the specified field and value.
     *
     * @param field the name of the field to be matched
     * @param value the value of the field to be matched
     * @return a new prefix condition
     */
    public static PrefixCondition prefix(String field, String value) {
        return new PrefixCondition(field, value);
    }

    /**
     * Returns a new {@link RangeCondition} for the specified field.
     *
     * @param field the name of the field to be matched
     * @return a new range condition
     */
    public static RangeCondition range(String field) {
        return new RangeCondition(field);
    }

    /**
     * Returns a new {@link RegexpCondition} for the specified field and value.
     *
     * @param field the name of the field to be matched
     * @param value the value of the field to be matched
     * @return a new regexp condition
     */
    public static RegexpCondition regexp(String field, String value) {
        return new RegexpCondition(field, value);
    }

    /**
     * Returns a new {@link WildcardCondition} for the specified field and value.
     *
     * @param field the name of the field to be matched
     * @param value the value of the field to be matched
     * @return a new wildcard condition
     */
    public static WildcardCondition wildcard(String field, String value) {
        return new WildcardCondition(field, value);
    }

    /**
     * Returns a new {@link GeoBBoxCondition} with the specified field name and bounding box coordinates.
     *
     * @param field the name of the field to be matched
     * @param minLongitude the minimum accepted longitude
     * @param maxLongitude the maximum accepted longitude
     * @param minLatitude the minimum accepted latitude
     * @param maxLatitude the maximum accepted latitude
     * @return a new geo bounding box condition
     */
    public static GeoBBoxCondition geoBBox(String field,
                                           double minLatitude,
                                           double maxLatitude,
                                           double minLongitude,
                                           double maxLongitude) {
        return new GeoBBoxCondition(field, minLatitude, maxLatitude, minLongitude, maxLongitude);
    }

    /**
     * Returns a new {@link GeoDistanceCondition} with the specified field reference point.
     *
     * @param field the name of the field to be matched
     * @param latitude the latitude of the reference point
     * @param longitude the longitude of the reference point
     * @param maxDistance the max allowed distance
     * @return a new geo distance condition
     */
    public static GeoDistanceCondition geoDistance(String field,
                                                   double latitude,
                                                   double longitude,
                                                   String maxDistance) {
        return new GeoDistanceCondition(field, latitude, longitude, maxDistance);
    }

    /**
     * Returns a new {@link GeoShapeCondition} with the specified shape.
     *
     * @param field the name of the field
     * @param shape the shape
<<<<<<< HEAD
     * @return a new geos hape condition
=======
     * @return a new geo shape condition
>>>>>>> 905c1eef
     */
    public static GeoShapeCondition geoShape(String field, GeoShape shape) {
        return new GeoShapeCondition(field, shape);
    }

    /**
     * Returns a new {@link GeoShapeCondition} with the specified shape.
     *
     * @param field the name of the field
     * @param shape the shape in WKT format
<<<<<<< HEAD
     * @return a new geos hape condition
=======
     * @return a new geo shape condition
>>>>>>> 905c1eef
     */
    public static GeoShapeCondition geoShape(String field, String shape) {
        return geoShape(field, wkt(shape));
    }

    /**
     * Returns a new {@link DateRangeCondition} with the specified field reference point.
     *
     * @param field the name of the field to be matched
     * @return a new date range condition
     */
    public static DateRangeCondition dateRange(String field) {
        return new DateRangeCondition(field);
    }

    /**
     * Returns a new {@link SimpleSortField} for the specified field.
     *
     * @param field the name of the field to be sorted
     * @return a new simple sort field
     */
    public static SimpleSortField field(String field) {
        return new SimpleSortField(field);
    }

    /**
     * Returns a new {@link GeoDistanceSortField} for the specified field.
     *
     * @param field the name of the geo point field mapper to be used for sorting
     * @param latitude the latitude in degrees of the point to min distance sort by
     * @param longitude the longitude in degrees of the point to min distance sort by
     * @return a new geo distance sort field
     */
    public static GeoDistanceSortField geoDistance(String field, double latitude, double longitude) {
        return new GeoDistanceSortField(field, latitude, longitude);
    }

    /**
     * Returns a new {@link GeoTransformation.BBox} transformation to be applied to {@link GeoShapeMapper}s.
     *
     * @return a new bbox transformation
     */
    public static GeoTransformation.BBox bbox() {
        return new GeoTransformation.BBox();
    }

    /**
     * Returns a new {@link GeoTransformation.Buffer} transformation to be applied to {@link GeoShapeMapper}s.
     *
     * @return a new buffer transformation
     */
    public static GeoTransformation.Buffer buffer() {
        return new GeoTransformation.Buffer();
    }

    /**
     * Returns a new {@link GeoTransformation.Centroid} transformation to be applied to {@link GeoShapeMapper}s.
     *
     * @return a new centroid transformation
     */
    public static GeoTransformation.Centroid centroid() {
        return new GeoTransformation.Centroid();
    }

    /**
     * Returns a new {@link GeoTransformation.Centroid} transformation to be applied to {@link GeoShapeMapper}s.
     *
     * @return a new convex hull transformation
     */
    public static GeoTransformation.ConvexHull convexHull() {
        return new GeoTransformation.ConvexHull();
    }

    /**
     * Returns a new {@link GeoShape.WKT}.
     *
     * @param value the WKT string value
     * @return a new bbox transformation
     */
    public static GeoShape.WKT wkt(String value) {
        return new GeoShape.WKT(value);
    }

    /**
     * Returns a new {@link GeoShape.BBox}, representing the bounding box around the specified {@link GeoShape}.
     *
     * @param shape the base shape
     * @return a new bbox transformation
     */
    public static GeoShape.BBox bbox(GeoShape shape) {
        return new GeoShape.BBox(shape);
    }

    /**
     * Returns a new {@link GeoShape.BBox}, representing the bounding box around the specified WKT shape.
     *
     * @param shape the base shape in WKT format
     * @return a new bbox transformation
     */
    public static GeoShape.BBox bbox(String shape) {
        return bbox(wkt(shape));
    }

    /**
     * Returns a new {@link GeoShape.Buffer}, representing a buffer around the specified {@link GeoShape}.
     *
     * @param shape the base shape
     * @return a new buffer transformation
     */
    public static GeoShape.Buffer buffer(GeoShape shape) {
        return new GeoShape.Buffer(shape);
    }

    /**
     * Returns a new {@link GeoShape.Buffer}, representing a buffer around the specified WKT shape.
     *
     * @param shape the base shape in WKT format
     * @return a new buffer transformation
     */
    public static GeoShape.Buffer buffer(String shape) {
        return buffer(wkt(shape));
    }

    /**
     * Returns a new {@link GeoShape.Centroid}, representing the centroid of the specified {@link GeoShape}.
     *
     * @param shape the base shape
     * @return a new centroid transformation
     */
    public static GeoShape.Centroid centroid(GeoShape shape) {
        return new GeoShape.Centroid(shape);
    }

    /**
     * Returns a new {@link GeoShape.Centroid}, representing the centroid of the specified WKT shape.
     *
     * @param shape the base shape in WKT format
     * @return a new centroid transformation
     */
    public static GeoShape.Centroid centroid(String shape) {
        return centroid(wkt(shape));
    }

    /**
     * Returns a new {@link GeoShape.ConvexHull}, representing the convex hull of the specified {@link GeoShape}.
     *
     * @param shape the base shape
     * @return a new convex hull transformation
     */
    public static GeoShape.ConvexHull convexHull(GeoShape shape) {
        return new GeoShape.ConvexHull(shape);
    }

    /**
     * Returns a new {@link GeoShape.ConvexHull}, representing the convex hull of the specified WKT shape.
     *
     * @param shape the base shape in WKT format
     * @return a new convex hull transformation
     */
    public static GeoShape.ConvexHull convexHull(String shape) {
        return convexHull(wkt(shape));
    }

    /**
     * Returns a new empty {@link GeoShape.Difference}.
     *
     * @return a new difference transformation
     */
    public static GeoShape.Difference difference() {
        return new GeoShape.Difference();
    }

    /**
     * Returns a new {@link GeoShape.Difference}, representing the difference of the specified {@link GeoShape}s.
     *
     * @param shapes the shapes to be subtracted
     * @return a new difference transformation
     */
    public static GeoShape.Difference difference(GeoShape... shapes) {
        return new GeoShape.Difference(shapes);
    }

    /**
     * Returns a new {@link GeoShape.Difference}, representing the difference of the specified {@link GeoShape}s.
     *
     * @param shapes the shapes to be subtracted
     * @return a new difference transformation
     */
    public static GeoShape.Difference difference(List<GeoShape> shapes) {
        return new GeoShape.Difference(shapes);
    }

    /**
     * Returns a new {@link GeoShape.Difference}, representing the difference of the specified WKT shapes.
     *
     * @param shapes the shapes to be subtracted in WKT format
     * @return a new difference transformation
     */
    public static GeoShape.Difference difference(String... shapes) {
        return difference(Stream.of(shapes).map(Builder::wkt).collect(Collectors.toList()));
<<<<<<< HEAD
    }

    /**
     * Returns a new empty {@link GeoShape.Intersection}.
     *
     * @return a new intersection transformation
     */
    public static GeoShape.Intersection intersection() {
        return new GeoShape.Intersection();
    }

    /**
     * Returns a new {@link GeoShape.Intersection}, representing the intersection of the specified {@link GeoShape}s.
     *
     * @param shapes the shapes to be intersected
     * @return a new intersection transformation
     */
    public static GeoShape.Intersection intersection(GeoShape... shapes) {
        return new GeoShape.Intersection(shapes);
    }

    /**
     * Returns a new {@link GeoShape.Intersection}, representing the intersection of the specified {@link GeoShape}s.
     *
     * @param shapes the shapes to be intersected
     * @return a new intersection transformation
     */
    public static GeoShape.Intersection intersection(List<GeoShape> shapes) {
        return new GeoShape.Intersection(shapes);
    }

    /**
=======
    }

    /**
     * Returns a new empty {@link GeoShape.Intersection}.
     *
     * @return a new intersection transformation
     */
    public static GeoShape.Intersection intersection() {
        return new GeoShape.Intersection();
    }

    /**
     * Returns a new {@link GeoShape.Intersection}, representing the intersection of the specified {@link GeoShape}s.
     *
     * @param shapes the shapes to be intersected
     * @return a new intersection transformation
     */
    public static GeoShape.Intersection intersection(GeoShape... shapes) {
        return new GeoShape.Intersection(shapes);
    }

    /**
     * Returns a new {@link GeoShape.Intersection}, representing the intersection of the specified {@link GeoShape}s.
     *
     * @param shapes the shapes to be intersected
     * @return a new intersection transformation
     */
    public static GeoShape.Intersection intersection(List<GeoShape> shapes) {
        return new GeoShape.Intersection(shapes);
    }

    /**
>>>>>>> 905c1eef
     * Returns a new {@link GeoShape.Intersection}, representing the intersection of the specified WKT shapes.
     *
     * @param shapes the shapes to be intersected
     * @return a new intersection transformation
     */
    public static GeoShape.Intersection intersection(String... shapes) {
        return intersection(Stream.of(shapes).map(Builder::wkt).collect(Collectors.toList()));
    }

    /**
     * Returns a new empty {@link GeoShape.Union}.
     *
     * @return a new union transformation
     */
    public static GeoShape.Union union() {
        return new GeoShape.Union();
    }

    /**
     * Returns a new {@link GeoShape.Union}, representing the union of the specified {@link GeoShape}s.
     *
     * @param shapes the shapes to be added
     * @return a new union transformation
     */
    public static GeoShape.Union union(GeoShape... shapes) {
        return new GeoShape.Union(shapes);
    }

    /**
     * Returns a new {@link GeoShape.Union}, representing the union of the specified {@link GeoShape}s.
     *
     * @param shapes the shapes to be added
     * @return a new union transformation
     */
    public static GeoShape.Union union(List<GeoShape> shapes) {
        return new GeoShape.Union(shapes);
    }

    /**
     * Returns a new {@link GeoShape.Union}, representing the union of the specified WKT shapes.
     *
     * @param shapes the shapes to be subtracted in WKT format
     * @return a new difference transformation
     */
    public static GeoShape.Union union(String... shapes) {
        return union(Stream.of(shapes).map(Builder::wkt).collect(Collectors.toList()));
    }

    /**
     * Returns a new {@link Partitioner.None} to not partitioning the index.
     *
     * Index partitioning is useful to speed up some queries to the detriment of others, depending on the
     * implementation. It is also useful to overcome the Lucene's hard limit of 2147483519 documents per index.
     *
     * @return a new no-action partitioning, equivalent to just don't partitioning the index
     */
    public static Partitioner.None nonePartitioner() {
        return new Partitioner.None();
    }

    /**
     * Returns a new {@link Partitioner.OnToken} based on the partition key token. Rows will be stored in an index
     * partition determined by the hash of the partition key token. Partition-directed searches will be routed to a
     * single partition, increasing performance. However, token range searches will be routed to all the partitions,
     * with a slightly lower performance.
     *
     * This partitioner guarantees an excellent load balancing between index partitions.
     *
     * @param partitions the number of index partitions per node
     * @return a new partitioner based on Cassandra's partitioning token
     */
    public static Partitioner.OnToken partitionerOnToken(int partitions) {
        return new Partitioner.OnToken(partitions);
    }

    /**
     * Returns a new {@link Partitioner.OnColumn} based on the specified partition key column. Rows will be stored in an
     * index partition determined by the hash of the specified partition key column. Both partition-directed as well as
     * token range searches containing an CQL equality filter over the selected partition key column will be routed to a
     * single partition, increasing performance. However, token range searches without filters over the partitioning
     * column will be routed to all the partitions, with a slightly lower performance.
     *
     * Load balancing depends on the cardinality and distribution of the values of the partitioning column. Both high
     * cardinalities and uniform distributions will provide better load balancing between partitions.
     *
     * @param partitions the number of index partitions per node
     * @param column the name of the partition key column
     * @return a new partitioner based on a partitioning key column
     */
    public static Partitioner.OnColumn partitionerOnColumn(int partitions, String column) {
        return new Partitioner.OnColumn(partitions, column);
    }

    /**
     * Returns a new {@link Partitioner.OnVirtualNode} based on the partition key token. Rows will be stored in an index
     * partition determined by the virtual nodes token range. Partition-directed searches will be routed to a single
     * partition, increasing performance. However, unbounded token range searches will be routed to all the partitions,
     * with a slightly lower performance. Virtual node token range queries will be routed to only one partition which
     * increase performance in spark queries with vnodes rather than partitioning on token.
     *
     * This partitioner load balance depends on virtual node token ranges assignation. The more virtual nodes, the
     * better distribution (more similarity in number of tokens that falls inside any virtual node) between virtual
     * nodes, the better load balance with this partitioner.
     *
     * @param virtualNodesPerPartition the number of virtual nodes per each partition
     * @return a new partitioner based on Cassandra's vnode partitioning token ranges
     */
    public static Partitioner.OnVirtualNode partitionerOnVirtualNodes(int virtualNodesPerPartition) {
        return new Partitioner.OnVirtualNode(virtualNodesPerPartition);
    }

}<|MERGE_RESOLUTION|>--- conflicted
+++ resolved
@@ -465,11 +465,7 @@
      *
      * @param field the name of the field
      * @param shape the shape
-<<<<<<< HEAD
-     * @return a new geos hape condition
-=======
      * @return a new geo shape condition
->>>>>>> 905c1eef
      */
     public static GeoShapeCondition geoShape(String field, GeoShape shape) {
         return new GeoShapeCondition(field, shape);
@@ -480,11 +476,7 @@
      *
      * @param field the name of the field
      * @param shape the shape in WKT format
-<<<<<<< HEAD
-     * @return a new geos hape condition
-=======
      * @return a new geo shape condition
->>>>>>> 905c1eef
      */
     public static GeoShapeCondition geoShape(String field, String shape) {
         return geoShape(field, wkt(shape));
@@ -685,7 +677,6 @@
      */
     public static GeoShape.Difference difference(String... shapes) {
         return difference(Stream.of(shapes).map(Builder::wkt).collect(Collectors.toList()));
-<<<<<<< HEAD
     }
 
     /**
@@ -718,40 +709,6 @@
     }
 
     /**
-=======
-    }
-
-    /**
-     * Returns a new empty {@link GeoShape.Intersection}.
-     *
-     * @return a new intersection transformation
-     */
-    public static GeoShape.Intersection intersection() {
-        return new GeoShape.Intersection();
-    }
-
-    /**
-     * Returns a new {@link GeoShape.Intersection}, representing the intersection of the specified {@link GeoShape}s.
-     *
-     * @param shapes the shapes to be intersected
-     * @return a new intersection transformation
-     */
-    public static GeoShape.Intersection intersection(GeoShape... shapes) {
-        return new GeoShape.Intersection(shapes);
-    }
-
-    /**
-     * Returns a new {@link GeoShape.Intersection}, representing the intersection of the specified {@link GeoShape}s.
-     *
-     * @param shapes the shapes to be intersected
-     * @return a new intersection transformation
-     */
-    public static GeoShape.Intersection intersection(List<GeoShape> shapes) {
-        return new GeoShape.Intersection(shapes);
-    }
-
-    /**
->>>>>>> 905c1eef
      * Returns a new {@link GeoShape.Intersection}, representing the intersection of the specified WKT shapes.
      *
      * @param shapes the shapes to be intersected
