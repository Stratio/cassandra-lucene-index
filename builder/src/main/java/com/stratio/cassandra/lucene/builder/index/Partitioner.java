/*
 * Copyright (C) 2014 Stratio (http://stratio.com)
 *
 * Licensed under the Apache License, Version 2.0 (the "License");
 * you may not use this file except in compliance with the License.
 * You may obtain a copy of the License at
 *
 *         http://www.apache.org/licenses/LICENSE-2.0
 *
 * Unless required by applicable law or agreed to in writing, software
 * distributed under the License is distributed on an "AS IS" BASIS,
 * WITHOUT WARRANTIES OR CONDITIONS OF ANY KIND, either express or implied.
 * See the License for the specific language governing permissions and
 * limitations under the License.
 */
package com.stratio.cassandra.lucene.builder.index;

import com.fasterxml.jackson.annotation.JsonProperty;
import com.fasterxml.jackson.annotation.JsonSubTypes;
import com.fasterxml.jackson.annotation.JsonTypeInfo;
import com.stratio.cassandra.lucene.builder.JSONBuilder;
import com.stratio.cassandra.lucene.builder.index.Partitioner.None;
import com.stratio.cassandra.lucene.builder.index.Partitioner.OnColumn;
import com.stratio.cassandra.lucene.builder.index.Partitioner.OnToken;
<<<<<<< HEAD
=======
import com.stratio.cassandra.lucene.builder.index.Partitioner.OnVirtualNode;
>>>>>>> 36180486

/**
 * An index partitioner to split the index in multiple partitions.
 *
 * Index partitioning is useful to speed up some searches to the detriment of others, depending on the implementation.
 *
 * It is also useful to overcome the  Lucene's hard limit of 2147483519 documents per local index.
 *
 * @author Andres de la Pena {@literal <adelapena@stratio.com>}
 */
@JsonTypeInfo(use = JsonTypeInfo.Id.NAME, include = JsonTypeInfo.As.PROPERTY, property = "type", defaultImpl = None.class)
@JsonSubTypes({
        @JsonSubTypes.Type(value = None.class, name = "none"),
        @JsonSubTypes.Type(value = OnToken.class, name = "token"),
<<<<<<< HEAD
        @JsonSubTypes.Type(value = OnColumn.class, name = "column")})
=======
        @JsonSubTypes.Type(value = OnColumn.class, name = "column"),
        @JsonSubTypes.Type(value = OnVirtualNode.class, name = "vnode")})
>>>>>>> 36180486
public abstract class Partitioner extends JSONBuilder {

    /**
     * {@link Partitioner} with no action, equivalent to not defining a partitioner.
     */
    public static class None extends Partitioner {
    }

    /**
     * A {@link Partitioner} based on the partition key token. Rows will be stored in an index partition determined by
     * the hash of the partition key token. Partition-directed searches will be routed to a single partition, increasing
     * performance. However, token range searches will be routed to all the partitions, with a slightly lower
     * performance.
     *
     * This partitioner guarantees an excellent load balancing between index partitions.
     *
     * The number of partitions per node should be specified.
     */
    public static class OnToken extends Partitioner {

        /** The number of partitions per node. */
        @JsonProperty("partitions")
        public final int partitions;

        /**
         * Builds a new partitioner on token with the specified number of partitions per node.
         *
         * @param partitions the number of index partitions per node
         */
        public OnToken(int partitions) {
            this.partitions = partitions;
        }
    }

    /**
     * A {@link Partitioner} based on a partition key column. Rows will be stored in an index partition determined by
     * the hash of the specified partition key column. Both partition-directed as well as token range searches
     * containing an CQL equality filter over the selected partition key column will be routed to a single partition,
     * increasing performance. However, token range searches without filters over the partitioning column will be routed
     * to all the partitions, with a slightly lower performance.
     *
     * Load balancing depends on the cardinality and distribution of the values of the partitioning column. Both high
     * cardinalities and uniform distributions will provide better load balancing between partitions.
     *
     * Both the number of partitions per node and the name of the partition column should be specified.
     */
    public static class OnColumn extends Partitioner {

        /** The number of index partitions per node. */
        @JsonProperty("partitions")
        public final int partitions;

        /** The partition key column. */
        @JsonProperty("column")
        public final String column;

        /**
         * Builds a new partitioner on the specified column with the specified number of partitions per node.
         *
         * @param partitions the number of index partitions per node
         * @param column the partition key column
         */
        public OnColumn(int partitions, String column) {
            this.partitions = partitions;
            this.column = column;
        }
    }
<<<<<<< HEAD
=======

    /**
     * A {@link Partitioner} based on the partition key token. Rows will be stored in an index partition determined by
     * the virtual node token range. Partition-directed searches will be routed to a single partition, increasing
     * performance. However, unbounded token range searches will be routed to all the partitions, with a slightly lower
     * performance. Virtual node token range queries will be routed to only one partition which increase performance in
     * spark queries with virtual nodes rather than partitioning on token.
     *
     * This partitioner load balance depends on virtual node token ranges assignation. The more virtual nodes, the
     * better distribution (more similarity in number of tokens that falls inside any virtual node) between virtual
     * nodes, the better load balance with this partitioner.
     *
     * The number of virtual nodes per each partition must be specified.
     */
    public static class OnVirtualNode extends Partitioner {

        /** The number of partitions per node. */
        @JsonProperty("vnodes_per_partition")
        public final int virtualNodesPerPartition;

        /**
         * Builds a new virtual node based partitioner.
         *
         * @param virtualNodesPerPartition the number of virtual nodes per each partition
         */
        public OnVirtualNode(int virtualNodesPerPartition) {
            this.virtualNodesPerPartition = virtualNodesPerPartition;
        }
    }
>>>>>>> 36180486
}<|MERGE_RESOLUTION|>--- conflicted
+++ resolved
@@ -22,10 +22,7 @@
 import com.stratio.cassandra.lucene.builder.index.Partitioner.None;
 import com.stratio.cassandra.lucene.builder.index.Partitioner.OnColumn;
 import com.stratio.cassandra.lucene.builder.index.Partitioner.OnToken;
-<<<<<<< HEAD
-=======
 import com.stratio.cassandra.lucene.builder.index.Partitioner.OnVirtualNode;
->>>>>>> 36180486
 
 /**
  * An index partitioner to split the index in multiple partitions.
@@ -40,12 +37,8 @@
 @JsonSubTypes({
         @JsonSubTypes.Type(value = None.class, name = "none"),
         @JsonSubTypes.Type(value = OnToken.class, name = "token"),
-<<<<<<< HEAD
-        @JsonSubTypes.Type(value = OnColumn.class, name = "column")})
-=======
         @JsonSubTypes.Type(value = OnColumn.class, name = "column"),
         @JsonSubTypes.Type(value = OnVirtualNode.class, name = "vnode")})
->>>>>>> 36180486
 public abstract class Partitioner extends JSONBuilder {
 
     /**
@@ -113,8 +106,6 @@
             this.column = column;
         }
     }
-<<<<<<< HEAD
-=======
 
     /**
      * A {@link Partitioner} based on the partition key token. Rows will be stored in an index partition determined by
@@ -144,5 +135,4 @@
             this.virtualNodesPerPartition = virtualNodesPerPartition;
         }
     }
->>>>>>> 36180486
 }